--- conflicted
+++ resolved
@@ -11,8 +11,6 @@
 ECHO COPYING.LESSER for details.
 ECHO.
 
-ECHO Use /f to force the build.
-
 PAUSE
 
 ECHO --- pyside2-uic version ---
@@ -22,31 +20,6 @@
 ECHO.
 ECHO --- Building Spine Toolbox GUI ---
 
-<<<<<<< HEAD
-SET ui_path=..\spinetoolbox\ui
-SET spinetoolbox_path=..\spinetoolbox
-IF NOT -%1-==-- (
-    IF -%1-==-/f- (
-        FOR /F %%f IN ('dir /s /b %ui_path%') DO (
-            SET filepath=%%f
-            REM Process given file path with forward slashes replaced with backslashes
-            CALL :process_filepath !filepath!
-        )
-    ) ELSE (
-        ECHO Unrecognized command line argument %1
-        exit /b
-    )
-) ELSE (
-    FOR /F %%f IN ('git diff --name-only -- %ui_path%') DO (
-        SET filepath=%%f
-        REM Process given file path with forward slashes replaced with backslashes
-        CALL :process_filepath ..\!filepath:/=\!
-    )
-)
-
-ECHO --- Build completed ---
-GOTO :EOF
-=======
 REM Change to project root dir
 PUSHD %~dp0\..
 
@@ -55,10 +28,10 @@
 SET dc_ui_path=spinetoolbox\project_items\data_connection\ui
 SET di_ui_path=spinetoolbox\project_items\data_interface\ui
 SET ds_ui_path=spinetoolbox\project_items\data_store\ui
+SET gdx_export_ui_path=spinetoolbox\project_items\gdx_export\ui
 SET tool_ui_path=spinetoolbox\project_items\tool\ui
 SET view_ui_path=spinetoolbox\project_items\view\ui
 
->>>>>>> 3b2cb1ad
 
 FOR %%f IN (%ui_path%\*.ui) DO (
     SET ui_file=%%f
@@ -68,16 +41,11 @@
     pyside2-uic -o !py_file!.o !ui_file:\=/!
     findstr /V /C:"# Created:" /C:"#      by:" !py_file!.o > !py_file!
     DEL !py_file!.o > NUL
-<<<<<<< HEAD
-    CALL append_license_xml.bat !ui_file! %1
-    CALL append_license_py.bat !py_file! %1
-=======
     CALL bin\append_license_xml.bat !ui_file!
     CALL bin\append_license_py.bat !py_file!
     ECHO.
->>>>>>> 3b2cb1ad
 )
-FOR %%f IN (%ui_path%\*.qrc) DO (
+FOR %%f IN (%ui_path%\resources\*.qrc) DO (
     SET qrc_file=%%f
     SET py_file=%spinetoolbox_path%\%%~nf_rc.py
     ECHO building !py_file!
@@ -126,6 +94,19 @@
     CALL bin\append_license_py.bat !py_file!
 )
 ECHO.
+ECHO --- Building Spine Toolbox Project Item Gdx Export UI ---
+FOR %%f IN (%gdx_export_ui_path%\*.ui) DO (
+    SET ui_file=%%f
+    SET py_file=%gdx_export_ui_path%\%%~nf.py
+    ECHO building !py_file!
+    REM Replace backslashes with forward slashes for pyside2-uic
+    pyside2-uic -o !py_file!.o !ui_file:\=/!
+    findstr /V /C:"# Created:" /C:"#      by:" !py_file!.o > !py_file!
+    DEL !py_file!.o > NUL
+    CALL bin\append_license_xml.bat !ui_file!
+    CALL bin\append_license_py.bat !py_file!
+)
+ECHO.
 ECHO --- Building Spine Toolbox Project Item Tool UI ---
 FOR %%f IN (%tool_ui_path%\*.ui) DO (
     SET ui_file=%%f
