######################################################################################################################
# Copyright (C) 2017 - 2019 Spine project consortium
# This file is part of Spine Toolbox.
# Spine Toolbox is free software: you can redistribute it and/or modify it under the terms of the GNU Lesser General
# Public License as published by the Free Software Foundation, either version 3 of the License, or (at your option)
# any later version. This program is distributed in the hope that it will be useful, but WITHOUT ANY WARRANTY;
# without even the implied warranty of MERCHANTABILITY or FITNESS FOR A PARTICULAR PURPOSE. See the GNU Lesser General
# Public License for more details. You should have received a copy of the GNU Lesser General Public License along with
# this program. If not, see <http://www.gnu.org/licenses/>.
######################################################################################################################

"""
Unit tests for SpineToolboxProject class.

:author: P. Savolainen (VTT)
:date:   14.11.2018
"""

import os
import unittest
from unittest import mock
import logging
import sys
from PySide2.QtCore import QItemSelectionModel, QVariantAnimation
from PySide2.QtWidgets import QApplication
<<<<<<< HEAD
from spinetoolbox.executioner import ExecutionState
from .mock_helpers import clean_up_toolboxui_with_project, create_toolboxui_with_project, \
    add_ds, add_dc, add_tool, add_view, add_importer, add_exporter
from spinetoolbox.tool_specifications import PythonTool
=======
from .mock_helpers import clean_up_toolboxui_with_project, create_toolboxui_with_project
>>>>>>> 3abea15b


# noinspection PyUnusedLocal
class TestSpineToolboxProject(unittest.TestCase):
    @classmethod
    def setUpClass(cls):
        """Runs once before any tests in this class."""
        try:
            cls.app = QApplication().processEvents()
        except RuntimeError:
            pass
        logging.basicConfig(
            stream=sys.stderr,
            level=logging.DEBUG,
            format='%(asctime)s %(levelname)s: %(message)s',
            datefmt='%Y-%m-%d %H:%M:%S',
        )

    def setUp(self):
        """Makes a ToolboxUI instance and opens a project before each test."""
        self.toolbox = create_toolboxui_with_project()

    def tearDown(self):
        """Runs after each test. Use this to free resources after a test if needed."""
        clean_up_toolboxui_with_project(self.toolbox)

    def test_add_data_store(self):
        """Test adding a Data Store to project."""
        name = "DS"
        add_ds(self.toolbox.project(), name)
        # Check that an item with the created name is found from project item model
        found_index = self.toolbox.project_item_model.find_item(name)
        found_item = self.toolbox.project_item_model.project_item(found_index)
        self.assertEqual(found_item.name, name)
        # Check that the created item is a Data Store
        self.assertEqual(found_item.item_type(), "Data Store")
        # Check that dag handler has this and only this node
        self.check_dag_handler(name)

    def check_dag_handler(self, name):
        """Check that project dag handler contains only one
        graph, which has one node and its name matches the
        given argument."""
        dag = self.toolbox.project().dag_handler
        self.assertTrue(len(dag.dags()) == 1)
        g = dag.dag_with_node(name)
        self.assertTrue(len(g.nodes()) == 1)
        for node_name in g.nodes():
            self.assertTrue(node_name == name)

    def test_add_data_connection(self):
        """Test adding a Data Connection to project."""
        name = "DC"
        add_dc(self.toolbox.project(), name)
        # Check that an item with the created name is found from project item model
        found_index = self.toolbox.project_item_model.find_item(name)
        found_item = self.toolbox.project_item_model.project_item(found_index)
        self.assertEqual(found_item.name, name)
        # Check that the created item is a Data Connection
        self.assertEqual(found_item.item_type(), "Data Connection")
        # Check that dag handler has this and only this node
        self.check_dag_handler(name)

    def test_add_tool(self):
        """Test adding a Tool to project."""
        name = "Tool"
        add_tool(self.toolbox.project(), name)
        # Check that an item with the created name is found from project item model
        found_index = self.toolbox.project_item_model.find_item(name)
        found_item = self.toolbox.project_item_model.project_item(found_index)
        self.assertEqual(found_item.name, name)
        # Check that the created item is a Tool
        self.assertEqual(found_item.item_type(), "Tool")
        # Check that dag handler has this and only this node
        self.check_dag_handler(name)

    def test_add_view(self):
        """Test adding a View to project."""
        name = "View"
        add_view(self.toolbox.project(), name)
        # Check that an item with the created name is found from project item model
        found_index = self.toolbox.project_item_model.find_item(name)
        found_item = self.toolbox.project_item_model.project_item(found_index)
        self.assertEqual(found_item.name, name)
        # Check that the created item is a View
        self.assertEqual(found_item.item_type(), "View")
        # Check that dag handler has this and only this node
        self.check_dag_handler(name)

    def test_add_six_items(self):
        """Test that adding multiple items works as expected.
        Six items are added in order DS, DC, Tool, View, Importer, Exporter."""
        p = self.toolbox.project()
        # Add items
        ds_name = "DS"
        dc_name = "DC"
        tool_name = "Tool"
        view_name = "View"
        imp_name = "Importer"
        exp_name = "Exporter"
        add_ds(p, ds_name)
        add_dc(p, dc_name)
        add_tool(p, tool_name)
        add_view(p, view_name)
        add_importer(p, imp_name)
        add_exporter(p, exp_name)
        # Check that the items are found from project item model
        ds = self.toolbox.project_item_model.project_item(self.toolbox.project_item_model.find_item(ds_name))
        self.assertEqual(ds_name, ds.name)
        dc = self.toolbox.project_item_model.project_item(self.toolbox.project_item_model.find_item(dc_name))
        self.assertEqual(dc_name, dc.name)
        tool = self.toolbox.project_item_model.project_item(self.toolbox.project_item_model.find_item(tool_name))
        self.assertEqual(tool_name, tool.name)
        view = self.toolbox.project_item_model.project_item(self.toolbox.project_item_model.find_item(view_name))
        self.assertEqual(view_name, view.name)
        importer = self.toolbox.project_item_model.project_item(self.toolbox.project_item_model.find_item(imp_name))
        self.assertEqual(imp_name, importer.name)
        exporter = self.toolbox.project_item_model.project_item(self.toolbox.project_item_model.find_item(exp_name))
        self.assertEqual(exp_name, exporter.name)
        # DAG handler should now have six graphs, each with one item
        dag_hndlr = self.toolbox.project().dag_handler
        n_dags = len(dag_hndlr.dags())
        self.assertEqual(6, n_dags)
        # Check that all created items are in graphs
        ds_graph = dag_hndlr.dag_with_node(ds_name)  # Returns None if graph is not found
        self.assertIsNotNone(ds_graph)
        dc_graph = dag_hndlr.dag_with_node(dc_name)
        self.assertIsNotNone(dc_graph)
        tool_graph = dag_hndlr.dag_with_node(tool_name)
        self.assertIsNotNone(tool_graph)
        view_graph = dag_hndlr.dag_with_node(view_name)
        self.assertIsNotNone(view_graph)
        importer_graph = dag_hndlr.dag_with_node(imp_name)
        self.assertIsNotNone(importer_graph)
        exporter_graph = dag_hndlr.dag_with_node(exp_name)
        self.assertIsNotNone(exporter_graph)

    def test_execute_project_with_single_item(self):
<<<<<<< HEAD
        item_name = "Tool"
        add_tool(self.toolbox.project(), item_name)
        item_index = self.toolbox.project_item_model.find_item(item_name)
        item = self.toolbox.project_item_model.project_item(item_index)
        item._do_execute = mock.MagicMock(return_value=ExecutionState.CONTINUE)
=======
        item_name = self.add_tool()
        item = self.toolbox.project_item_model.get_item(item_name)
        item.execute_forward = mock.MagicMock(return_value=True)
>>>>>>> 3abea15b
        anim = QVariantAnimation()
        anim.setDuration(0)
        item.make_execution_leave_animation = mock.MagicMock(return_value=anim)
        self.toolbox.project().execute_project()
        item.execute_forward.assert_called_with([])

    def test_execute_project_with_two_dags(self):
<<<<<<< HEAD
        item1_name = "Tool"
        add_tool(self.toolbox.project(), item1_name)
        item1_index = self.toolbox.project_item_model.find_item(item1_name)
        item1 = self.toolbox.project_item_model.project_item(item1_index)
        item1._do_execute = mock.MagicMock(return_value=ExecutionState.CONTINUE)
        item2_name = "View"
        add_view(self.toolbox.project(), item2_name)
        item2_index = self.toolbox.project_item_model.find_item(item2_name)
        item2 = self.toolbox.project_item_model.project_item(item2_index)
        item2._do_execute = mock.MagicMock(return_value=ExecutionState.CONTINUE)
=======
        item1_name = self.add_tool()
        item1 = self.toolbox.project_item_model.get_item(item1_name)
        item1.execute_forward = mock.MagicMock(return_value=True)
        item2_name = self.add_view()
        item2 = self.toolbox.project_item_model.get_item(item2_name)
        item2.execute_forward = mock.MagicMock(return_value=True)
>>>>>>> 3abea15b
        anim = QVariantAnimation()
        anim.setDuration(0)
        item1.make_execution_leave_animation = mock.MagicMock(return_value=anim)
        item2.make_execution_leave_animation = mock.MagicMock(return_value=anim)
        self.toolbox.project().execute_project()
        item1.execute_forward.assert_called_with([])
        item2.execute_forward.assert_called_with([])

<<<<<<< HEAD
    def test_execute_selected(self):
        item1_name = "Tool"
        add_tool(self.toolbox.project(), item1_name)
        item1_index = self.toolbox.project_item_model.find_item(item1_name)
        item1 = self.toolbox.project_item_model.project_item(item1_index)
        item1._do_execute = mock.MagicMock(return_value=ExecutionState.CONTINUE)
        item2_name = "View"
        add_view(self.toolbox.project(), item2_name)
        item2_index = self.toolbox.project_item_model.find_item(item2_name)
        item2 = self.toolbox.project_item_model.project_item(item2_index)
        item2._do_execute = mock.MagicMock(return_value=ExecutionState.CONTINUE)
=======
    def test_execute_selected_dag(self):
        item1_name = self.add_tool()
        item1 = self.toolbox.project_item_model.get_item(item1_name)
        item1.execute_forward = mock.MagicMock(return_value=True)
        item2_name = self.add_view()
        item2 = self.toolbox.project_item_model.get_item(item2_name)
        item2.execute_forward = mock.MagicMock(return_value=True)
>>>>>>> 3abea15b
        anim = QVariantAnimation()
        anim.setDuration(0)
        item1.make_execution_leave_animation = mock.MagicMock(return_value=anim)
        item2.make_execution_leave_animation = mock.MagicMock(return_value=anim)
        self.toolbox.project().set_item_selected(item2)
        self.toolbox.project().execute_selected()
        item1.execute_forward.assert_not_called()
        item2.execute_forward.assert_called_with([])

<<<<<<< HEAD
    def test_change_name(self):
        """Tests renaming a project."""
        new_name = "New Project Name"
        new_short_name = "new_project_name"
        self.toolbox.project().change_name(new_name)
        self.assertEqual(self.toolbox.project().name, new_name)
        self.assertEqual(self.toolbox.project().short_name, new_short_name)

    def test_set_description(self):
        """Tests updating the description for a project."""
        desc = "Project Description"
        self.toolbox.project().set_description(desc)
        self.assertEqual(self.toolbox.project().description, desc)

    def test_load_tool_specification_from_file(self):
        """Tests creating a PythonTool (specification) instance from a valid tool specification file."""
        spec_path = os.path.abspath(os.path.join(os.curdir, "tests", "test_resources", "test_tool_spec.json"))
        tool_spec = self.toolbox.project().load_tool_specification_from_file(spec_path)
        self.assertIsInstance(tool_spec, PythonTool)
=======
    def test_execute_selected_item_within_single_dag(self):
        data_store_name = self.add_ds()
        data_store = self.toolbox.project_item_model.get_item(data_store_name)
        data_store.execute_forward = mock.MagicMock(return_value=True)
        tool_name = self.add_tool()
        tool = self.toolbox.project_item_model.get_item(tool_name)
        tool.execute_forward = mock.MagicMock(return_value=True)
        view_name = self.add_view()
        view = self.toolbox.project_item_model.get_item(view_name)
        view.execute_forward = mock.MagicMock(return_value=True)
        anim = QVariantAnimation()
        anim.setDuration(0)
        tool.make_execution_leave_animation = mock.MagicMock(return_value=anim)
        self.toolbox.project().dag_handler.add_graph_edge(data_store_name, tool_name)
        self.toolbox.project().dag_handler.add_graph_edge(tool_name, view_name)
        self.toolbox.project().set_item_selected(tool)
        self.toolbox.project().execute_selected()
        data_store.execute_forward.assert_not_called()
        tool.execute_forward.assert_called()
        view.execute_forward.assert_not_called()

    def add_ds(self):
        """Helper method to add Data Store. Returns created items name."""
        item = dict(name="DS", description="", url=dict(), x=0, y=0)
        with mock.patch("spinetoolbox.project_item.create_dir"):
            self.toolbox.project().add_project_items("Data Stores", item)
        return "DS"

    def add_dc(self):
        """Helper method to add Data Connection. Returns created items name."""
        item = dict(name="DC", description="", references=list(), x=0, y=0)
        with mock.patch("spinetoolbox.project_item.create_dir"):
            self.toolbox.project().add_project_items("Data Connections", item)
        return "DC"

    def add_tool(self):
        """Helper method to add Tool. Returns created items name."""
        item = dict(name="tool", description="", tool="", execute_in_work=False, x=0, y=0)
        with mock.patch("spinetoolbox.project_item.create_dir"):
            self.toolbox.project().add_project_items("Tools", item)
        return "tool"

    def add_view(self):
        """Helper method to add View. Returns created items name."""
        item = dict(name="view", description="", x=0, y=0)
        with mock.patch("spinetoolbox.project_item.create_dir"):
            self.toolbox.project().add_project_items("Views", item)
        return "view"
>>>>>>> 3abea15b


if __name__ == '__main__':
    unittest.main()<|MERGE_RESOLUTION|>--- conflicted
+++ resolved
@@ -23,14 +23,9 @@
 import sys
 from PySide2.QtCore import QItemSelectionModel, QVariantAnimation
 from PySide2.QtWidgets import QApplication
-<<<<<<< HEAD
-from spinetoolbox.executioner import ExecutionState
 from .mock_helpers import clean_up_toolboxui_with_project, create_toolboxui_with_project, \
     add_ds, add_dc, add_tool, add_view, add_importer, add_exporter
 from spinetoolbox.tool_specifications import PythonTool
-=======
-from .mock_helpers import clean_up_toolboxui_with_project, create_toolboxui_with_project
->>>>>>> 3abea15b
 
 
 # noinspection PyUnusedLocal
@@ -169,17 +164,11 @@
         self.assertIsNotNone(exporter_graph)
 
     def test_execute_project_with_single_item(self):
-<<<<<<< HEAD
         item_name = "Tool"
         add_tool(self.toolbox.project(), item_name)
         item_index = self.toolbox.project_item_model.find_item(item_name)
         item = self.toolbox.project_item_model.project_item(item_index)
-        item._do_execute = mock.MagicMock(return_value=ExecutionState.CONTINUE)
-=======
-        item_name = self.add_tool()
-        item = self.toolbox.project_item_model.get_item(item_name)
-        item.execute_forward = mock.MagicMock(return_value=True)
->>>>>>> 3abea15b
+        item._do_execute = mock.MagicMock(return_value=True)
         anim = QVariantAnimation()
         anim.setDuration(0)
         item.make_execution_leave_animation = mock.MagicMock(return_value=anim)
@@ -187,25 +176,12 @@
         item.execute_forward.assert_called_with([])
 
     def test_execute_project_with_two_dags(self):
-<<<<<<< HEAD
-        item1_name = "Tool"
-        add_tool(self.toolbox.project(), item1_name)
-        item1_index = self.toolbox.project_item_model.find_item(item1_name)
-        item1 = self.toolbox.project_item_model.project_item(item1_index)
-        item1._do_execute = mock.MagicMock(return_value=ExecutionState.CONTINUE)
-        item2_name = "View"
-        add_view(self.toolbox.project(), item2_name)
-        item2_index = self.toolbox.project_item_model.find_item(item2_name)
-        item2 = self.toolbox.project_item_model.project_item(item2_index)
-        item2._do_execute = mock.MagicMock(return_value=ExecutionState.CONTINUE)
-=======
         item1_name = self.add_tool()
         item1 = self.toolbox.project_item_model.get_item(item1_name)
         item1.execute_forward = mock.MagicMock(return_value=True)
         item2_name = self.add_view()
         item2 = self.toolbox.project_item_model.get_item(item2_name)
         item2.execute_forward = mock.MagicMock(return_value=True)
->>>>>>> 3abea15b
         anim = QVariantAnimation()
         anim.setDuration(0)
         item1.make_execution_leave_animation = mock.MagicMock(return_value=anim)
@@ -214,19 +190,18 @@
         item1.execute_forward.assert_called_with([])
         item2.execute_forward.assert_called_with([])
 
-<<<<<<< HEAD
     def test_execute_selected(self):
         item1_name = "Tool"
         add_tool(self.toolbox.project(), item1_name)
         item1_index = self.toolbox.project_item_model.find_item(item1_name)
         item1 = self.toolbox.project_item_model.project_item(item1_index)
-        item1._do_execute = mock.MagicMock(return_value=ExecutionState.CONTINUE)
+        item1._do_execute = mock.MagicMock(return_value=True)
         item2_name = "View"
         add_view(self.toolbox.project(), item2_name)
         item2_index = self.toolbox.project_item_model.find_item(item2_name)
         item2 = self.toolbox.project_item_model.project_item(item2_index)
-        item2._do_execute = mock.MagicMock(return_value=ExecutionState.CONTINUE)
-=======
+        item2._do_execute = mock.MagicMock(return_value=True)
+
     def test_execute_selected_dag(self):
         item1_name = self.add_tool()
         item1 = self.toolbox.project_item_model.get_item(item1_name)
@@ -234,7 +209,6 @@
         item2_name = self.add_view()
         item2 = self.toolbox.project_item_model.get_item(item2_name)
         item2.execute_forward = mock.MagicMock(return_value=True)
->>>>>>> 3abea15b
         anim = QVariantAnimation()
         anim.setDuration(0)
         item1.make_execution_leave_animation = mock.MagicMock(return_value=anim)
@@ -244,7 +218,6 @@
         item1.execute_forward.assert_not_called()
         item2.execute_forward.assert_called_with([])
 
-<<<<<<< HEAD
     def test_change_name(self):
         """Tests renaming a project."""
         new_name = "New Project Name"
@@ -264,7 +237,7 @@
         spec_path = os.path.abspath(os.path.join(os.curdir, "tests", "test_resources", "test_tool_spec.json"))
         tool_spec = self.toolbox.project().load_tool_specification_from_file(spec_path)
         self.assertIsInstance(tool_spec, PythonTool)
-=======
+
     def test_execute_selected_item_within_single_dag(self):
         data_store_name = self.add_ds()
         data_store = self.toolbox.project_item_model.get_item(data_store_name)
@@ -313,7 +286,6 @@
         with mock.patch("spinetoolbox.project_item.create_dir"):
             self.toolbox.project().add_project_items("Views", item)
         return "view"
->>>>>>> 3abea15b
 
 
 if __name__ == '__main__':
