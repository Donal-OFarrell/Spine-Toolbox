#############################################################################
# Copyright (C) 2017 - 2018 VTT Technical Research Centre of Finland
#
# This file is part of Spine Toolbox.
#
# Spine Toolbox is free software: you can redistribute it and/or modify
# it under the terms of the GNU Lesser General Public License as published by
# the Free Software Foundation, either version 3 of the License, or
# (at your option) any later version.
#
# This program is distributed in the hope that it will be useful,
# but WITHOUT ANY WARRANTY; without even the implied warranty of
# MERCHANTABILITY or FITNESS FOR A PARTICULAR PURPOSE. See the
# GNU Lesser General Public License for more details.
#
# You should have received a copy of the GNU Lesser General Public License
# along with this program.  If not, see <http://www.gnu.org/licenses/>.
#############################################################################

"""
Module for view class.

:author: Jon Olauson <jolauson@kth.se>
:date:   14.07.2018

"""

import os
import copy
import getpass
import logging
from PySide2.QtGui import QDesktopServices
from PySide2.QtCore import Slot, QUrl, QFileSystemWatcher, Qt
from PySide2.QtWidgets import QInputDialog
from metaobject import MetaObject
from widgets.view_subwindow_widget import ViewWidget
from widgets.add_db_reference_widget import AddDbReferenceWidget
from spinedatabase_api import DatabaseMapping, SpineDBAPIError, copy_database
from network_map import NetworkMap
from graphics_items import ViewImage
from helpers import create_dir, busy_effect
import numpy as np
from numpy import atleast_1d as arr


class View(MetaObject):
    """View class.

    Attributes:
        toolbox (ToolboxUI): QMainWindow instance
        name (str): Object name
        description (str): Object description
        references (list): List of references (for now it's only database references)
        x (int): Initial X coordinate of item icon
        y (int): Initial Y coordinate of item icon
    """
<<<<<<< HEAD
    def __init__(self, parent, name, description, references, x, y):
=======
    def __init__(self, toolbox, name, description, x, y):
>>>>>>> c40c3d01
        """Class constructor."""
        super().__init__(name, description)
        self._toolbox = toolbox
        self._project = self._toolbox.project()
        self.item_type = "View"
        self.item_category = "Views"
        self._widget = ViewWidget(self.item_type)
        self._widget.set_name_label(name)
        self.data_dir_watcher = QFileSystemWatcher(self)
        # Make directory for View
        self.data_dir = os.path.join(self._project.project_dir, self.short_name)
        self.references = references
        try:
            create_dir(self.data_dir)
            self.data_dir_watcher.addPath(self.data_dir)
        except OSError:
            self._toolbox.msg_error.emit("[OSError] Creating directory {0} failed."
                                        " Check permissions.".format(self.data_dir))
<<<<<<< HEAD
        self.databases = list()  # name of imported databases NOTE: Not in use at the moment
        # Populate references model
        self._widget.populate_reference_list(self.references)
        # Populate data (files) model
        data_files = self.data_files()
        self._widget.populate_data_list(data_files)
        self.add_db_reference_form = None
        self._graphics_item = ViewImage(self._parent, x - 35, y - 35, 70, 70, self.name)
=======
        self._graphics_item = ViewImage(self._toolbox, x - 35, y - 35, 70, 70, self.name)
>>>>>>> c40c3d01
        self.connect_signals()

    def connect_signals(self):
        """Connect this data store's signals to slots."""
        self._widget.ui.pushButton_open.clicked.connect(self.open_directory)
        self._widget.ui.toolButton_plus.clicked.connect(self.show_add_db_reference_form)
        self._widget.ui.toolButton_minus.clicked.connect(self.remove_references)
        self._widget.ui.listView_data.doubleClicked.connect(self.open_data_file)
        self._widget.ui.listView_references.doubleClicked.connect(self.open_reference)
        self._widget.ui.toolButton_add.clicked.connect(self.import_references)
        self.data_dir_watcher.directoryChanged.connect(self.refresh)

    def project(self):
        """Returns current project or None if no project open."""
        return self._project

    def set_icon(self, icon):
        self._graphics_item = icon

    def get_icon(self):
        """Returns the item representing this Data Store on the scene."""
        return self._graphics_item

    def get_widget(self):
        """Returns the graphical representation (QWidget) of this object."""
        return self._widget

    @Slot(name="open_directory")
    def open_directory(self):
        """Open file explorer in this Data Store's data directory."""
        url = "file:///" + self.data_dir
        # noinspection PyTypeChecker, PyCallByClass, PyArgumentList
        res = QDesktopServices.openUrl(QUrl(url, QUrl.TolerantMode))
        if not res:
            self._parent.msg_error.emit("Failed to open directory: {0}".format(self.data_dir))

    @Slot(name="show_add_db_reference_form")
    def show_add_db_reference_form(self):
        """Show the form for querying database connection options."""
        self.add_db_reference_form = AddDbReferenceWidget(self._parent, self)
        self.add_db_reference_form.show()

    def add_reference(self, reference):
        """Add reference to reference list and populate widget's reference list."""
        self.references.append(reference)
        self._widget.populate_reference_list(self.references)

    @Slot(name="remove_references")
    def remove_references(self):
        """Remove selected references from reference list.
        Removes all references if nothing is selected.
        """
        indexes = self._widget.ui.listView_references.selectedIndexes()
        if not indexes:  # Nothing selected
            self.references.clear()
            self._parent.msg.emit("All references removed")
        else:
            rows = [ind.row() for ind in indexes]
            rows.sort(reverse=True)
            for row in rows:
                self.references.pop(row)
            self._parent.msg.emit("Selected references removed")
        self._widget.populate_reference_list(self.references)

    @Slot(name="import_references")
    def import_references(self):
        """Import data from selected items in reference list into local SQLite file.
        If no item is selected then import all of them.
        """
        if not self.references:
            self._parent.msg_warning.emit("No data to import")
            return
        indexes = self._widget.ui.listView_references.selectedIndexes()
        if not indexes:  # Nothing selected, import all
            references_to_import = self.references
        else:
            references_to_import = [self.references[ind.row()] for ind in indexes]
        for reference in references_to_import:
            try:
                self.import_reference(reference)
            except Exception as e:
                self._parent.msg_error.emit("Import failed: {}".format(e))
                continue
        data_files = self.data_files()
        self._widget.populate_data_list(data_files)

    @busy_effect
    def import_reference(self, reference):
        """Import reference database into local SQLite file"""
        database = reference['database']
        self._parent.msg.emit("Importing database <b>{0}</b>".format(database))
        # Source
        source_url = reference['url']
        # Destination
        if source_url.startswith('sqlite'):
            dest_filename = os.path.join(self.data_dir, database)
        else:
            dest_filename = os.path.join(self.data_dir, database + ".sqlite")
        try:
            os.remove(dest_filename)
        except OSError:
            pass
        dest_url = "sqlite:///" + dest_filename
        copy_database(dest_url, source_url)
        self.databases.append(database)

    @busy_effect
    @Slot("QModelIndex", name="open_data_file")
    def open_data_file(self, index):
        """Open file in Data Store form."""
        if not index:
            return
        if not index.isValid():
            logging.error("Index not valid")
            return
        data_file = self.data_files()[index.row()]
        data_file_path = os.path.join(self.data_dir, data_file)
        db_url = "sqlite:///" + data_file_path
        username = getpass.getuser()
        try:
            mapping = DatabaseMapping(db_url, username)
        except SpineDBAPIError as e:
            self._parent.msg_error.emit(e.msg)
            return
        network_map = NetworkMap(self, mapping)
        network_map.show()

    @busy_effect
    @Slot("QModelIndex", name="open_reference")
    def open_reference(self, index):
        """Open reference in spine data explorer."""
        if not index:
            return
        if not index.isValid():
            logging.error("Index not valid")
            return
        reference = self.references[index.row()]
        db_url = reference['url']
        database = reference['database']
        username = reference['username']
        try:
            mapping = DatabaseMapping(db_url, username)
        except SpineDBAPIError as e:
            self._parent.msg_error.emit(e.msg)
            return
        network_map = NetworkMap(self, mapping)
        network_map.show()

    def data_references(self):
        """Returns a list of connection strings that are in this item as references (self.references)."""
        return self.references

    def data_files(self):
        """Return a list of files in the data directory."""
        if not os.path.isdir(self.data_dir):
            return None
        return os.listdir(self.data_dir)

    @Slot(name="refresh")
    def refresh(self):
        """Refresh data files QTreeView.
        NOTE: Might lead to performance issues."""
        d = self.data_files()
        self._widget.populate_data_list(d)<|MERGE_RESOLUTION|>--- conflicted
+++ resolved
@@ -54,11 +54,7 @@
         x (int): Initial X coordinate of item icon
         y (int): Initial Y coordinate of item icon
     """
-<<<<<<< HEAD
     def __init__(self, parent, name, description, references, x, y):
-=======
-    def __init__(self, toolbox, name, description, x, y):
->>>>>>> c40c3d01
         """Class constructor."""
         super().__init__(name, description)
         self._toolbox = toolbox
@@ -77,7 +73,6 @@
         except OSError:
             self._toolbox.msg_error.emit("[OSError] Creating directory {0} failed."
                                         " Check permissions.".format(self.data_dir))
-<<<<<<< HEAD
         self.databases = list()  # name of imported databases NOTE: Not in use at the moment
         # Populate references model
         self._widget.populate_reference_list(self.references)
@@ -86,9 +81,6 @@
         self._widget.populate_data_list(data_files)
         self.add_db_reference_form = None
         self._graphics_item = ViewImage(self._parent, x - 35, y - 35, 70, 70, self.name)
-=======
-        self._graphics_item = ViewImage(self._toolbox, x - 35, y - 35, 70, 70, self.name)
->>>>>>> c40c3d01
         self.connect_signals()
 
     def connect_signals(self):
