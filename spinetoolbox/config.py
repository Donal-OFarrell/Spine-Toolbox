#############################################################################
# Copyright (C) 2017- 2018 VTT Technical Research Centre of Finland
#
# This file is part of Spine Toolbox.
#
# Spine Toolbox is free software: you can redistribute it and/or modify
# it under the terms of the GNU Lesser General Public License as published by
# the Free Software Foundation, either version 3 of the License, or
# (at your option) any later version.
#
# This program is distributed in the hope that it will be useful,
# but WITHOUT ANY WARRANTY; without even the implied warranty of
# MERCHANTABILITY or FITNESS FOR A PARTICULAR PURPOSE. See the
# GNU Lesser General Public License for more details.
#
# You should have received a copy of the GNU Lesser General Public License
# along with this program.  If not, see <http://www.gnu.org/licenses/>.
#############################################################################

"""
Spine Toolbox default configurations.

:author: Pekka Savolainen <pekka.t.savolainen@vtt.fi>
:date:   2.1.2018
"""

import sys
import os
from PySide2.QtGui import QColor

# General
<<<<<<< HEAD
SPINE_TOOLBOX_VERSION = "0.0.9"
=======
SPINE_TOOLBOX_VERSION = "0.0.17"
>>>>>>> 26b2a784
ERROR_COLOR = QColor('red')
SUCCESS_COLOR = QColor('green')
NEUTRAL_COLOR = QColor('blue')
BLACK_COLOR = QColor('black')
# SPINE GREEN HTML: #99cc33 RGBa: 153, 204, 51, 255
# SPINE BLUE HTML: #004ac2 RGBa: 0, 74, 194, 255
# Selected characters that are not allowed in folder names
INVALID_CHARS = ["<", ">", ":", "\"", "/", "\\", "|", "?", "*", "."]
# "." is actually valid in a folder name but this is
# to prevent the user from creating folders like /..../

# Paths to application, configuration file, default project and work dirs, and documentation index page
if getattr(sys, "frozen", False):
    APPLICATION_PATH = os.path.realpath(os.path.dirname(sys.executable))
    CONFIGURATION_FILE = os.path.abspath(os.path.join(APPLICATION_PATH, "settings.conf"))
    DEFAULT_PROJECT_DIR = os.path.abspath(os.path.join(APPLICATION_PATH, "projects"))
    DEFAULT_WORK_DIR = os.path.abspath(os.path.join(APPLICATION_PATH, "work"))
    DOC_INDEX_PATH = os.path.abspath(os.path.join(APPLICATION_PATH, "docs", "html", "index.html"))
else:
    APPLICATION_PATH = os.path.realpath(os.path.dirname(__file__))
    CONFIGURATION_FILE = os.path.abspath(os.path.join(APPLICATION_PATH, os.path.pardir, "conf", "settings.conf"))
    DEFAULT_PROJECT_DIR = os.path.abspath(os.path.join(APPLICATION_PATH, os.path.pardir, "projects"))
    DEFAULT_WORK_DIR = os.path.abspath(os.path.join(APPLICATION_PATH, os.path.pardir, "work"))
    DOC_INDEX_PATH = os.path.abspath(os.path.join(
            APPLICATION_PATH, os.path.pardir, "docs", "build", "html", "index.html"))

# Tool output directory name
TOOL_OUTPUT_DIR = "output"

# GAMS
if not sys.platform == "win32":
    GAMS_EXECUTABLE = "gams"
    GAMSIDE_EXECUTABLE = "gamside"
else:
    GAMS_EXECUTABLE = "gams.exe"
    GAMSIDE_EXECUTABLE = "gamside.exe"

# Julia
if not sys.platform == "win32":
    JULIA_EXECUTABLE = "julia"
else:
    JULIA_EXECUTABLE = "julia.exe"

# Tool types
TOOL_TYPES = ['GAMS', 'Julia']

# Required and optional keywords for Tool template definition files
REQUIRED_KEYS = ['name', 'tooltype', 'includes']
OPTIONAL_KEYS = ['description', 'short_name', 'inputfiles', 'inputfiles_opt', 'outputfiles', 'cmdline_args']
LIST_REQUIRED_KEYS = ['includes', 'inputfiles', 'inputfiles_opt', 'outputfiles']  # These should be lists

SQL_DIALECT_API = {
    'mysql': 'mysqlclient',
    'sqlite': 'sqlite3',
    'mssql': 'pyodbc',
    'postgresql': 'psycopg2',
    'oracle': 'cx_oracle'
}

# Default settings
SETTINGS = {"project_directory": "",
            "open_previous_project": "false",
            "previous_project": "",
            "show_exit_prompt": "false",
            "logging_level": "2",
            "datetime": "true",
            "gams_path": "",
            "use_repl": "true",
            "julia_path": ""}

# Stylesheets
STATUSBAR_SS = "QStatusBar{" \
                    "background-color: #EBEBE0;" \
                    "border-width: 1px;" \
                    "border-color: gray;" \
                    "border-style: groove;}"

SETTINGS_SS = "#SettingsForm{background-color: ghostwhite;}" \
                "QLabel{color: white;}" \
                "QCheckBox{color: white;}" \
                "QGroupBox{border: 2px solid gray; " \
                    "background-color: qlineargradient(x1: 0, y1: 0, x2: 1, y2: 0, stop: 0 #004AC2, stop: 1 #80B0FF);" \
                    "border-radius: 5px;" \
                    "margin-top: 0.5em;}" \
                "QGroupBox:title{border-radius: 2px; " \
                    "background-color: ghostwhite;" \
                    "subcontrol-origin: margin;" \
                    "subcontrol-position: top center;" \
                    "padding-top: 0px;" \
                    "padding-bottom: 0px;" \
                    "padding-right: 3px;" \
                    "padding-left: 3px;}"

# NOTE: border-style property needs to be set for QToolBar so the lineargradient works on GNOME desktop environment
# (known Qt issue)
ICON_TOOLBAR_SS = "QToolBar{spacing: 6px; " \
                    "background: qlineargradient(x1: 1, y1: 1, x2: 0, y2: 0, stop: 0 #cce0ff, stop: 1 #66a1ff);" \
                    "padding: 3px;" \
                    "border-style: solid;}" \
                  "QToolButton{background-color: white;" \
                    "border-width: 1px;" \
                    "border-style: inset;" \
                    "border-color: darkslategray;" \
                    "border-radius: 2px;}" \
                  "QLabel{color:black;" \
                    "padding: 3px;}"

TEXTBROWSER_SS = "QTextBrowser{background-color: black;}"
# QDockWidget handle
SEPARATOR_SS = "QMainWindow::separator{width: 3px; background-color: lightgray; border: 1px solid white;}"
TOOL_TREEVIEW_HEADER_SS = "QHeaderView::section{background-color: #ffe6cc;}"
DC_TREEVIEW_HEADER_SS = "QHeaderView::section{background-color: #ffe6cc;}"
TT_TREEVIEW_HEADER_SS = "QHeaderView::section{background-color: #ffe6cc;}"
HEADER_POINTSIZE = 8
# Draw border on all QWidgets when in focus
TT_FOCUS_SS = ":focus {border: 1px groove;}"<|MERGE_RESOLUTION|>--- conflicted
+++ resolved
@@ -28,12 +28,7 @@
 import os
 from PySide2.QtGui import QColor
 
-# General
-<<<<<<< HEAD
-SPINE_TOOLBOX_VERSION = "0.0.9"
-=======
-SPINE_TOOLBOX_VERSION = "0.0.17"
->>>>>>> 26b2a784
+SPINE_TOOLBOX_VERSION = "0.1"
 ERROR_COLOR = QColor('red')
 SUCCESS_COLOR = QColor('green')
 NEUTRAL_COLOR = QColor('blue')
