######################################################################################################################
# Copyright (C) 2017 - 2019 Spine project consortium
# This file is part of Spine Toolbox.
# Spine Toolbox is free software: you can redistribute it and/or modify it under the terms of the GNU Lesser General
# Public License as published by the Free Software Foundation, either version 3 of the License, or (at your option)
# any later version. This program is distributed in the hope that it will be useful, but WITHOUT ANY WARRANTY;
# without even the implied warranty of MERCHANTABILITY or FITNESS FOR A PARTICULAR PURPOSE. See the GNU Lesser General
# Public License for more details. You should have received a copy of the GNU Lesser General Public License along with
# this program. If not, see <http://www.gnu.org/licenses/>.
######################################################################################################################

"""
Application constants and style sheets

:author: P. Savolainen (VTT)
:date:   2.1.2018
"""

import sys
import os

SPINE_TOOLBOX_VERSION = "0.3.2"
<<<<<<< HEAD
REQUIRED_SPINEDB_API_VERSION = "0.1.7"
=======
REQUIRED_SPINEDB_API_VERSION = "0.1.8"
>>>>>>> 0eab1406
# SPINE GREEN HTML: #99cc33 RGBa: 153, 204, 51, 255
# SPINE BLUE HTML: #004ac2 RGBa: 0, 74, 194, 255
# Invalid characters for directory names
# NOTE: "." is actually valid in a directory name but this is
# to prevent the user from creating directories like /..../
INVALID_CHARS = ["<", ">", ":", "\"", "/", "\\", "|", "?", "*", "."]
# Invalid characters for file names
INVALID_FILENAME_CHARS = ["<", ">", ":", "\"", "/", "\\", "|", "?", "*"]

# Paths to application, configuration file, default project and work dirs, and documentation index page
_frozen = getattr(sys, "frozen", False)
_path_to_executable = os.path.dirname(sys.executable if _frozen else __file__)
APPLICATION_PATH = os.path.realpath(_path_to_executable)
_program_root = APPLICATION_PATH if _frozen else os.path.join(APPLICATION_PATH, os.path.pardir)
DEFAULT_PROJECT_DIR = os.path.abspath(os.path.join(_program_root, "projects"))
DEFAULT_WORK_DIR = os.path.abspath(os.path.join(_program_root, "work"))
if _frozen:
    DOCUMENTATION_PATH = os.path.abspath(os.path.join(_program_root, "docs", "html"))
else:
    DOCUMENTATION_PATH = os.path.abspath(os.path.join(_program_root, "docs", "build", "html"))
PLUGINS_PATH = os.path.abspath(os.path.join(_program_root, "plugins"))

# Tool output directory name
TOOL_OUTPUT_DIR = "output"

_on_windows = sys.platform == "win32"


def _executable(name):
    """Appends a .exe extension to `name` on Windows platform."""
    if _on_windows:
        return name + ".exe"
    return name


# GAMS
GAMS_EXECUTABLE = _executable("gams")
GAMSIDE_EXECUTABLE = _executable("gamside")

# Julia
JULIA_EXECUTABLE = _executable("julia")

# Python
PYTHON_EXECUTABLE = _executable("python" if _on_windows else "python3")

# Tool types
TOOL_TYPES = ["Julia", "Python", "GAMS", "Executable"]

# Required and optional keywords for Tool specification dictionaries
REQUIRED_KEYS = ['name', 'tooltype', 'includes']
OPTIONAL_KEYS = [
    'description',
    'short_name',
    'inputfiles',
    'inputfiles_opt',
    'outputfiles',
    'cmdline_args',
    'execute_in_work',
]
LIST_REQUIRED_KEYS = ['includes', 'inputfiles', 'inputfiles_opt', 'outputfiles']  # These should be lists

# Julia REPL constants
JL_REPL_TIME_TO_DEAD = 5.0
JL_REPL_RESTART_LIMIT = 3

# Stylesheets
STATUSBAR_SS = (
    "QStatusBar{" "background-color: #EBEBE0;" "border-width: 1px;" "border-color: gray;" "border-style: groove;}"
)

SETTINGS_SS = (
    "#SettingsForm{background-color: ghostwhite;}"
    "QLabel{color: black;}"
    "QLineEdit{font-size: 11px;}"
    "QGroupBox{border: 2px solid gray; "
    "background-color: qlineargradient(x1: 0, y1: 0, x2: 1, y2: 0, stop: 0 #80B0FF, stop: 1 #e6efff);"
    "border-radius: 5px;"
    "margin-top: 0.5em;}"
    "QGroupBox:title{border-radius: 2px; "
    "background-color: ghostwhite;"
    "subcontrol-origin: margin;"
    "subcontrol-position: top center;"
    "padding-top: 0px;"
    "padding-bottom: 0px;"
    "padding-right: 3px;"
    "padding-left: 3px;}"
    "QCheckBox{outline-style: dashed; outline-width: 1px; outline-color: white;}"
    "QPushButton{background-color: #505F69; border: 1px solid #29353d; color: #F0F0F0; border-radius: 4px; padding: 3px; outline: none;}"
    "QPushButton:disabled {background-color: #32414B; border: 1px solid #29353d; color: #787878; border-radius: 4px; padding: 3px;}"
    "QPushButton::menu-indicator {subcontrol-origin: padding; subcontrol-position: bottom right; bottom: 4px;}"
    "QPushButton:focus{background-color: #637683; border: 1px solid #148CD2;}"
    "QPushButton:hover{border: 1px solid #148CD2; color: #F0F0F0;}"
    "QPushButton:pressed{background-color: #19232D; border: 1px solid #19232D;}"
    "QSlider::groove:horizontal{background: #e1e1e1; border: 1px solid #a4a4a4; height: 5px; margin: 2px 0; border-radius: 2px;}"
    "QSlider::handle:horizontal{background: #fafafa; border: 1px solid #a4a4a4; width: 12px; margin: -5px 0; border-radius: 2px;}"
    "QSlider::add-page:horizontal{background: transparent;}"
    "QSlider::sub-page:horizontal{background: transparent;}"
)

# NOTE: border-style property needs to be set for QToolBar so the lineargradient works on GNOME desktop environment
# (known Qt issue)
ICON_TOOLBAR_SS = (
    "QToolBar{spacing: 6px; "
    "background: qlineargradient(x1: 1, y1: 1, x2: 0, y2: 0, stop: 0 #cce0ff, stop: 1 #66a1ff);"
    "padding: 3px;"
    "border-style: solid;}"
    "QToolButton{background-color: white;"
    "border-width: 1px;"
    "border-style: inset;"
    "border-color: darkslategray;"
    "border-radius: 2px;}"
    "QToolButton:pressed {background-color: lightGray;}"
    "QLabel{color:black;"
    "padding: 3px;}"
)

PARAMETER_TAG_TOOLBAR_SS = (
    ICON_TOOLBAR_SS + "QToolButton:open{background-color: lightGray;"
    "border-style: inset;}"
    "QToolButton{border-style: outset;}"
)

TEXTBROWSER_SS = (
    "QTextBrowser {background-color: #19232D; border: 1px solid #32414B; color: #F0F0F0; border-radius: 2px;}"
    "QTextBrowser:hover,"
    "QTextBrowser:selected,"
    "QTextBrowser:pressed {border: 1px solid #668599;}"
)

# ToolboxUI stylesheet. A lot of widgets inherit this sheet.
MAINWINDOW_SS = (
    "QMainWindow::separator{width: 3px; background-color: lightgray; border: 1px solid white;}"
    "QPushButton{background-color: #505F69; border: 1px solid #29353d; color: #F0F0F0; "
    "border-radius: 4px; padding: 3px; outline: none; min-width: 75px;}"
    "QPushButton:disabled {background-color: #32414B; border: 1px solid #29353d; color: #787878; border-radius: 4px; padding: 3px;}"
    "QPushButton::menu-indicator {subcontrol-origin: padding; subcontrol-position: bottom right; bottom: 4px;}"
    "QPushButton:focus{background-color: #637683; border: 1px solid #148CD2;}"
    "QPushButton:hover{border: 1px solid #148CD2; color: #F0F0F0;}"
    "QPushButton:pressed{background-color: #19232D; border: 1px solid #19232D;}"
    "QToolButton:focus{border-color: black; border-width: 1px; border-style: ridge;}"
    "QToolButton:pressed{background-color: #f2f2f2;}"
    "QToolButton::menu-indicator{width: 0px;}"
    "QCheckBox{padding: 2px; spacing: 10px; outline-style: dashed; outline-width: 1px; outline-color: black;}"
    "QComboBox:focus{border-color: black; border-width: 1px; border-style: ridge;}"
    "QLineEdit:focus{border-color: black; border-width: 1px; border-style: ridge;}"
    "QTextEdit:focus{border-color: black; border-width: 1px; border-style: ridge;}"
    "QTreeView:focus{border-color: darkslategray; border-width: 2px; border-style: ridge;}"
)

TREEVIEW_HEADER_SS = "QHeaderView::section{background-color: #ecd8c6; font-size: 12px;}"<|MERGE_RESOLUTION|>--- conflicted
+++ resolved
@@ -20,11 +20,7 @@
 import os
 
 SPINE_TOOLBOX_VERSION = "0.3.2"
-<<<<<<< HEAD
-REQUIRED_SPINEDB_API_VERSION = "0.1.7"
-=======
 REQUIRED_SPINEDB_API_VERSION = "0.1.8"
->>>>>>> 0eab1406
 # SPINE GREEN HTML: #99cc33 RGBa: 153, 204, 51, 255
 # SPINE BLUE HTML: #004ac2 RGBa: 0, 74, 194, 255
 # Invalid characters for directory names
