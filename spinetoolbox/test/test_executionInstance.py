######################################################################################################################
# Copyright (C) 2017 - 2019 Spine project consortium
# This file is part of Spine Toolbox.
# Spine Toolbox is free software: you can redistribute it and/or modify it under the terms of the GNU Lesser General
# Public License as published by the Free Software Foundation, either version 3 of the License, or (at your option)
# any later version. This program is distributed in the hope that it will be useful, but WITHOUT ANY WARRANTY;
# without even the implied warranty of MERCHANTABILITY or FITNESS FOR A PARTICULAR PURPOSE. See the GNU Lesser General
# Public License for more details. You should have received a copy of the GNU Lesser General Public License along with
# this program. If not, see <http://www.gnu.org/licenses/>.
######################################################################################################################

"""
Unit tests for ExecutionInstance class.

:author: M. Marin (KTH)
:date:   11.9.2019
"""

import unittest
from unittest import mock
import logging
import sys
from PySide2.QtWidgets import QApplication, QWidget
from ui_main import ToolboxUI
from project import SpineToolboxProject
from executioner import ExecutionInstance
from project_item import ProjectItemResource
from test.mock_helpers import MockQWidget, qsettings_value_side_effect


class TestExecutionInstance(unittest.TestCase):
    @classmethod
    def setUpClass(cls):
        """Runs once before any tests in this class."""
        try:
            cls.app = QApplication().processEvents()
        except RuntimeError:
            pass
        logging.basicConfig(
            stream=sys.stderr,
            level=logging.DEBUG,
            format='%(asctime)s %(levelname)s: %(message)s',
            datefmt='%Y-%m-%d %H:%M:%S',
        )

    def setUp(self):
        """Runs before each test. Makes an instance of ToolboxUI class.
        We want the ToolboxUI to start with the default settings and without a project
        """
        with mock.patch("ui_main.JuliaREPLWidget") as mock_julia_repl, mock.patch(
            "ui_main.PythonReplWidget"
        ) as mock_python_repl, mock.patch("project.create_dir") as mock_create_dir, mock.patch(
            "ui_main.ToolboxUI.save_project"
        ) as mock_save_project, mock.patch(
            "ui_main.QSettings.value"
        ) as mock_qsettings_value:
            # Replace Julia REPL Widget with a QWidget so that the DeprecationWarning from qtconsole is not printed
            mock_julia_repl.return_value = QWidget()
            mock_python_repl.return_value = MockQWidget()
            mock_qsettings_value.side_effect = qsettings_value_side_effect
            self.toolbox = ToolboxUI()
            self.toolbox.create_project("UnitTest Project", "")
            # Mock `project_item_model` so `find_item()` and `project_item()` are just the identity function
            mock_proj_item_model = mock.Mock()
            mock_proj_item_model.find_item.side_effect = lambda item: item
            mock_proj_item_model.project_item.side_effect = lambda item: item
            self.toolbox.project_item_model = mock_proj_item_model

    def tearDown(self):
        """Runs after each test. Use this to free resources after a test if needed."""
        self.toolbox.deleteLater()
        self.toolbox = None

    def test_advertising_files_from_two_data_connections_to_a_data_interface(self):
        """Test that advertising files from a DC to a DI works fine."""
        dc1 = mock.Mock()
        dc2 = mock.Mock()
        di3 = mock.Mock()
        exec_order = {dc1: [di3], dc2: [di3]}
        inst = ExecutionInstance(self.toolbox, exec_order)
        resource1 = ProjectItemResource(None, "data_connection_file", "file1")
        resource2 = ProjectItemResource(None, "data_connection_file", "file2")
        dc1.simulate_execution.side_effect = lambda inst: inst.advertise_resources(dc1, resource1)
        dc2.simulate_execution.side_effect = lambda inst: inst.advertise_resources(dc2, resource2)
        inst.simulate_execution()
        self.assertEqual(inst.available_resources(di3), [resource1, resource2])

    def test_advertising_file_and_reference_from_a_data_connection_to_a_data_interface(self):
        """Test that the same file in dc refs and data is advertised only once."""
        dc0 = mock.Mock()
        di1 = mock.Mock()
        exec_order = {dc0: [di1]}
        inst = ExecutionInstance(self.toolbox, exec_order)
        resource1 = ProjectItemResource(None, "data_connection_reference", "ref1")
        resource2 = ProjectItemResource(None, "data_connection_file", "file2")
        dc0.simulate_execution.side_effect = lambda inst: inst.advertise_resources(dc0, resource1, resource2)
        inst.simulate_execution()
<<<<<<< HEAD
        self.assertEqual(inst.available_resources(di1), [resource1, resource2])
=======
        self.assertEqual(inst.dc_refs_at_sight(di1), {"file1"})


if __name__ == '__main__':
    unittest.main()
>>>>>>> de7f179a
<|MERGE_RESOLUTION|>--- conflicted
+++ resolved
@@ -95,12 +95,8 @@
         resource2 = ProjectItemResource(None, "data_connection_file", "file2")
         dc0.simulate_execution.side_effect = lambda inst: inst.advertise_resources(dc0, resource1, resource2)
         inst.simulate_execution()
-<<<<<<< HEAD
         self.assertEqual(inst.available_resources(di1), [resource1, resource2])
-=======
-        self.assertEqual(inst.dc_refs_at_sight(di1), {"file1"})
 
 
 if __name__ == '__main__':
-    unittest.main()
->>>>>>> de7f179a
+    unittest.main()