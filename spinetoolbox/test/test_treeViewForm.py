######################################################################################################################
# Copyright (C) 2017 - 2018 Spine project consortium
# This file is part of Spine Toolbox.
# Spine Toolbox is free software: you can redistribute it and/or modify it under the terms of the GNU Lesser General
# Public License as published by the Free Software Foundation, either version 3 of the License, or (at your option)
# any later version. This program is distributed in the hope that it will be useful, but WITHOUT ANY WARRANTY;
# without even the implied warranty of MERCHANTABILITY or FITNESS FOR A PARTICULAR PURPOSE. See the GNU Lesser General
# Public License for more details. You should have received a copy of the GNU Lesser General Public License along with
# this program. If not, see <http://www.gnu.org/licenses/>.
######################################################################################################################

"""
Unit tests for TreeViewForm and GraphViewForm classes.

:author: M. Marin (KTH)
:date:   6.12.2018
"""

import unittest
import os
import logging
import sys
from unittest import mock
from PySide2.QtWidgets import QApplication, QStyleOptionViewItem
from PySide2.QtCore import Qt, QItemSelectionModel, QItemSelection
from widgets.data_store_widgets import TreeViewForm
from collections import namedtuple
from widgets.custom_editors import CustomComboEditor, CustomLineEditor, ObjectNameListEditor


class TestTreeViewForm(unittest.TestCase):

    @classmethod
    def setUpClass(cls):
        """Overridden method. Runs once before all tests in this class."""
        try:
            cls.app = QApplication().processEvents()
        except RuntimeError:
            pass
        logging.basicConfig(stream=sys.stderr, level=logging.DEBUG,
                            format='%(asctime)s %(levelname)s: %(message)s',
                            datefmt='%Y-%m-%d %H:%M:%S')
        cls.ObjectClass = namedtuple("ObjectClass", ["id", "name", "description", "display_order"])
        cls.Object = namedtuple("Object", ["id", "class_id", "name", "description"])
        cls.RelationshipClass = namedtuple(
            "RelationshipClass", ["id", "name", "object_class_id_list", "object_class_name_list"])
        cls.Relationship = namedtuple(
            "Relationship", ["id", "class_id", "name", "object_id_list", "object_name_list"])
        cls.ObjectParameter = namedtuple(
            "ObjectParameter",
            ['id', 'object_class_id', 'object_class_name', 'parameter_name'])
        cls.RelationshipParameter = namedtuple(
            "RelationshipParameter",
            ['id', 'relationship_class_id', 'relationship_class_name',
            'object_class_id_list', 'object_class_name_list', 'parameter_name'])
        cls.ObjectParameterValue = namedtuple(
            "ObjectParameterValue",
            [
                'id', 'object_class_id', 'object_class_name', 'object_id', 'object_name',
                'parameter_id', 'parameter_name', 'index', 'value'
            ])
        cls.RelationshipParameterValue = namedtuple(
            "RelationshipParameterValue",
            [
                'id', 'relationship_class_id', 'relationship_class_name',
                'object_class_id_list', 'object_class_name_list',
                'relationship_id', 'object_id_list', 'object_name_list',
                'parameter_id', 'parameter_name', 'index', 'value'
            ])

    def setUp(self):
        """Overridden method. Runs before each test. Makes instances of TreeViewForm and GraphViewForm classes.
        """
        # Set logging level to Error to silence "Logging level: All messages" print
<<<<<<< HEAD
        with mock.patch("data_store.DataStore") as mock_data_store, \
                mock.patch("spinedatabase_api.DiffDatabaseMapping") as mock_db_map:
            logging.disable(level=logging.ERROR)  # Disable logging
            mock_db_map.object_parameter_fields.return_value = [
                'id', 'object_class_id', 'object_class_name', 'parameter_name']
            mock_db_map.relationship_parameter_fields.return_value = [
                'id', 'relationship_class_id', 'relationship_class_name',
                'object_class_id_list', 'object_class_name_list', 'parameter_name'
            ]
            mock_db_map.object_parameter_value_fields.return_value = [
                'id', 'object_class_id', 'object_class_name', 'object_id', 'object_name',
                'parameter_id', 'parameter_name', 'index', 'value'
            ]
            mock_db_map.relationship_parameter_value_fields.return_value = [
                'id', 'relationship_class_id', 'relationship_class_name',
                'object_class_id_list', 'object_class_name_list',
                'relationship_id', 'object_id_list', 'object_name_list',
                'parameter_id', 'parameter_name', 'index', 'value'
            ]
            self.tree_view_form = TreeViewForm(mock_data_store, mock_db_map, "mock_db")
            logging.disable(level=logging.NOTSET)  # Enable logging
=======
        with mock.patch("data_store.DataStore") as mock_data_store:
            # logging.disable(level=logging.ERROR)  # Disable logging
            self.db_map.reset_mapping()
            self.db_map.session.query(self.db_map.NextId).delete(synchronize_session=False)
            self.tree_view_form = TreeViewForm(mock_data_store, self.db_map, "mock_db")
            # logging.disable(level=logging.NOTSET)  # Enable logging
>>>>>>> 55f88fa1

    def tearDown(self):
        """Overridden method. Runs after each test.
        Use this to free resources after a test if needed.
        """
        self.tree_view_form = None

    def test_add_object_classes(self):
        """Test that object classes are added to the object tree model in the right positions.
        """
        object_classes = [
            self.ObjectClass(1, "fish", "A fish.", 1),
            self.ObjectClass(2, "dog", "A dog.", 3),
            self.ObjectClass(3, "cat", "A cat.", 2)
        ]
        self.tree_view_form.add_object_classes(object_classes)
        root_item = self.tree_view_form.object_tree_model.root_item
        fish_item = root_item.child(0)
        fish_type = fish_item.data(Qt.UserRole)
        fish_name = fish_item.data(Qt.UserRole + 1)['name']
        dog_item = root_item.child(2)
        dog_type = dog_item.data(Qt.UserRole)
        dog_name = dog_item.data(Qt.UserRole + 1)['name']
        cat_item = root_item.child(1)
        cat_type = cat_item.data(Qt.UserRole)
        cat_name = cat_item.data(Qt.UserRole + 1)['name']
        self.assertEqual(fish_type, "object_class")
        self.assertEqual(fish_name, "fish")
        self.assertEqual(dog_type, "object_class")
        self.assertEqual(dog_name, "dog")
        self.assertEqual(cat_type, "object_class")
        self.assertEqual(cat_name, "cat")
        self.assertEqual(root_item.rowCount(), 3)

    def test_add_objects(self):
        """Test that objects are added to the object tree model.
        """
        fish_class, dog_class = self.add_mock_object_classes()
        self.tree_view_form.init_object_tree_model()
        objects = [
            self.Object(1, fish_class.id, "nemo", "The lost one."),
            self.Object(2, fish_class.id, "dory", "Nemo's girl."),
            self.Object(3, dog_class.id, "pluto", "Mickey's."),
            self.Object(4, dog_class.id, "scooby", "Scooby-Dooby-Doo.")
        ]
        # Fetch fish object class id before adding objects, to reach more lines of code
        root_item = self.tree_view_form.object_tree_model.root_item
        fish_item = root_item.child(0)
        fish_index = self.tree_view_form.object_tree_model.indexFromItem(fish_item)
        self.tree_view_form.object_tree_model.fetchMore(fish_index)
        # Make object_list return something meaningful
        def side_effect(class_id):
            if class_id == fish_class.id:
                return objects[0:2]
            elif class_id == dog_class.id:
                return objects[2:4]
            else:
                return []
        self.tree_view_form.db_map.object_list.side_effect = side_effect
        # Add objects
        self.tree_view_form.add_objects(objects)
        # Check tree
        dog_item = root_item.child(1)
        nemo_item = fish_item.child(0)
        nemo_type = nemo_item.data(Qt.UserRole)
        nemo_class_id = nemo_item.data(Qt.UserRole + 1)['class_id']
        nemo_id = nemo_item.data(Qt.UserRole + 1)['id']
        nemo_name = nemo_item.data(Qt.UserRole + 1)['name']
        dory_item = fish_item.child(1)
        dory_type = dory_item.data(Qt.UserRole)
        dory_class_id = dory_item.data(Qt.UserRole + 1)['class_id']
        dory_id = dory_item.data(Qt.UserRole + 1)['id']
        dory_name = dory_item.data(Qt.UserRole + 1)['name']
        pluto_item = dog_item.child(0)
        pluto_type = pluto_item.data(Qt.UserRole)
        pluto_class_id = pluto_item.data(Qt.UserRole + 1)['class_id']
        pluto_id = pluto_item.data(Qt.UserRole + 1)['id']
        pluto_name = pluto_item.data(Qt.UserRole + 1)['name']
        scooby_item = dog_item.child(1)
        scooby_type = scooby_item.data(Qt.UserRole)
        scooby_class_id = scooby_item.data(Qt.UserRole + 1)['class_id']
        scooby_id = scooby_item.data(Qt.UserRole + 1)['id']
        scooby_name = scooby_item.data(Qt.UserRole + 1)['name']
        self.assertEqual(nemo_type, "object")
        self.assertEqual(nemo_class_id, fish_class.id)
        self.assertEqual(nemo_id, 1)
        self.assertEqual(nemo_name, "nemo")
        self.assertEqual(dory_type, "object")
        self.assertEqual(dory_class_id, fish_class.id)
        self.assertEqual(dory_id, 2)
        self.assertEqual(dory_name, "dory")
        self.assertEqual(fish_item.rowCount(), 2)
        self.assertEqual(pluto_type, "object")
        self.assertEqual(pluto_class_id, dog_class.id)
        self.assertEqual(pluto_id, 3)
        self.assertEqual(pluto_name, "pluto")
        self.assertEqual(scooby_type, "object")
        self.assertEqual(scooby_class_id, dog_class.id)
        self.assertEqual(scooby_id, 4)
        self.assertEqual(scooby_name, "scooby")
        self.assertEqual(fish_item.rowCount(), 2)

    def test_add_relationship_classes(self):
        """Test that relationship classes are added to the object tree model.
        """
        fish_class, dog_class = self.add_mock_object_classes()
        self.tree_view_form.init_object_tree_model()
        # Add nemo object before adding the relationships to test fetch more
        nemo = dict(
            class_id=fish_class.id,
            name='nemo',
            description='The lost one.'
        )
        nemo_object = self.Object(1, fish_class.id, "nemo", "The lost one.")
        # Make object_list return something meaningful
        def side_effect(class_id):
            if class_id == fish_class.id:
                return [nemo_object]
            else:
                return []
        self.tree_view_form.db_map.object_list.side_effect = side_effect
        # Add nemo object
        self.tree_view_form.add_objects([nemo_object])
        # Add dog__fish and fish__dog relationship classes
        relationship_classes = [
            self.RelationshipClass(1, "dog__fish", str(dog_class.id) + "," + str(fish_class.id), "dog,fish"),
            self.RelationshipClass(2, "fish__dog", str(fish_class.id) + "," + str(dog_class.id), "fish,dog")
        ]
        # Make wide_relationship_class_list return something meaningful
        def side_effect(object_class_id):
            if object_class_id in (fish_class.id, dog_class.id):
                return relationship_classes
            else:
                return []
        self.tree_view_form.db_map.wide_relationship_class_list.side_effect = side_effect
        self.tree_view_form.add_relationship_classes(relationship_classes)
        # Add pluto object after adding the relationships to test fetch more
        pluto_object = self.Object(2, dog_class.id, "pluto", "Mickey's.")
        # Make object_list return something meaningful
        def side_effect(class_id):
            if class_id == fish_class.id:
                return [nemo_object]
            if class_id == dog_class.id:
                return [pluto_object]
            else:
                return []
        self.tree_view_form.db_map.object_list.side_effect = side_effect
        self.tree_view_form.add_objects([pluto_object])
        # Check that nemo can't fetch more (adding the relationship class should have fetched it)
        root_item = self.tree_view_form.object_tree_model.root_item
        fish_item = root_item.child(0)
        nemo_item = fish_item.child(0)
        nemo_index = self.tree_view_form.object_tree_model.indexFromItem(nemo_item)
        can_nemo_fetch_more = self.tree_view_form.object_tree_model.canFetchMore(nemo_index)
        self.assertFalse(can_nemo_fetch_more, "Nemo can fetch more.")
        # Check that pluto *can* fetch more (since it wasn't there when adding the relationship class)
        dog_item = root_item.child(1)
        pluto_item = dog_item.child(0)
        pluto_index = self.tree_view_form.object_tree_model.indexFromItem(pluto_item)
        can_pluto_fetch_more = self.tree_view_form.object_tree_model.canFetchMore(pluto_index)
        self.assertTrue(can_pluto_fetch_more, "Pluto can't fetch more.")
        self.tree_view_form.object_tree_model.fetchMore(pluto_index)
        # Check relationship class items are good
        # The first one under nemo
        nemo_dog_fish_item = nemo_item.child(0)
        nemo_dog_fish_type = nemo_dog_fish_item.data(Qt.UserRole)
        nemo_dog_fish_name = nemo_dog_fish_item.data(Qt.UserRole + 1)['name']
        nemo_dog_fish_object_class_id_list = nemo_dog_fish_item.data(Qt.UserRole + 1)['object_class_id_list']
        nemo_dog_fish_object_class_name_list = nemo_dog_fish_item.data(Qt.UserRole + 1)['object_class_name_list']
        self.assertEqual(nemo_dog_fish_type, "relationship_class")
        self.assertEqual(nemo_dog_fish_name, "dog__fish")
        split_nemo_dog_fish_object_class_id_list = [int(x) for x in nemo_dog_fish_object_class_id_list.split(",")]
        self.assertEqual(split_nemo_dog_fish_object_class_id_list, [dog_class.id, fish_class.id])
        self.assertEqual(nemo_dog_fish_object_class_name_list, "dog,fish")
        self.assertEqual(nemo_item.rowCount(), 2)
        # The second one under pluto
        pluto_fish_dog_item = pluto_item.child(1)
        pluto_fish_dog_type = pluto_fish_dog_item.data(Qt.UserRole)
        pluto_fish_dog_name = pluto_fish_dog_item.data(Qt.UserRole + 1)['name']
        pluto_fish_dog_object_class_id_list = pluto_fish_dog_item.data(Qt.UserRole + 1)['object_class_id_list']
        pluto_fish_dog_object_class_name_list = pluto_fish_dog_item.data(Qt.UserRole + 1)['object_class_name_list']
        self.assertEqual(pluto_fish_dog_type, "relationship_class")
        self.assertEqual(pluto_fish_dog_name, "fish__dog")
        split_pluto_fish_dog_object_class_id_list = [int(x) for x in pluto_fish_dog_object_class_id_list.split(",")]
        self.assertEqual(split_pluto_fish_dog_object_class_id_list, [fish_class.id, dog_class.id])
        self.assertEqual(pluto_fish_dog_object_class_name_list, "fish,dog")
        self.assertEqual(pluto_item.rowCount(), 2)

    def test_add_relationships(self):
        """Test that relationships are added to the object tree model.
        """
        fish_class, dog_class = self.add_mock_object_classes()
        self.tree_view_form.init_object_tree_model()
        nemo_object, pluto_object, scooby_object = self.add_mock_objects(fish_class.id, dog_class.id)
        fish_dog_class, dog_fish_class = self.add_mock_relationship_classes(fish_class.id, dog_class.id)
        # Add pluto_nemo, nemo_pluto and nemo_scooby relationships
        rel1 = self.Relationship(
            1, dog_fish_class.id, "rel1", str(pluto_object.id) + "," + str(nemo_object.id), "pluto,nemo")
        rel2 = self.Relationship(
            2, fish_dog_class.id, "rel2", str(nemo_object.id) + "," + str(pluto_object.id), "nemo,pluto")
        rel3 = self.Relationship(
            3, fish_dog_class.id, "rel3", str(nemo_object.id) + "," + str(scooby_object.id), "nemo,scooby")
        # Make wide_relationship_list return something meaningful
        def side_effect(class_id, object_id):
            if class_id == dog_fish_class.id:
                if object_id in (nemo_object.id, pluto_object.id):
                    return [rel1]
                else:
                    return []
            elif class_id == fish_dog_class.id:
                if object_id == nemo_object.id:
                    return [rel2, rel3]
                elif object_id == pluto_object.id:
                    return [rel2]
                elif object_id == scooby_object.id:
                    return [rel3]
                else:
                    return []
            else:
                return []
        self.tree_view_form.db_map.wide_relationship_list.side_effect = side_effect
        self.tree_view_form.add_relationships([rel1, rel2, rel3])
        # Get items
        root_item = self.tree_view_form.object_tree_model.root_item
        # Object class items
        fish_item = root_item.child(0)
        dog_item = root_item.child(1)
        fish_index = self.tree_view_form.object_tree_model.indexFromItem(fish_item)
        dog_index = self.tree_view_form.object_tree_model.indexFromItem(dog_item)
        self.tree_view_form.object_tree_model.fetchMore(fish_index)
        self.tree_view_form.object_tree_model.fetchMore(dog_index)
        # Object items
        nemo_item = fish_item.child(0)
        pluto_item = dog_item.child(0)
        scooby_item = dog_item.child(1)
        nemo_index = self.tree_view_form.object_tree_model.indexFromItem(nemo_item)
        pluto_index = self.tree_view_form.object_tree_model.indexFromItem(pluto_item)
        scooby_index = self.tree_view_form.object_tree_model.indexFromItem(scooby_item)
        self.tree_view_form.object_tree_model.fetchMore(nemo_index)
        self.tree_view_form.object_tree_model.fetchMore(pluto_index)
        self.tree_view_form.object_tree_model.fetchMore(scooby_index)
        # Relationship class items
        nemo_fish_dog_item = nemo_item.child(0)
        nemo_dog_fish_item = nemo_item.child(1)
        pluto_fish_dog_item = pluto_item.child(0)
        pluto_dog_fish_item = pluto_item.child(1)
        scooby_fish_dog_item = scooby_item.child(0)
        scooby_dog_fish_item = scooby_item.child(1)
        nemo_dog_fish_index = self.tree_view_form.object_tree_model.indexFromItem(nemo_dog_fish_item)
        nemo_fish_dog_index = self.tree_view_form.object_tree_model.indexFromItem(nemo_fish_dog_item)
        pluto_dog_fish_index = self.tree_view_form.object_tree_model.indexFromItem(pluto_dog_fish_item)
        pluto_fish_dog_index = self.tree_view_form.object_tree_model.indexFromItem(pluto_fish_dog_item)
        scooby_dog_fish_index = self.tree_view_form.object_tree_model.indexFromItem(scooby_dog_fish_item)
        scooby_fish_dog_index = self.tree_view_form.object_tree_model.indexFromItem(scooby_fish_dog_item)
        self.tree_view_form.object_tree_model.fetchMore(nemo_dog_fish_index)
        self.tree_view_form.object_tree_model.fetchMore(nemo_fish_dog_index)
        self.tree_view_form.object_tree_model.fetchMore(pluto_dog_fish_index)
        self.tree_view_form.object_tree_model.fetchMore(pluto_fish_dog_index)
        self.tree_view_form.object_tree_model.fetchMore(scooby_dog_fish_index)
        self.tree_view_form.object_tree_model.fetchMore(scooby_fish_dog_index)
        # Relationship items
        pluto_nemo_item1 = pluto_dog_fish_item.child(0)
        pluto_nemo_item2 = nemo_dog_fish_item.child(0)
        nemo_pluto_item1 = pluto_fish_dog_item.child(0)
        nemo_pluto_item2 = nemo_fish_dog_item.child(0)
        nemo_scooby_item1 = scooby_fish_dog_item.child(0)
        nemo_scooby_item2 = nemo_fish_dog_item.child(1)
        # Check number of items is good
        self.assertEqual(nemo_dog_fish_item.rowCount(), 1)
        self.assertEqual(nemo_fish_dog_item.rowCount(), 2)
        self.assertEqual(pluto_dog_fish_item.rowCount(), 1)
        self.assertEqual(pluto_fish_dog_item.rowCount(), 1)
        self.assertEqual(scooby_dog_fish_item.rowCount(), 0)
        self.assertEqual(scooby_fish_dog_item.rowCount(), 1)
        # Check relationship items are good
        # pluto_nemo_item1
        pluto_nemo_item1_type = pluto_nemo_item1.data(Qt.UserRole)
        pluto_nemo_item1_name = pluto_nemo_item1.data(Qt.UserRole + 1)['name']
        pluto_nemo_item1_class_id = pluto_nemo_item1.data(Qt.UserRole + 1)['class_id']
        pluto_nemo_item1_object_id_list = pluto_nemo_item1.data(Qt.UserRole + 1)['object_id_list']
        pluto_nemo_item1_object_name_list = pluto_nemo_item1.data(Qt.UserRole + 1)['object_name_list']
        self.assertEqual(pluto_nemo_item1_type, "relationship")
        self.assertEqual(pluto_nemo_item1_name, 'rel1')
        self.assertEqual(pluto_nemo_item1_class_id, dog_fish_class.id)
        split_pluto_nemo_object_id_list = [int(x) for x in pluto_nemo_item1_object_id_list.split(",")]
        self.assertEqual(split_pluto_nemo_object_id_list, [pluto_object.id, nemo_object.id])
        self.assertEqual(pluto_nemo_item1_object_name_list, "pluto,nemo")
        # pluto_nemo_item2
        pluto_nemo_item2_type = pluto_nemo_item2.data(Qt.UserRole)
        pluto_nemo_item2_name = pluto_nemo_item2.data(Qt.UserRole + 1)['name']
        pluto_nemo_item2_class_id = pluto_nemo_item2.data(Qt.UserRole + 1)['class_id']
        pluto_nemo_item2_object_id_list = pluto_nemo_item2.data(Qt.UserRole + 1)['object_id_list']
        pluto_nemo_item2_object_name_list = pluto_nemo_item2.data(Qt.UserRole + 1)['object_name_list']
        self.assertEqual(pluto_nemo_item2_type, "relationship")
        self.assertEqual(pluto_nemo_item2_name, 'rel1')
        self.assertEqual(pluto_nemo_item2_class_id, dog_fish_class.id)
        split_pluto_nemo_object_id_list = [int(x) for x in pluto_nemo_item2_object_id_list.split(",")]
        self.assertEqual(split_pluto_nemo_object_id_list, [pluto_object.id, nemo_object.id])
        self.assertEqual(pluto_nemo_item2_object_name_list, "pluto,nemo")
        # nemo_pluto_item1
        nemo_pluto_item1_type = nemo_pluto_item1.data(Qt.UserRole)
        nemo_pluto_item1_name = nemo_pluto_item1.data(Qt.UserRole + 1)['name']
        nemo_pluto_item1_class_id = nemo_pluto_item1.data(Qt.UserRole + 1)['class_id']
        nemo_pluto_item1_object_id_list = nemo_pluto_item1.data(Qt.UserRole + 1)['object_id_list']
        nemo_pluto_item1_object_name_list = nemo_pluto_item1.data(Qt.UserRole + 1)['object_name_list']
        self.assertEqual(nemo_pluto_item1_type, "relationship")
        self.assertEqual(nemo_pluto_item1_name, 'rel2')
        self.assertEqual(nemo_pluto_item1_class_id, fish_dog_class.id)
        split_pluto_nemo_object_id_list = [int(x) for x in nemo_pluto_item1_object_id_list.split(",")]
        self.assertEqual(split_pluto_nemo_object_id_list, [nemo_object.id, pluto_object.id])
        self.assertEqual(nemo_pluto_item1_object_name_list, "nemo,pluto")
        # nemo_pluto_item2
        nemo_pluto_item2_type = nemo_pluto_item2.data(Qt.UserRole)
        nemo_pluto_item2_name = nemo_pluto_item2.data(Qt.UserRole + 1)['name']
        nemo_pluto_item2_class_id = nemo_pluto_item2.data(Qt.UserRole + 1)['class_id']
        nemo_pluto_item2_object_id_list = nemo_pluto_item2.data(Qt.UserRole + 1)['object_id_list']
        nemo_pluto_item2_object_name_list = nemo_pluto_item2.data(Qt.UserRole + 1)['object_name_list']
        self.assertEqual(nemo_pluto_item2_type, "relationship")
        self.assertEqual(nemo_pluto_item2_name, 'rel2')
        self.assertEqual(nemo_pluto_item2_class_id, fish_dog_class.id)
        split_pluto_nemo_object_id_list = [int(x) for x in nemo_pluto_item2_object_id_list.split(",")]
        self.assertEqual(split_pluto_nemo_object_id_list, [nemo_object.id, pluto_object.id])
        self.assertEqual(nemo_pluto_item2_object_name_list, "nemo,pluto")
        # nemo_scooby_item1
        nemo_scooby_item1_type = nemo_scooby_item1.data(Qt.UserRole)
        nemo_scooby_item1_name = nemo_scooby_item1.data(Qt.UserRole + 1)['name']
        nemo_scooby_item1_class_id = nemo_scooby_item1.data(Qt.UserRole + 1)['class_id']
        nemo_scooby_item1_object_id_list = nemo_scooby_item1.data(Qt.UserRole + 1)['object_id_list']
        nemo_scooby_item1_object_name_list = nemo_scooby_item1.data(Qt.UserRole + 1)['object_name_list']
        self.assertEqual(nemo_scooby_item1_type, "relationship")
        self.assertEqual(nemo_scooby_item1_name, 'rel3')
        self.assertEqual(nemo_scooby_item1_class_id, fish_dog_class.id)
        split_scooby_nemo_object_id_list = [int(x) for x in nemo_scooby_item1_object_id_list.split(",")]
        self.assertEqual(split_scooby_nemo_object_id_list, [nemo_object.id, scooby_object.id])
        self.assertEqual(nemo_scooby_item1_object_name_list, "nemo,scooby")
        # nemo_scooby_item2
        nemo_scooby_item2_type = nemo_scooby_item2.data(Qt.UserRole)
        nemo_scooby_item2_name = nemo_scooby_item2.data(Qt.UserRole + 1)['name']
        nemo_scooby_item2_class_id = nemo_scooby_item2.data(Qt.UserRole + 1)['class_id']
        nemo_scooby_item2_object_id_list = nemo_scooby_item2.data(Qt.UserRole + 1)['object_id_list']
        nemo_scooby_item2_object_name_list = nemo_scooby_item2.data(Qt.UserRole + 1)['object_name_list']
        self.assertEqual(nemo_scooby_item2_type, "relationship")
        self.assertEqual(nemo_scooby_item2_name, 'rel3')
        self.assertEqual(nemo_scooby_item2_class_id, fish_dog_class.id)
        split_scooby_nemo_object_id_list = [int(x) for x in nemo_scooby_item2_object_id_list.split(",")]
        self.assertEqual(split_scooby_nemo_object_id_list, [nemo_object.id, scooby_object.id])
        self.assertEqual(nemo_scooby_item2_object_name_list, "nemo,scooby")

    def test_add_object_parameter_definitions(self):
        """Test that object parameter definitions are added to the model.
        """
        self.tree_view_form.db_map.object_parameter_fields.return_value = [
            'id', 'object_class_id', 'object_class_name', 'parameter_name']
        self.tree_view_form.object_parameter_definition_model.reset_model()
        # Add fish and dog object classes
        fish_class, dog_class = self.add_mock_object_classes()
        # Add object parameter definition
        model = self.tree_view_form.object_parameter_definition_model
        view = self.tree_view_form.ui.tableView_object_parameter_definition
        header_index = model.horizontal_header_labels().index
        # Enter object class name
        obj_cls_name_index = model.index(0, header_index("object_class_name"))
        self.assertIsNone(obj_cls_name_index.data())
        editor = view.itemDelegate().createEditor(view, QStyleOptionViewItem(), obj_cls_name_index)
        view.itemDelegate().setEditorData(editor, obj_cls_name_index)
        self.assertTrue(isinstance(editor, CustomComboEditor))
        self.assertEqual(editor.count(), 2)
        self.assertEqual(editor.itemText(0), 'fish')
        self.assertEqual(editor.itemText(1), 'dog')
        editor.setCurrentIndex(1)
        view.itemDelegate().setModelData(editor, model, obj_cls_name_index)
        view.itemDelegate().destroyEditor(editor, obj_cls_name_index)
        self.assertEqual(obj_cls_name_index.data(), 'dog')
        obj_cls_id_index = model.index(0, header_index("object_class_id"))
        self.assertEqual(obj_cls_id_index.data(), dog_class.id)
        # Enter parameter name
        parameter_name_index = model.index(0, header_index("parameter_name"))
        self.assertIsNone(parameter_name_index.data())
        editor = view.itemDelegate().createEditor(view, QStyleOptionViewItem(), parameter_name_index)
        view.itemDelegate().setEditorData(editor, parameter_name_index)
        self.assertTrue(isinstance(editor, CustomLineEditor), "Editor is not a 'CustomLineEditor'")
        self.assertEqual(editor.text(), "")
        editor.setText("breed")
        view.itemDelegate().setModelData(editor, model, parameter_name_index)
        view.itemDelegate().destroyEditor(editor, parameter_name_index)
        self.assertEqual(parameter_name_index.data(), 'breed')

    def test_add_relationship_parameter_definitions(self):
        """Test that relationship parameter definitions are added to the model.
        """
        self.tree_view_form.db_map.relationship_parameter_fields.return_value = [
            'id', 'relationship_class_id', 'relationship_class_name',
            'object_class_id_list', 'object_class_name_list', 'parameter_name'
        ]
        self.tree_view_form.relationship_parameter_definition_model.reset_model()
        fish_class, dog_class = self.add_mock_object_classes()
        nemo_object, pluto_object, scooby_object = self.add_mock_objects(fish_class.id, dog_class.id)
        fish_dog_class, dog_fish_class = self.add_mock_relationship_classes(fish_class.id, dog_class.id)
        # Add relationship parameter definition
        model = self.tree_view_form.relationship_parameter_definition_model
        view = self.tree_view_form.ui.tableView_relationship_parameter_definition
        header_index = model.horizontal_header_labels().index
        # Enter relationship class name
        rel_cls_name_index = model.index(0, header_index("relationship_class_name"))
        self.assertIsNone(rel_cls_name_index.data())
        editor = view.itemDelegate().createEditor(view, QStyleOptionViewItem(), rel_cls_name_index)
        view.itemDelegate().setEditorData(editor, rel_cls_name_index)
        self.assertTrue(isinstance(editor, CustomComboEditor))
        self.assertEqual(editor.count(), 2)
        self.assertEqual(editor.itemText(0), 'fish__dog')
        self.assertEqual(editor.itemText(1), 'dog__fish')
        editor.setCurrentIndex(1)
        view.itemDelegate().setModelData(editor, model, rel_cls_name_index)
        view.itemDelegate().destroyEditor(editor, rel_cls_name_index)
        self.assertEqual(rel_cls_name_index.data(), 'dog__fish')
        rel_cls_id_index = model.index(0, header_index("relationship_class_id"))
        self.assertEqual(rel_cls_id_index.data(), dog_fish_class.id)
        obj_cls_name_list_index = model.index(0, header_index("object_class_name_list"))
        self.assertEqual(obj_cls_name_list_index.data(), 'dog,fish')
        obj_cls_id_list_index = model.index(0, header_index("object_class_id_list"))
        split_obj_cls_id_list = [int(x) for x in obj_cls_id_list_index.data().split(",")]
        self.assertEqual(split_obj_cls_id_list, [dog_class.id, fish_class.id])
        # Enter parameter name
        parameter_name_index = model.index(0, header_index("parameter_name"))
        self.assertIsNone(parameter_name_index.data())
        editor = view.itemDelegate().createEditor(view, QStyleOptionViewItem(), parameter_name_index)
        view.itemDelegate().setEditorData(editor, parameter_name_index)
        self.assertTrue(isinstance(editor, CustomLineEditor))
        self.assertEqual(editor.text(), "")
        editor.setText("combined_mojo")
        view.itemDelegate().setModelData(editor, model, parameter_name_index)
        view.itemDelegate().destroyEditor(editor, parameter_name_index)
        self.assertEqual(parameter_name_index.data(), 'combined_mojo')

    def test_add_object_parameter_values(self):
        """Test that object parameter values are added to the model.
        """
        self.tree_view_form.db_map.object_parameter_value_fields.return_value = [
            'id', 'object_class_id', 'object_class_name', 'object_id', 'object_name',
            'parameter_id', 'parameter_name', 'index', 'value', 'json'
        ]
        self.tree_view_form.object_parameter_value_model.reset_model()
        fish_class, dog_class = self.add_mock_object_classes()
        nemo_object, pluto_object, scooby_object = self.add_mock_objects(fish_class.id, dog_class.id)
        water_id, breed_id = self.add_mock_object_parameter_definitions(fish_class.id, dog_class.id)
        # Add first object parameter value (for scooby), to test autofilling of object class from *object*
        model = self.tree_view_form.object_parameter_value_model
        view = self.tree_view_form.ui.tableView_object_parameter_value
        header_index = model.horizontal_header_labels().index
        # Enter object name
        obj_name_index = model.index(0, header_index("object_name"))
        self.assertIsNone(obj_name_index.data())
        editor = view.itemDelegate().createEditor(view, QStyleOptionViewItem(), obj_name_index)
        view.itemDelegate().setEditorData(editor, obj_name_index)
        self.assertTrue(isinstance(editor, CustomComboEditor))
        self.assertEqual(editor.count(), 3)
        self.assertEqual(editor.itemText(0), 'nemo')
        self.assertEqual(editor.itemText(1), 'pluto')
        self.assertEqual(editor.itemText(2), 'scooby')
        editor.setCurrentIndex(2)
        view.itemDelegate().setModelData(editor, model, obj_name_index)
        view.itemDelegate().destroyEditor(editor, obj_name_index)
        self.assertEqual(obj_name_index.data(), 'scooby')
        obj_id_index = model.index(0, header_index("object_id"))
        self.assertEqual(obj_id_index.data(), scooby_object.id)
        # Check objet class
        obj_cls_name_index = model.index(0, header_index("object_class_name"))
        self.assertEqual(obj_cls_name_index.data(), 'dog')
        obj_cls_id_index = model.index(0, header_index("object_class_id"))
        self.assertEqual(obj_cls_id_index.data(), dog_class.id)
        # Enter parameter name
        parameter_name_index = model.index(0, header_index("parameter_name"))
        self.assertIsNone(parameter_name_index.data())
        editor = view.itemDelegate().createEditor(view, QStyleOptionViewItem(), parameter_name_index)
        view.itemDelegate().setEditorData(editor, parameter_name_index)
        self.assertTrue(isinstance(editor, CustomComboEditor))
        self.assertEqual(editor.count(), 1)
        self.assertEqual(editor.itemText(0), 'breed')
        editor.setCurrentIndex(0)
        view.itemDelegate().setModelData(editor, model, parameter_name_index)
        view.itemDelegate().destroyEditor(editor, parameter_name_index)
        self.assertEqual(parameter_name_index.data(), 'breed')
        # Add second object parameter value (for pluto), to test autofilling of object class from *parameter*
        # Enter parameter name
        parameter_name_index = model.index(1, header_index("parameter_name"))
        self.assertIsNone(parameter_name_index.data())
        editor = view.itemDelegate().createEditor(view, QStyleOptionViewItem(), parameter_name_index)
        view.itemDelegate().setEditorData(editor, parameter_name_index)
        self.assertTrue(isinstance(editor, CustomComboEditor))
        self.assertEqual(editor.count(), 2)
        self.assertEqual(editor.itemText(1), 'breed')
        editor.setCurrentIndex(1)
        view.itemDelegate().setModelData(editor, model, parameter_name_index)
        view.itemDelegate().destroyEditor(editor, parameter_name_index)
        self.assertEqual(parameter_name_index.data(), 'breed')
        # Check objet class
        obj_cls_name_index = model.index(1, header_index("object_class_name"))
        self.assertEqual(obj_cls_name_index.data(), 'dog')
        obj_cls_id_index = model.index(1, header_index("object_class_id"))
        self.assertEqual(obj_cls_id_index.data(), dog_class.id)
        # Enter object name
        obj_name_index = model.index(1, header_index("object_name"))
        self.assertIsNone(obj_name_index.data())
        editor = view.itemDelegate().createEditor(view, QStyleOptionViewItem(), obj_name_index)
        view.itemDelegate().setEditorData(editor, obj_name_index)
        self.assertTrue(isinstance(editor, CustomComboEditor))
        self.assertEqual(editor.count(), 2)
        self.assertEqual(editor.itemText(0), 'pluto')
        self.assertEqual(editor.itemText(1), 'scooby')
        editor.setCurrentIndex(0)
        view.itemDelegate().setModelData(editor, model, obj_name_index)
        view.itemDelegate().destroyEditor(editor, obj_name_index)
        self.assertEqual(obj_name_index.data(), 'pluto')
        obj_id_index = model.index(1, header_index("object_id"))
        self.assertEqual(obj_id_index.data(), pluto_object.id)

    def test_add_relationship_parameter_values(self):
        """Test that relationship parameter values are added to the model.
        """
        self.tree_view_form.db_map.relationship_parameter_value_fields.return_value = [
            'id', 'relationship_class_id', 'relationship_class_name',
            'object_class_id_list', 'object_class_name_list',
            'relationship_id', 'object_id_list', 'object_name_list',
            'parameter_id', 'parameter_name', 'index', 'value', 'json'
        ]
        self.tree_view_form.relationship_parameter_value_model.reset_model()
        fish_class, dog_class = self.add_mock_object_classes()
        nemo_object, pluto_object, scooby_object = self.add_mock_objects(fish_class.id, dog_class.id)
        fish_dog_class, dog_fish_class = self.add_mock_relationship_classes(fish_class.id, dog_class.id)
        self.add_mock_relationship_parameter_definitions(
            fish_class.id, dog_class.id, fish_dog_class.id, dog_fish_class.id)
        self.tree_view_form.init_models()
        # Fetch nemo's fish__dog
        root_item = self.tree_view_form.object_tree_model.root_item
        fish_item = root_item.child(0)
        fish_index = self.tree_view_form.object_tree_model.indexFromItem(fish_item)
        self.tree_view_form.object_tree_model.fetchMore(fish_index)
        nemo_item = fish_item.child(0)
        nemo_index = self.tree_view_form.object_tree_model.indexFromItem(nemo_item)
        self.tree_view_form.object_tree_model.fetchMore(nemo_index)
        nemo_fish_dog_item = nemo_item.child(0)
        nemo_fish__dog_index = self.tree_view_form.object_tree_model.indexFromItem(nemo_fish_dog_item)
        self.tree_view_form.object_tree_model.fetchMore(nemo_fish__dog_index)
        # Add nemo_pluto relationship
        # Don't add nemo_scooby since that one we want to be added 'on the fly'
        nemo_pluto_relationship = self.Relationship(
            1, fish_dog_class.id, "fish__dog_nemo__pluto",
            str(nemo_object.id) + "," + str(pluto_object.id), "nemo,pluto")
        def side_effect(class_id=None, object_id=None):
            if class_id == fish_dog_class.id:
                if object_id in (nemo_object.id, pluto_object.id):
                    return [nemo_pluto_relationship]
                else:
                    return []
            elif class_id is None and object_id is None:
                return [nemo_pluto_relationship]
            else:
                return []
        self.tree_view_form.db_map.wide_relationship_list.side_effect = side_effect
        # Add first relationship parameter value (for existing relationship)
        model = self.tree_view_form.relationship_parameter_value_model
        view = self.tree_view_form.ui.tableView_relationship_parameter_value
        header_index = model.horizontal_header_labels().index
        # Enter parameter name
        parameter_name_index = model.index(0, header_index("parameter_name"))
        self.assertIsNone(parameter_name_index.data())
        editor = view.itemDelegate().createEditor(view, QStyleOptionViewItem(), parameter_name_index)
        view.itemDelegate().setEditorData(editor, parameter_name_index)
        self.assertTrue(isinstance(editor, CustomComboEditor))
        self.assertEqual(editor.count(), 2)
        self.assertEqual(editor.itemText(0), 'relative_speed')
        editor.setCurrentIndex(0)
        view.itemDelegate().setModelData(editor, model, parameter_name_index)
        view.itemDelegate().destroyEditor(editor, parameter_name_index)
        self.assertEqual(parameter_name_index.data(), 'relative_speed')
        # Check relationship class
        rel_cls_name = model.index(0, header_index("relationship_class_name")).data()
        self.assertEqual(rel_cls_name, 'fish__dog')
        rel_cls_id = model.index(0, header_index("relationship_class_id")).data()
        self.assertEqual(rel_cls_id, fish_dog_class.id)
        obj_cls_name_list_index = model.index(0, header_index("object_class_name_list"))
        self.assertEqual(obj_cls_name_list_index.data(), 'fish,dog')
        obj_cls_id_list_index = model.index(0, header_index("object_class_id_list"))
        split_obj_cls_id_list = [int(x) for x in obj_cls_id_list_index.data().split(",")]
        self.assertEqual(split_obj_cls_id_list, [fish_class.id, dog_class.id])
        # Enter object name list
        obj_name_list_index = model.index(0, header_index("object_name_list"))
        self.assertIsNone(obj_name_list_index.data())
        editor = view.itemDelegate().createEditor(view, QStyleOptionViewItem(), obj_name_list_index)
        view.itemDelegate().setEditorData(editor, obj_name_list_index)
        self.assertTrue(isinstance(editor, ObjectNameListEditor))
        combos = editor.combos
        self.assertEqual(len(combos), 2)
        self.assertEqual(combos[0].count(), 3)
        self.assertEqual(combos[0].itemText(0), 'fish')
        self.assertEqual(combos[0].itemText(2), 'nemo')
        self.assertEqual(combos[1].count(), 4)
        self.assertEqual(combos[1].itemText(0), 'dog')
        self.assertEqual(combos[1].itemText(2), 'pluto')
        self.assertEqual(combos[1].itemText(3), 'scooby')
        combos[0].setCurrentIndex(2)
        combos[1].setCurrentIndex(2)
        view.itemDelegate().setModelData(editor, model, obj_name_list_index)
        view.itemDelegate().destroyEditor(editor, obj_name_list_index)
        # Check relationship
        relationship_id = model.index(0, header_index("relationship_id")).data()
        self.assertEqual(relationship_id, nemo_pluto_relationship.id)
        obj_id_list_index = model.index(0, header_index("object_id_list"))
        split_obj_id_list = [int(x) for x in obj_id_list_index.data().split(',')]
        self.assertEqual(split_obj_id_list, [nemo_object.id, pluto_object.id])
        # Add second relationship parameter value (relationship on the fly)
        parameter_name_index = model.index(1, header_index("parameter_name"))
        self.assertIsNone(parameter_name_index.data())
        editor = view.itemDelegate().createEditor(view, QStyleOptionViewItem(), parameter_name_index)
        view.itemDelegate().setEditorData(editor, parameter_name_index)
        self.assertTrue(isinstance(editor, CustomComboEditor))
        self.assertEqual(editor.count(), 2)
        self.assertEqual(editor.itemText(0), 'relative_speed')
        editor.setCurrentIndex(0)
        view.itemDelegate().setModelData(editor, model, parameter_name_index)
        view.itemDelegate().destroyEditor(editor, parameter_name_index)
        self.assertEqual(parameter_name_index.data(), 'relative_speed')
        # Check relationship class
        rel_cls_name = model.index(1, header_index("relationship_class_name")).data()
        self.assertEqual(rel_cls_name, 'fish__dog')
        rel_cls_id = model.index(1, header_index("relationship_class_id")).data()
        self.assertEqual(rel_cls_id, fish_dog_class.id)
        obj_cls_name_list_index = model.index(1, header_index("object_class_name_list"))
        self.assertEqual(obj_cls_name_list_index.data(), 'fish,dog')
        obj_cls_id_list_index = model.index(1, header_index("object_class_id_list"))
        split_obj_cls_id_list = [int(x) for x in obj_cls_id_list_index.data().split(",")]
        self.assertEqual(split_obj_cls_id_list, [fish_class.id, dog_class.id])
        # Enter object name list
        obj_name_list_index = model.index(1, header_index("object_name_list"))
        self.assertIsNone(obj_name_list_index.data())
        editor = view.itemDelegate().createEditor(view, QStyleOptionViewItem(), obj_name_list_index)
        view.itemDelegate().setEditorData(editor, obj_name_list_index)
        self.assertTrue(isinstance(editor, ObjectNameListEditor))
        combos = editor.combos
        self.assertEqual(len(combos), 2)
        self.assertEqual(combos[0].count(), 3)
        self.assertEqual(combos[0].itemText(0), 'fish')
        self.assertEqual(combos[0].itemText(2), 'nemo')
        self.assertEqual(combos[1].count(), 4)
        self.assertEqual(combos[1].itemText(0), 'dog')
        self.assertEqual(combos[1].itemText(2), 'pluto')
        self.assertEqual(combos[1].itemText(3), 'scooby')
        combos[0].setCurrentIndex(2)
        combos[1].setCurrentIndex(3)
        view.itemDelegate().setModelData(editor, model, obj_name_list_index)
        view.itemDelegate().destroyEditor(editor, obj_name_list_index)
        # Check relationship
        obj_id_list_index = model.index(1, header_index("object_id_list"))
        split_obj_id_list = [int(x) for x in obj_id_list_index.data().split(',')]
        self.assertEqual(split_obj_id_list, [nemo_object.id, scooby_object.id])

    @unittest.skipIf(sys.platform.startswith("win"), "QApplication.clipboard() tests do not work on Windows")
    def test_paste_add_object_parameter_definitions(self):
        """Test that data is pasted onto the view and object parameter definitions are added to the model.
        """
        fish_class, dog_class = self.add_mock_object_classes()
        self.tree_view_form.init_models()
        # Paste data
        model = self.tree_view_form.object_parameter_definition_model
        view = self.tree_view_form.ui.tableView_object_parameter_definition
        header_index = model.horizontal_header_labels().index
        clipboard_text = "dog\tbreed\nfish\twater\n"
        QApplication.clipboard().setText(clipboard_text)
        obj_cls_name_index = model.index(0, header_index('object_class_name'))
        view.setCurrentIndex(obj_cls_name_index)
        view.paste()
        # Check model
        # Object class name and id
        obj_cls_name0 = model.index(0, header_index("object_class_name")).data()
        obj_cls_name1 = model.index(1, header_index("object_class_name")).data()
        self.assertEqual(obj_cls_name0, 'dog')
        self.assertEqual(obj_cls_name1, 'fish')
        obj_cls_id0 = model.index(0, header_index("object_class_id")).data()
        obj_cls_id1 = model.index(1, header_index("object_class_id")).data()
        self.assertEqual(obj_cls_id0, dog_class.id)
        self.assertEqual(obj_cls_id1, fish_class.id)
        # Parameter name
        parameter_name0 = model.index(0, header_index("parameter_name")).data()
        parameter_name1 = model.index(1, header_index("parameter_name")).data()
        self.assertEqual(parameter_name0, 'breed')
        self.assertEqual(parameter_name1, 'water')

    @unittest.skipIf(sys.platform.startswith("win"), "QApplication.clipboard() tests do not work on Windows")
    def test_paste_add_object_parameter_values(self):
        """Test that data is pasted onto the view and object parameter values are added to the model.
        """
        fish_class, dog_class = self.add_mock_object_classes()
        nemo_object, pluto_object, scooby_object = self.add_mock_objects(fish_class.id, dog_class.id)
        water_parameter, breed_parameter = self.add_mock_object_parameter_definitions(
            fish_class.id, dog_class.id)
        self.tree_view_form.init_models()
        # Paste data
        model = self.tree_view_form.object_parameter_value_model
        view = self.tree_view_form.ui.tableView_object_parameter_value
        header_index = model.horizontal_header_labels().index
        clipboard_text = "nemo\twater\t\tsalt\npluto\tbreed\t\tbloodhound\nscooby\tbreed\t\tgreat dane\n"
        QApplication.clipboard().setText(clipboard_text)
        obj_name_index = model.index(0, header_index('object_name'))
        view.setCurrentIndex(obj_name_index)
        view.paste()
        # Check model
        # Object class name and id
        obj_cls_name = model.index(0, header_index("object_class_name")).data()
        self.assertEqual(obj_cls_name, 'fish')
        obj_cls_id = model.index(0, header_index("object_class_id")).data()
        self.assertEqual(obj_cls_id, fish_class.id)
        obj_cls_name = model.index(1, header_index("object_class_name")).data()
        self.assertEqual(obj_cls_name, 'dog')
        obj_cls_id = model.index(1, header_index("object_class_id")).data()
        self.assertEqual(obj_cls_id, dog_class.id)
        obj_cls_name = model.index(2, header_index("object_class_name")).data()
        self.assertEqual(obj_cls_name, 'dog')
        obj_cls_id = model.index(2, header_index("object_class_id")).data()
        self.assertEqual(obj_cls_id, dog_class.id)
        # Parameter name and id
        parameter_name = model.index(0, header_index("parameter_name")).data()
        self.assertEqual(parameter_name, 'water')
        parameter_id = model.index(0, header_index("parameter_id")).data()
        self.assertEqual(parameter_id, water_parameter.id)
        parameter_name = model.index(1, header_index("parameter_name")).data()
        self.assertEqual(parameter_name, 'breed')
        parameter_id = model.index(1, header_index("parameter_id")).data()
        self.assertEqual(parameter_id, breed_parameter.id)
        parameter_name = model.index(2, header_index("parameter_name")).data()
        self.assertEqual(parameter_name, 'breed')
        parameter_id = model.index(2, header_index("parameter_id")).data()
        self.assertEqual(parameter_id, breed_parameter.id)
        # Object name and id
        obj_name = model.index(0, header_index("object_name")).data()
        self.assertEqual(obj_name, 'nemo')
        obj_id = model.index(0, header_index("object_id")).data()
        self.assertEqual(obj_id, nemo_object.id)
        obj_name = model.index(1, header_index("object_name")).data()
        self.assertEqual(obj_name, 'pluto')
        obj_id = model.index(1, header_index("object_id")).data()
        self.assertEqual(obj_id, pluto_object.id)
        obj_name = model.index(2, header_index("object_name")).data()
        self.assertEqual(obj_name, 'scooby')
        obj_id = model.index(2, header_index("object_id")).data()
        self.assertEqual(obj_id, scooby_object.id)
        # Parameter value and id
        value = model.index(0, header_index("value")).data()
        self.assertEqual(value, 'salt')
        parameter_id = model.index(0, header_index("parameter_id")).data()
        self.assertEqual(parameter_id, water_parameter.id)
        value = model.index(1, header_index("value")).data()
        self.assertEqual(value, 'bloodhound')
        parameter_id = model.index(1, header_index("parameter_id")).data()
        self.assertEqual(parameter_id, breed_parameter.id)
        value = model.index(2, header_index("value")).data()
        self.assertEqual(value, 'great dane')
        parameter_id = model.index(2, header_index("parameter_id")).data()
        self.assertEqual(parameter_id, breed_parameter.id)

    @unittest.skipIf(sys.platform.startswith("win"), "QApplication.clipboard() tests do not work on Windows")
    def test_paste_add_relationship_parameter_definitions(self):
        """Test that data is pasted onto the view and relationship parameter definitions are added to the model.
        """
        fish_class, dog_class = self.add_mock_object_classes()
        nemo_object, pluto_object, scooby_object = self.add_mock_objects(fish_class.id, dog_class.id)
        fish_dog_class, dog_fish_class = self.add_mock_relationship_classes(fish_class.id, dog_class.id)
        self.tree_view_form.init_models()
        # Paste data
        model = self.tree_view_form.relationship_parameter_definition_model
        view = self.tree_view_form.ui.tableView_relationship_parameter_definition
        header_index = model.horizontal_header_labels().index
        clipboard_text = "fish__dog\t\trelative_speed\ndog__fish\t\tcombined_mojo\n"
        QApplication.clipboard().setText(clipboard_text)
        rel_class_name_index = model.index(0, header_index('relationship_class_name'))
        view.setCurrentIndex(rel_class_name_index)
        view.paste()
        # Check model
        # Relationship class name and id
        rel_cls_name0 = model.index(0, header_index("relationship_class_name")).data()
        rel_cls_name1 = model.index(1, header_index("relationship_class_name")).data()
        self.assertEqual(rel_cls_name0, 'fish__dog')
        self.assertEqual(rel_cls_name1, 'dog__fish')
        rel_cls_id0 = model.index(0, header_index("relationship_class_id")).data()
        rel_cls_id1 = model.index(1, header_index("relationship_class_id")).data()
        self.assertEqual(rel_cls_id0, fish_dog_class.id)
        self.assertEqual(rel_cls_id1, dog_fish_class.id)
        # Object class name and id list
        obj_cls_name_lst0 = model.index(0, header_index("object_class_name_list")).data()
        obj_cls_name_lst1 = model.index(1, header_index("object_class_name_list")).data()
        self.assertEqual(obj_cls_name_lst0, 'fish,dog')
        self.assertEqual(obj_cls_name_lst1, 'dog,fish')
        obj_cls_id_lst0 = model.index(0, header_index("object_class_id_list")).data()
        obj_cls_id_lst1 = model.index(1, header_index("object_class_id_list")).data()
        self.assertEqual(obj_cls_id_lst0, str(fish_class.id) + "," + str(dog_fish_class.id))
        self.assertEqual(obj_cls_id_lst1, str(dog_fish_class.id) + "," + str(fish_class.id))
        # Parameter name
        parameter_name0 = model.index(0, header_index("parameter_name")).data()
        parameter_name1 = model.index(1, header_index("parameter_name")).data()
        self.assertEqual(parameter_name0, 'relative_speed')
        self.assertEqual(parameter_name1, 'combined_mojo')

    @unittest.skipIf(sys.platform.startswith("win"), "QApplication.clipboard() tests do not work on Windows")
    def test_paste_add_relationship_parameter_values(self):
        """Test that data is pasted onto the view and relationship parameter values are added to the model.
        """
        fish_class, dog_class = self.add_mock_object_classes()
        nemo_object, pluto_object, scooby_object = self.add_mock_objects(fish_class.id, dog_class.id)
        fish_dog_class, dog_fish_class = self.add_mock_relationship_classes(fish_class.id, dog_class.id)
        pluto_nemo_rel, nemo_pluto_rel, nemo_scooby_rel = self.add_mock_relationships(
            fish_dog_class.id, dog_fish_class.id, pluto_object.id, nemo_object.id, scooby_object.id)
        relative_speed_parameter, combined_mojo_parameter = self.add_mock_relationship_parameter_definitions(
            fish_class.id, dog_class.id, fish_dog_class.id, dog_fish_class.id)
        self.tree_view_form.init_models()
        # Paste data
        model = self.tree_view_form.relationship_parameter_value_model
        view = self.tree_view_form.ui.tableView_relationship_parameter_value
        header_index = model.horizontal_header_labels().index
        clipboard_text = "nemo,pluto\trelative_speed\t\t-1\npluto,nemo\tcombined_mojo\t\t100\n"
        QApplication.clipboard().setText(clipboard_text)
        obj_cls_name_lst_index = model.index(0, header_index('object_class_name_list'))
        view.setCurrentIndex(obj_cls_name_lst_index)
        view.paste()
        # Check model
        # Relationship class name and id
        rel_cls_name = model.index(0, header_index("relationship_class_name")).data()
        self.assertEqual(rel_cls_name, 'fish__dog')
        rel_cls_id = model.index(0, header_index("relationship_class_id")).data()
        self.assertEqual(rel_cls_id, fish_dog_class.id)
        rel_cls_name = model.index(1, header_index("relationship_class_name")).data()
        self.assertEqual(rel_cls_name, 'dog__fish')
        rel_cls_id = model.index(1, header_index("relationship_class_id")).data()
        self.assertEqual(rel_cls_id, dog_fish_class.id)
        # Parameter name and id
        parameter_name = model.index(0, header_index("parameter_name")).data()
        self.assertEqual(parameter_name, 'relative_speed')
        parameter_id = model.index(0, header_index("parameter_id")).data()
        self.assertEqual(parameter_id, relative_speed_parameter.id)
        parameter_name = model.index(1, header_index("parameter_name")).data()
        self.assertEqual(parameter_name, 'combined_mojo')
        parameter_id = model.index(1, header_index("parameter_id")).data()
        self.assertEqual(parameter_id, combined_mojo_parameter.id)
        # Object name and id list
        obj_name_lst = model.index(0, header_index("object_name_list")).data()
        self.assertEqual(obj_name_lst, 'nemo,pluto')
        obj_id_lst = model.index(0, header_index("object_id_list")).data()
        self.assertEqual(obj_id_lst, str(nemo_object.id) + "," + str(pluto_object.id))
        obj_name_lst = model.index(1, header_index("object_name_list")).data()
        self.assertEqual(obj_name_lst, 'pluto,nemo')
        obj_id_lst = model.index(1, header_index("object_id_list")).data()
        self.assertEqual(obj_id_lst, str(pluto_object.id) + "," + str(nemo_object.id))
        # Parameter value and id
        value = model.index(0, header_index("value")).data()
        self.assertEqual(value, '-1')
        parameter_id = model.index(0, header_index("parameter_id")).data()
        self.assertEqual(parameter_id, relative_speed_parameter.id)
        value = model.index(1, header_index("value")).data()
        self.assertEqual(value, '100')
        parameter_id = model.index(1, header_index("parameter_id")).data()
        self.assertEqual(parameter_id, combined_mojo_parameter.id)

    def test_copy_from_parameter_tables(self):
        """Test that data is copied from each parameter table into the clipboard."""
        self.add_mock_dataset()
        # Object parameter definition
        model = self.tree_view_form.object_parameter_definition_model
        view = self.tree_view_form.ui.tableView_object_parameter_definition
        top_left = model.index(0, 0)
        bottom_right = model.index(model.rowCount() - 1, model.columnCount() - 1)
        item_selection = QItemSelection(top_left, bottom_right)
        view.selectionModel().select(item_selection, QItemSelectionModel.Select)
        view.copy()
        clipboard_text = QApplication.clipboard().text()
        data = [line.split('\t') for line in clipboard_text.split('\n')]
        self.assertEqual(data[0][0:2], ['fish', 'water'])
        self.assertEqual(data[1][0:2], ['dog', 'breed'])
        # Object parameter value
        model = self.tree_view_form.object_parameter_value_model
        view = self.tree_view_form.ui.tableView_object_parameter_value
        top_left = model.index(0, 0)
        bottom_right = model.index(model.rowCount() - 1, model.columnCount() - 1)
        item_selection = QItemSelection(top_left, bottom_right)
        view.selectionModel().select(item_selection, QItemSelectionModel.Select)
        view.copy()
        clipboard_text = QApplication.clipboard().text()
        data = [line.split('\t') for line in clipboard_text.split('\n')]
        self.assertEqual(data[0][0:5], ['fish', 'nemo', 'water', '1', 'salt'])
        self.assertEqual(data[1][0:5], ['dog', 'pluto', 'breed', '1', 'bloodhound'])
        self.assertEqual(data[2][0:5], ['dog', 'scooby', 'breed', '1', 'great dane'])
        # Relationship parameter definition
        model = self.tree_view_form.relationship_parameter_definition_model
        view = self.tree_view_form.ui.tableView_relationship_parameter_definition
        top_left = model.index(0, 0)
        bottom_right = model.index(model.rowCount() - 1, model.columnCount() - 1)
        item_selection = QItemSelection(top_left, bottom_right)
        view.selectionModel().select(item_selection, QItemSelectionModel.Select)
        view.copy()
        clipboard_text = QApplication.clipboard().text()
        data = [line.split('\t') for line in clipboard_text.split('\n')]
        self.assertEqual(data[0][0:3], ['fish__dog', 'fish,dog', 'relative_speed'])
        self.assertEqual(data[1][0:3], ['dog__fish', 'dog,fish', 'combined_mojo'])
        # Relationship parameter value
        model = self.tree_view_form.relationship_parameter_value_model
        view = self.tree_view_form.ui.tableView_relationship_parameter_value
        top_left = model.index(0, 0)
        bottom_right = model.index(model.rowCount() - 1, model.columnCount() - 1)
        item_selection = QItemSelection(top_left, bottom_right)
        view.selectionModel().select(item_selection, QItemSelectionModel.Select)
        view.copy()
        clipboard_text = QApplication.clipboard().text()
        data = [line.split('\t') for line in clipboard_text.split('\n')]
        self.assertEqual(data[0][0:5], ['fish__dog', 'nemo,pluto', 'relative_speed', '1', '-1'])
        self.assertEqual(data[1][0:5], ['fish__dog', 'nemo,scooby', 'relative_speed', '1', '5'])
        self.assertEqual(data[2][0:5], ['dog__fish', 'pluto,nemo', 'combined_mojo', '1', '100'])

    def test_copy_from_object_tree(self):
        """Test that data is copied from object_tree into the clipboard."""
        self.add_mock_dataset()
        # Fetch entire object tree
        root_item = self.tree_view_form.object_tree_model.root_item
        root_index = self.tree_view_form.object_tree_model.indexFromItem(root_item)
        fish_item = root_item.child(0)
        dog_item = root_item.child(1)
        fish_index = self.tree_view_form.object_tree_model.indexFromItem(fish_item)
        dog_index = self.tree_view_form.object_tree_model.indexFromItem(dog_item)
        self.tree_view_form.object_tree_model.fetchMore(fish_index)
        self.tree_view_form.object_tree_model.fetchMore(dog_index)
        nemo_item = fish_item.child(0)
        pluto_item = dog_item.child(0)
        scooby_item = dog_item.child(1)
        nemo_index = self.tree_view_form.object_tree_model.indexFromItem(nemo_item)
        pluto_index = self.tree_view_form.object_tree_model.indexFromItem(pluto_item)
        scooby_index = self.tree_view_form.object_tree_model.indexFromItem(scooby_item)
        self.tree_view_form.ui.treeView_object.selectionModel().select(fish_index, QItemSelectionModel.Select)
        self.tree_view_form.ui.treeView_object.selectionModel().select(dog_index, QItemSelectionModel.Select)
        self.tree_view_form.ui.treeView_object.selectionModel().select(nemo_index, QItemSelectionModel.Select)
        self.tree_view_form.ui.treeView_object.selectionModel().select(scooby_index, QItemSelectionModel.Select)
        self.tree_view_form.ui.treeView_object.copy()
        clipboard_text = QApplication.clipboard().text()
        data = [line.split('\t') for line in clipboard_text.split('\n')]
        self.assertEqual(data, [['fish'], ['dog'], ['nemo'], ['scooby']])

    def test_set_object_parameter_definition_defaults(self):
        """Test that defaults are set in object parameter definition models according the object tree selection.
        """
        self.tree_view_form.db_map.object_parameter_fields.return_value = [
            'id', 'object_class_id', 'object_class_name', 'parameter_name']
        fish_class, dog_class = self.add_mock_object_classes()
        self.tree_view_form.init_models()
        # Select fish item in object tree
        root_item = self.tree_view_form.object_tree_model.root_item
        fish_item = root_item.child(0)
        fish_tree_index = self.tree_view_form.object_tree_model.indexFromItem(fish_item)
        self.tree_view_form.ui.treeView_object.selectionModel().select(fish_tree_index, QItemSelectionModel.Select)
        # Check default in object parameter definition
        model = self.tree_view_form.object_parameter_definition_model
        view = self.tree_view_form.ui.tableView_object_parameter_definition
        header_index = model.horizontal_header_labels().index
        obj_cls_name_index = model.index(model.rowCount() - 1, header_index("object_class_name"))
        self.assertEqual(obj_cls_name_index.data(), 'fish')
        # Deselected fish and select dog item in object tree
        dog_item = root_item.child(1)
        dog_tree_index = self.tree_view_form.object_tree_model.indexFromItem(dog_item)
        self.tree_view_form.ui.treeView_object.selectionModel().select(dog_tree_index, QItemSelectionModel.Select)
        self.tree_view_form.ui.treeView_object.selectionModel().select(fish_tree_index, QItemSelectionModel.Deselect)
        obj_cls_name_index = model.index(model.rowCount() - 1, header_index("object_class_name"))
        self.assertEqual(obj_cls_name_index.data(), 'dog')
        # Clear object tree selection and select root
        self.tree_view_form.ui.treeView_object.selectionModel().clearSelection()
        root_tree_index = self.tree_view_form.object_tree_model.indexFromItem(root_item)
        self.tree_view_form.ui.treeView_object.selectionModel().select(root_tree_index, QItemSelectionModel.Select)
        obj_cls_name_index = model.index(model.rowCount() - 1, header_index("object_class_name"))
        self.assertIsNone(obj_cls_name_index.data())

    @unittest.skip("TODO")
    def test_set_object_parameter_value_defaults(self):
        """Test that defaults are set in relationship parameter definition models according the object tree selection.
        """
        self.fail()

    @unittest.skip("TODO")
    def test_set_relationship_parameter_definition_defaults(self):
        """Test that defaults are set in relationship parameter definition models according the object tree selection.
        """
        self.fail()

    @unittest.skip("TODO")
    def test_set_relationship_parameter_value_defaults(self):
        """Test that defaults are set in relationship parameter definition models according the object tree selection.
        """
        self.fail()

    def test_update_object_classes(self):
        """Test that object classes are updated on all model/views.
        """
        fish_class, dog_class, nemo_object, pluto_object, scooby_object, \
            fish_dog_class, dog_fish_class, \
            pluto_nemo_rel, nemo_pluto_rel, nemo_scooby_rel, \
            water_parameter, breed_parameter, \
            relative_speed_parameter, combined_mojo_parameter = self.add_mock_dataset()
        upd_fish_class = self.ObjectClass(fish_class.id, "octopus", "A fish.", 1)
        upd_dog_class = self.ObjectClass(dog_class.id, "god", "A fish.", 3)
        self.tree_view_form.db_map.object_class_list.return_value = [upd_fish_class, upd_dog_class]
        self.tree_view_form.update_object_classes([upd_fish_class, upd_dog_class])
        # Check object tree
        root_item = self.tree_view_form.object_tree_model.root_item
        fish_item = root_item.child(0)
        fish_type = fish_item.data(Qt.UserRole)
        fish_name = fish_item.data(Qt.UserRole + 1)['name']
        dog_item = root_item.child(1)
        dog_type = dog_item.data(Qt.UserRole)
        dog_name = dog_item.data(Qt.UserRole + 1)['name']
        self.assertEqual(fish_type, "object_class")
        self.assertEqual(fish_name, "octopus")
        self.assertEqual(dog_type, "object_class")
        self.assertEqual(dog_name, "god")
        self.assertEqual(root_item.rowCount(), 2)
        # Check object parameter definition table
        model = self.tree_view_form.object_parameter_definition_model
        header_index = model.horizontal_header_labels().index
        obj_cls_name_0 = model.index(0, header_index("object_class_name")).data()
        obj_cls_name_1 = model.index(1, header_index("object_class_name")).data()
        self.assertEqual(obj_cls_name_0, 'octopus')
        self.assertEqual(obj_cls_name_1, 'god')
        # Check object parameter value table
        model = self.tree_view_form.object_parameter_value_model
        header_index = model.horizontal_header_labels().index
        obj_cls_name_0 = model.index(0, header_index("object_class_name")).data()
        obj_cls_name_1 = model.index(1, header_index("object_class_name")).data()
        obj_cls_name_2 = model.index(2, header_index("object_class_name")).data()
        self.assertEqual(obj_cls_name_0, 'octopus')
        self.assertEqual(obj_cls_name_1, 'god')
        self.assertEqual(obj_cls_name_2, 'god')
        # Check relationship parameter definition table
        model = self.tree_view_form.relationship_parameter_definition_model
        header_index = model.horizontal_header_labels().index
        obj_cls_name_lst_0 = model.index(0, header_index("object_class_name_list")).data()
        obj_cls_name_lst_1 = model.index(1, header_index("object_class_name_list")).data()
        self.assertEqual(obj_cls_name_lst_0, 'octopus,god')
        self.assertEqual(obj_cls_name_lst_1, 'god,octopus')
        # Check relationship parameter value table
        model = self.tree_view_form.relationship_parameter_value_model
        header_index = model.horizontal_header_labels().index
        obj_cls_name_lst_0 = model.index(0, header_index("object_class_name_list")).data()
        obj_cls_name_lst_1 = model.index(1, header_index("object_class_name_list")).data()
        obj_cls_name_lst_2 = model.index(2, header_index("object_class_name_list")).data()
        self.assertEqual(obj_cls_name_lst_0, 'octopus,god')
        self.assertEqual(obj_cls_name_lst_1, 'octopus,god')
        self.assertEqual(obj_cls_name_lst_2, 'god,octopus')

    def test_update_objects(self):
        """Test that objects are updated on all model/views.
        """
        fish_class, dog_class, nemo_object, pluto_object, scooby_object, \
            fish_dog_class, dog_fish_class, \
            pluto_nemo_rel, nemo_pluto_rel, nemo_scooby_rel, \
            water_parameter, breed_parameter, \
            relative_speed_parameter, combined_mojo_parameter = self.add_mock_dataset()
        # Fetch object classes
        root_item = self.tree_view_form.object_tree_model.root_item
        fish_item = root_item.child(0)
        dog_item = root_item.child(1)
        fish_index = self.tree_view_form.object_tree_model.indexFromItem(fish_item)
        dog_index = self.tree_view_form.object_tree_model.indexFromItem(dog_item)
        self.tree_view_form.object_tree_model.fetchMore(fish_index)
        self.tree_view_form.object_tree_model.fetchMore(dog_index)
        # Update objects
        upd_nemo_object = self.Object(nemo_object.id, fish_class.id, "dory", "")
        upd_pluto_object = self.Object(pluto_object.id, dog_class.id, "rascal", "")
        def side_effect(class_id=None):
            if class_id == fish_class.id:
                return [nemo_object]
            elif class_id == dog_class.id:
                return [pluto_object, scooby_object]
            elif class_id is None:
                return [nemo_object, pluto_object, scooby_object]
            else:
                return []
        self.tree_view_form.db_map.object_list.side_effect = side_effect
        self.tree_view_form.update_objects([upd_nemo_object, upd_pluto_object])
        # Check object tree
        nemo_item = fish_item.child(0)
        nemo_type = nemo_item.data(Qt.UserRole)
        nemo_name = nemo_item.data(Qt.UserRole + 1)['name']
        pluto_item = dog_item.child(0)
        pluto_type = pluto_item.data(Qt.UserRole)
        pluto_name = pluto_item.data(Qt.UserRole + 1)['name']
        self.assertEqual(nemo_type, "object")
        self.assertEqual(nemo_name, "dory")
        self.assertEqual(pluto_type, "object")
        self.assertEqual(pluto_name, "rascal")
        # Check object parameter value table
        model = self.tree_view_form.object_parameter_value_model
        header_index = model.horizontal_header_labels().index
        obj_name_0 = model.index(0, header_index("object_name")).data()
        obj_name_1 = model.index(1, header_index("object_name")).data()
        self.assertEqual(obj_name_0, 'dory')
        self.assertEqual(obj_name_1, 'rascal')
        # Check relationship parameter value table
        model = self.tree_view_form.relationship_parameter_value_model
        header_index = model.horizontal_header_labels().index
        obj_name_lst_0 = model.index(0, header_index("object_name_list")).data()
        obj_name_lst_1 = model.index(1, header_index("object_name_list")).data()
        obj_name_lst_2 = model.index(2, header_index("object_name_list")).data()
        self.assertEqual(obj_name_lst_0, 'dory,rascal')
        self.assertEqual(obj_name_lst_1, 'dory,scooby')
        self.assertEqual(obj_name_lst_2, 'rascal,dory')

    def test_update_relationship_classes(self):
        """Test that relationship classes are updated on all model/views.
        """
        fish_class, dog_class, nemo_object, pluto_object, scooby_object, \
            fish_dog_class, dog_fish_class, \
            pluto_nemo_rel, nemo_pluto_rel, nemo_scooby_rel, \
            water_parameter, breed_parameter, \
            relative_speed_parameter, combined_mojo_parameter = self.add_mock_dataset()
        # Fetch object classes and objects
        root_item = self.tree_view_form.object_tree_model.root_item
        fish_item = root_item.child(0)
        dog_item = root_item.child(1)
        fish_index = self.tree_view_form.object_tree_model.indexFromItem(fish_item)
        dog_index = self.tree_view_form.object_tree_model.indexFromItem(dog_item)
        self.tree_view_form.object_tree_model.fetchMore(fish_index)
        self.tree_view_form.object_tree_model.fetchMore(dog_index)
        nemo_item = fish_item.child(0)
        pluto_item = dog_item.child(0)
        scooby_item = dog_item.child(1)
        nemo_index = self.tree_view_form.object_tree_model.indexFromItem(nemo_item)
        pluto_index = self.tree_view_form.object_tree_model.indexFromItem(pluto_item)
        scooby_index = self.tree_view_form.object_tree_model.indexFromItem(scooby_item)
        self.tree_view_form.object_tree_model.fetchMore(nemo_index)
        self.tree_view_form.object_tree_model.fetchMore(pluto_index)
        self.tree_view_form.object_tree_model.fetchMore(scooby_index)
        # Update relationship classes
        upd_fish_dog_class = self.RelationshipClass(
                fish_dog_class.id, "octopus__god",
                str(fish_class.id) + "," + str(dog_class.id), "fish,dog")

        upd_dog_fish_class = self.RelationshipClass(
                dog_fish_class.id, "god__octopus",
                str(dog_class.id) + "," + str(fish_class.id), "dog,fish")
        # Make wide_relationship_class_list return something meaningful
        def side_effect(object_class_id=None):
            if object_class_id in (fish_class.id, dog_class.id):
                return [upd_fish_dog_class, upd_dog_fish_class]
            elif object_class_id is None:
                return [upd_fish_dog_class, upd_dog_fish_class]
            else:
                return []
        self.tree_view_form.db_map.wide_relationship_class_list.side_effect = side_effect
        self.tree_view_form.update_relationship_classes([upd_fish_dog_class, upd_dog_fish_class])
        # Check object tree
        nemo_fish_dog_item = nemo_item.child(0)
        nemo_dog_fish_item = nemo_item.child(1)
        pluto_fish_dog_item = pluto_item.child(0)
        pluto_dog_fish_item = pluto_item.child(1)
        scooby_fish_dog_item = scooby_item.child(0)
        scooby_dog_fish_item = scooby_item.child(1)
        nemo_fish_dog_type = nemo_fish_dog_item.data(Qt.UserRole)
        nemo_fish_dog_name = nemo_fish_dog_item.data(Qt.UserRole + 1)['name']
        nemo_dog_fish_type = nemo_dog_fish_item.data(Qt.UserRole)
        nemo_dog_fish_name = nemo_dog_fish_item.data(Qt.UserRole + 1)['name']
        pluto_fish_dog_type = pluto_fish_dog_item.data(Qt.UserRole)
        pluto_fish_dog_name = pluto_fish_dog_item.data(Qt.UserRole + 1)['name']
        pluto_dog_fish_type = pluto_dog_fish_item.data(Qt.UserRole)
        pluto_dog_fish_name = pluto_dog_fish_item.data(Qt.UserRole + 1)['name']
        scooby_fish_dog_type = scooby_fish_dog_item.data(Qt.UserRole)
        scooby_fish_dog_name = scooby_fish_dog_item.data(Qt.UserRole + 1)['name']
        scooby_dog_fish_type = scooby_dog_fish_item.data(Qt.UserRole)
        scooby_dog_fish_name = scooby_dog_fish_item.data(Qt.UserRole + 1)['name']
        self.assertEqual(nemo_fish_dog_type, "relationship_class")
        self.assertEqual(nemo_fish_dog_name, "octopus__god")
        self.assertEqual(nemo_dog_fish_type, "relationship_class")
        self.assertEqual(nemo_dog_fish_name, "god__octopus")
        self.assertEqual(pluto_fish_dog_type, "relationship_class")
        self.assertEqual(pluto_fish_dog_name, "octopus__god")
        self.assertEqual(pluto_dog_fish_type, "relationship_class")
        self.assertEqual(pluto_dog_fish_name, "god__octopus")
        self.assertEqual(scooby_fish_dog_type, "relationship_class")
        self.assertEqual(scooby_fish_dog_name, "octopus__god")
        self.assertEqual(scooby_dog_fish_type, "relationship_class")
        self.assertEqual(scooby_dog_fish_name, "god__octopus")
        # Check relationship parameter definition table
        model = self.tree_view_form.relationship_parameter_definition_model
        header_index = model.horizontal_header_labels().index
        rel_cls_name_0 = model.index(0, header_index("relationship_class_name")).data()
        rel_cls_name_1 = model.index(1, header_index("relationship_class_name")).data()
        self.assertEqual(rel_cls_name_0, 'octopus__god')
        self.assertEqual(rel_cls_name_1, 'god__octopus')
        # Check relationship parameter value table
        model = self.tree_view_form.relationship_parameter_value_model
        header_index = model.horizontal_header_labels().index
        rel_cls_name_0 = model.index(0, header_index("relationship_class_name")).data()
        rel_cls_name_1 = model.index(1, header_index("relationship_class_name")).data()
        rel_cls_name_2 = model.index(2, header_index("relationship_class_name")).data()
        self.assertEqual(rel_cls_name_0, 'octopus__god')
        self.assertEqual(rel_cls_name_1, 'octopus__god')
        self.assertEqual(rel_cls_name_2, 'god__octopus')

    def test_update_relationships(self):
        """Test that relationships are updated on all model/views.
        """
        fish_class, dog_class, nemo_object, pluto_object, scooby_object, \
            fish_dog_class, dog_fish_class, \
            pluto_nemo_rel, nemo_pluto_rel, nemo_scooby_rel, \
            water_parameter, breed_parameter, \
            relative_speed_parameter, combined_mojo_parameter = self.add_mock_dataset()
        # Fetch object tree
        root_item = self.tree_view_form.object_tree_model.root_item
        fish_item = root_item.child(0)
        dog_item = root_item.child(1)
        fish_index = self.tree_view_form.object_tree_model.indexFromItem(fish_item)
        dog_index = self.tree_view_form.object_tree_model.indexFromItem(dog_item)
        self.tree_view_form.object_tree_model.fetchMore(fish_index)
        self.tree_view_form.object_tree_model.fetchMore(dog_index)
        nemo_item = fish_item.child(0)
        pluto_item = dog_item.child(0)
        scooby_item = dog_item.child(1)
        nemo_index = self.tree_view_form.object_tree_model.indexFromItem(nemo_item)
        pluto_index = self.tree_view_form.object_tree_model.indexFromItem(pluto_item)
        scooby_index = self.tree_view_form.object_tree_model.indexFromItem(scooby_item)
        self.tree_view_form.object_tree_model.fetchMore(nemo_index)
        self.tree_view_form.object_tree_model.fetchMore(pluto_index)
        self.tree_view_form.object_tree_model.fetchMore(scooby_index)
        nemo_dog_fish_item = nemo_item.child(1)
        pluto_dog_fish_item = pluto_item.child(1)
        scooby_dog_fish_item = scooby_item.child(1)
        nemo_dog_fish_index = self.tree_view_form.object_tree_model.indexFromItem(nemo_dog_fish_item)
        pluto_dog_fish_index = self.tree_view_form.object_tree_model.indexFromItem(pluto_dog_fish_item)
        scooby_dog_fish_index = self.tree_view_form.object_tree_model.indexFromItem(scooby_dog_fish_item)
        self.tree_view_form.object_tree_model.fetchMore(nemo_dog_fish_index)
        self.tree_view_form.object_tree_model.fetchMore(pluto_dog_fish_index)
        self.tree_view_form.object_tree_model.fetchMore(scooby_dog_fish_index)
        # Update relationship
        upd_pluto_nemo_rel = self.Relationship(
            pluto_nemo_rel.id, dog_fish_class.id, "dog__fish_scooby__nemo",
            str(scooby_object.id) + "," + str(nemo_object.id), "scooby,nemo")
        def side_effect(class_id, object_id):
            if class_id == dog_fish_class.id:
                if object_id in (nemo_object.id, pluto_object.id):
                    return [upd_pluto_nemo_rel]
                else:
                    return []
            elif class_id == fish_dog_class.id:
                if object_id == nemo_object.id:
                    return [nemo_pluto_rel, nemo_scooby_rel]
                elif object_id == pluto_object.id:
                    return [nemo_pluto_rel]
                elif object_id == scooby_object.id:
                    return [nemo_scooby_rel]
                else:
                    return []
            else:
                return []
        self.tree_view_form.db_map.wide_relationship_list.side_effect = side_effect
        self.tree_view_form.update_relationships([upd_pluto_nemo_rel])
        # Check object tree
        scooby_nemo_item1 = nemo_dog_fish_item.child(0)
        scooby_nemo_item2 = scooby_dog_fish_item.child(0)
        scooby_nemo_item1_type = scooby_nemo_item1.data(Qt.UserRole)
        scooby_nemo_item1_name = scooby_nemo_item1.data(Qt.UserRole + 1)['name']
        scooby_nemo_item2_type = scooby_nemo_item2.data(Qt.UserRole)
        scooby_nemo_item2_name = scooby_nemo_item2.data(Qt.UserRole + 1)['name']
        self.assertEqual(scooby_nemo_item1_type, "relationship")
        self.assertEqual(scooby_nemo_item1_name, "dog__fish_scooby__nemo")
        self.assertEqual(scooby_nemo_item2_type, "relationship")
        self.assertEqual(scooby_nemo_item2_name, "dog__fish_scooby__nemo")
        self.assertEqual(pluto_dog_fish_item.rowCount(), 0)

    def test_remove_object_classes(self):
        """Test that object classes are removed from all model/views.
        """
        fish_class, dog_class, nemo_object, pluto_object, scooby_object, \
            fish_dog_class, dog_fish_class, \
            pluto_nemo_rel, nemo_pluto_rel, nemo_scooby_rel, \
            water_parameter, breed_parameter, \
            relative_speed_parameter, combined_mojo_parameter = self.add_mock_dataset()
        # Fetch pluto, so we can test that 'child' relationship classes are correctly removed
        root_item = self.tree_view_form.object_tree_model.root_item
        dog_item = root_item.child(1)
        dog_index = self.tree_view_form.object_tree_model.indexFromItem(dog_item)
        self.tree_view_form.object_tree_model.fetchMore(dog_index)
        pluto_item = dog_item.child(0)
        pluto_index = self.tree_view_form.object_tree_model.indexFromItem(pluto_item)
        self.tree_view_form.object_tree_model.fetchMore(pluto_index)
        self.assertEqual(pluto_item.rowCount(), 2)
        # Select fish and call the removal method
        fish_item = root_item.child(0)
        fish_index = self.tree_view_form.object_tree_model.indexFromItem(fish_item)
        self.tree_view_form.ui.treeView_object.selectionModel().select(fish_index, QItemSelectionModel.Select)
        self.tree_view_form.remove_object_tree_items()
        # Check object tree
        dog_item = root_item.child(0)
        dog_type = dog_item.data(Qt.UserRole)
        dog_name = dog_item.data(Qt.UserRole + 1)['name']
        self.assertEqual(dog_type, "object_class")
        self.assertEqual(dog_name, "dog")
        self.assertEqual(root_item.rowCount(), 1)
        self.assertEqual(pluto_item.rowCount(), 0)
        # Check object parameter definition table
        model = self.tree_view_form.object_parameter_definition_model
        header_index = model.horizontal_header_labels().index
        obj_cls_name_0 = model.index(0, header_index("object_class_name")).data()
        self.assertEqual(obj_cls_name_0, 'dog')
        self.assertEqual(model.rowCount(), 2)
        # Check object parameter value table
        model = self.tree_view_form.object_parameter_value_model
        header_index = model.horizontal_header_labels().index
        obj_cls_name_0 = model.index(0, header_index("object_class_name")).data()
        obj_cls_name_1 = model.index(1, header_index("object_class_name")).data()
        self.assertEqual(obj_cls_name_0, 'dog')
        self.assertEqual(obj_cls_name_1, 'dog')
        self.assertEqual(model.rowCount(), 3)
        # Check relationship parameter definition table
        model = self.tree_view_form.relationship_parameter_definition_model
        self.assertEqual(model.rowCount(), 1)
        # Check relationship parameter value table
        model = self.tree_view_form.relationship_parameter_value_model
        self.assertEqual(model.rowCount(), 1)

    def test_remove_objects(self):
        """Test that objects are removed from all model/views.
        """
        fish_class, dog_class, nemo_object, pluto_object, scooby_object, \
            fish_dog_class, dog_fish_class, \
            pluto_nemo_rel, nemo_pluto_rel, nemo_scooby_rel, \
            water_parameter, breed_parameter, \
            relative_speed_parameter, combined_mojo_parameter = self.add_mock_dataset()
        # Fetch pluto's fish__dog and dog__fish relationship class items,
        # so we can test that 'child' relationships are correctly removed
        root_item = self.tree_view_form.object_tree_model.root_item
        dog_item = root_item.child(1)
        dog_index = self.tree_view_form.object_tree_model.indexFromItem(dog_item)
        self.tree_view_form.object_tree_model.fetchMore(dog_index)
        pluto_item = dog_item.child(0)
        pluto_index = self.tree_view_form.object_tree_model.indexFromItem(pluto_item)
        self.tree_view_form.object_tree_model.fetchMore(pluto_index)
        pluto_fish_dog_item = pluto_item.child(0)
        pluto_dog_fish_item = pluto_item.child(1)
        pluto_fish_dog_index = self.tree_view_form.object_tree_model.indexFromItem(pluto_fish_dog_item)
        pluto_dog_fish_index = self.tree_view_form.object_tree_model.indexFromItem(pluto_dog_fish_item)
        self.tree_view_form.object_tree_model.fetchMore(pluto_fish_dog_index)
        self.tree_view_form.object_tree_model.fetchMore(pluto_dog_fish_index)
        self.assertEqual(pluto_fish_dog_item.rowCount(), 1)
        self.assertEqual(pluto_dog_fish_item.rowCount(), 1)
        # Select nemo and call removal method
        fish_item = root_item.child(0)
        fish_index = self.tree_view_form.object_tree_model.indexFromItem(fish_item)
        self.tree_view_form.object_tree_model.fetchMore(fish_index)
        nemo_item = fish_item.child(0)
        nemo_index = self.tree_view_form.object_tree_model.indexFromItem(nemo_item)
        self.tree_view_form.ui.treeView_object.selectionModel().select(nemo_index, QItemSelectionModel.Select)
        self.tree_view_form.remove_object_tree_items()
        # Check object tree
        self.assertEqual(fish_item.rowCount(), 0)
        self.assertEqual(pluto_fish_dog_item.rowCount(), 0)
        self.assertEqual(pluto_dog_fish_item.rowCount(), 0)
        # Check object parameter value table
        model = self.tree_view_form.object_parameter_value_model
        header_index = model.horizontal_header_labels().index
        obj_name_0 = model.index(0, header_index("object_name")).data()
        obj_name_1 = model.index(1, header_index("object_name")).data()
        self.assertEqual(obj_name_0, 'pluto')
        self.assertEqual(obj_name_1, 'scooby')
        self.assertEqual(model.rowCount(), 3)
        # Check relationship parameter value table
        model = self.tree_view_form.relationship_parameter_value_model
        self.assertEqual(model.rowCount(), 1)

    def test_remove_relationship_classes(self):
        """Test that relationship classes are removed from all model/views.
        """
        fish_class, dog_class, nemo_object, pluto_object, scooby_object, \
            fish_dog_class, dog_fish_class, \
            pluto_nemo_rel, nemo_pluto_rel, nemo_scooby_rel, \
            water_parameter, breed_parameter, \
            relative_speed_parameter, combined_mojo_parameter = self.add_mock_dataset()
        # Fetch object classes and objects, so we can test that relationship classes are removed from all objects
        root_item = self.tree_view_form.object_tree_model.root_item
        fish_item = root_item.child(0)
        dog_item = root_item.child(1)
        fish_index = self.tree_view_form.object_tree_model.indexFromItem(fish_item)
        dog_index = self.tree_view_form.object_tree_model.indexFromItem(dog_item)
        self.tree_view_form.object_tree_model.fetchMore(fish_index)
        self.tree_view_form.object_tree_model.fetchMore(dog_index)
        nemo_item = fish_item.child(0)
        pluto_item = dog_item.child(0)
        scooby_item = dog_item.child(1)
        nemo_index = self.tree_view_form.object_tree_model.indexFromItem(nemo_item)
        pluto_index = self.tree_view_form.object_tree_model.indexFromItem(pluto_item)
        scooby_index = self.tree_view_form.object_tree_model.indexFromItem(scooby_item)
        self.tree_view_form.object_tree_model.fetchMore(nemo_index)
        self.tree_view_form.object_tree_model.fetchMore(pluto_index)
        self.tree_view_form.object_tree_model.fetchMore(scooby_index)
        self.assertEqual(nemo_item.rowCount(), 2)
        self.assertEqual(nemo_item.rowCount(), 2)
        self.assertEqual(nemo_item.rowCount(), 2)
        # Select nemo's fish__dog relationship class item and call removal method
        nemo_fish_dog_item = nemo_item.child(0)
        nemo_fish_dog_index = self.tree_view_form.object_tree_model.indexFromItem(nemo_fish_dog_item)
        self.tree_view_form.ui.treeView_object.selectionModel().select(nemo_fish_dog_index, QItemSelectionModel.Select)
        self.tree_view_form.remove_object_tree_items()
        # Check object tree
        self.assertEqual(nemo_item.rowCount(), 1)
        self.assertEqual(nemo_item.rowCount(), 1)
        self.assertEqual(nemo_item.rowCount(), 1)
        nemo_dog_fish_item = nemo_item.child(0)
        pluto_dog_fish_item = pluto_item.child(0)
        scooby_dog_fish_item = scooby_item.child(0)
        nemo_dog_fish_type = nemo_dog_fish_item.data(Qt.UserRole)
        nemo_dog_fish_name = nemo_dog_fish_item.data(Qt.UserRole + 1)['name']
        pluto_dog_fish_type = pluto_dog_fish_item.data(Qt.UserRole)
        pluto_dog_fish_name = pluto_dog_fish_item.data(Qt.UserRole + 1)['name']
        scooby_dog_fish_type = scooby_dog_fish_item.data(Qt.UserRole)
        scooby_dog_fish_name = scooby_dog_fish_item.data(Qt.UserRole + 1)['name']
        self.assertEqual(nemo_dog_fish_type, "relationship_class")
        self.assertEqual(nemo_dog_fish_name, "dog__fish")
        self.assertEqual(pluto_dog_fish_type, "relationship_class")
        self.assertEqual(pluto_dog_fish_name, "dog__fish")
        self.assertEqual(scooby_dog_fish_type, "relationship_class")
        self.assertEqual(scooby_dog_fish_name, "dog__fish")
        # Check relationship parameter definition table
        model = self.tree_view_form.relationship_parameter_definition_model
        header_index = model.horizontal_header_labels().index
        rel_cls_name_0 = model.index(0, header_index("relationship_class_name")).data()
        self.assertEqual(rel_cls_name_0, 'dog__fish')
        self.assertEqual(model.rowCount(), 2)
        # Check relationship parameter value table
        model = self.tree_view_form.relationship_parameter_value_model
        header_index = model.horizontal_header_labels().index
        rel_cls_name_0 = model.index(0, header_index("relationship_class_name")).data()
        self.assertEqual(rel_cls_name_0, 'dog__fish')
        self.assertEqual(model.rowCount(), 2)

    def test_remove_relationships(self):
        """Test that relationships are removed from all model/views.
        """
        fish_class, dog_class, nemo_object, pluto_object, scooby_object, \
            fish_dog_class, dog_fish_class, \
            pluto_nemo_rel, nemo_pluto_rel, nemo_scooby_rel, \
            water_parameter, breed_parameter, \
            relative_speed_parameter, combined_mojo_parameter = self.add_mock_dataset()
        # Fetch nemo's and pluto's dog_fish relationship class,
        # to test that both intances of the relationship are removed.
        root_item = self.tree_view_form.object_tree_model.root_item
        fish_item = root_item.child(0)
        dog_item = root_item.child(1)
        fish_index = self.tree_view_form.object_tree_model.indexFromItem(fish_item)
        dog_index = self.tree_view_form.object_tree_model.indexFromItem(dog_item)
        self.tree_view_form.object_tree_model.fetchMore(fish_index)
        self.tree_view_form.object_tree_model.fetchMore(dog_index)
        nemo_item = fish_item.child(0)
        pluto_item = dog_item.child(0)
        nemo_index = self.tree_view_form.object_tree_model.indexFromItem(nemo_item)
        pluto_index = self.tree_view_form.object_tree_model.indexFromItem(pluto_item)
        self.tree_view_form.object_tree_model.fetchMore(nemo_index)
        self.tree_view_form.object_tree_model.fetchMore(pluto_index)
        nemo_dog_fish_item = nemo_item.child(1)
        pluto_dog_fish_item = pluto_item.child(1)
        nemo_dog_fish_index = self.tree_view_form.object_tree_model.indexFromItem(nemo_dog_fish_item)
        pluto_dog_fish_index = self.tree_view_form.object_tree_model.indexFromItem(pluto_dog_fish_item)
        self.tree_view_form.object_tree_model.fetchMore(nemo_dog_fish_index)
        self.tree_view_form.object_tree_model.fetchMore(pluto_dog_fish_index)
        self.assertEqual(nemo_dog_fish_item.rowCount(), 1)
        self.assertEqual(pluto_dog_fish_item.rowCount(), 1)
        # Select nemo's pluto__nemo relationship item and call removal method
        pluto_nemo_item = nemo_dog_fish_item.child(0)
        pluto_nemo_index = self.tree_view_form.object_tree_model.indexFromItem(pluto_nemo_item)
        self.tree_view_form.ui.treeView_object.selectionModel().select(pluto_nemo_index, QItemSelectionModel.Select)
        self.tree_view_form.remove_object_tree_items()
        # Check object tree
        self.assertEqual(nemo_dog_fish_item.rowCount(), 0)
        self.assertEqual(pluto_dog_fish_item.rowCount(), 0)
        # Check relationship parameter value table
        model = self.tree_view_form.relationship_parameter_value_model
        header_index = model.horizontal_header_labels().index
        obj_name_lst_0 = model.index(0, header_index("object_name_list")).data()
        obj_name_lst_1 = model.index(1, header_index("object_name_list")).data()
        self.assertEqual(obj_name_lst_0, 'nemo,pluto')
        self.assertEqual(obj_name_lst_1, 'nemo,scooby')
        self.assertEqual(model.rowCount(), 3)

    def test_update_object_parameter_definitions(self):
        """Test that object parameter definitions are updated using the table delegate."""
        fish_class, dog_class, nemo_object, pluto_object, scooby_object, \
            fish_dog_class, dog_fish_class, \
            pluto_nemo_rel, nemo_pluto_rel, nemo_scooby_rel, \
            water_parameter, breed_parameter, \
            relative_speed_parameter, combined_mojo_parameter = self.add_mock_dataset()
        # Update parameter name
        model = self.tree_view_form.object_parameter_definition_model
        view = self.tree_view_form.ui.tableView_object_parameter_definition
        header_index = model.horizontal_header_labels().index
        parameter_name_index = model.index(0, header_index("parameter_name"))
        self.assertEqual(parameter_name_index.data(), "water")
        editor = view.itemDelegate().createEditor(view, QStyleOptionViewItem(), parameter_name_index)
        view.itemDelegate().setEditorData(editor, parameter_name_index)
        self.assertTrue(isinstance(editor, CustomLineEditor), "Editor is not a 'CustomLineEditor'")
        self.assertEqual(editor.text(), "water")
        editor.setText("fire")
        view.itemDelegate().setModelData(editor, model, parameter_name_index)
        view.itemDelegate().destroyEditor(editor, parameter_name_index)
        # Check object parameter definition table
        self.assertEqual(parameter_name_index.data(), 'fire')
        # Check object parameter value table
        model = self.tree_view_form.object_parameter_value_model
        header_index = model.horizontal_header_labels().index
        parameter_name_0 = model.index(0, header_index("parameter_name")).data()
        self.assertEqual(parameter_name_0, 'fire')

    def test_update_relationship_parameter_definitions(self):
        """Test that relationship parameter definitions are updated using the table delegate."""
        fish_class, dog_class, nemo_object, pluto_object, scooby_object, \
            fish_dog_class, dog_fish_class, \
            pluto_nemo_rel, nemo_pluto_rel, nemo_scooby_rel, \
            water_parameter, breed_parameter, \
            relative_speed_parameter, combined_mojo_parameter = self.add_mock_dataset()
        # Update parameter name
        model = self.tree_view_form.relationship_parameter_definition_model
        view = self.tree_view_form.ui.tableView_relationship_parameter_definition
        header_index = model.horizontal_header_labels().index
        parameter_name_index = model.index(0, header_index("parameter_name"))
        self.assertEqual(parameter_name_index.data(), "relative_speed")
        editor = view.itemDelegate().createEditor(view, QStyleOptionViewItem(), parameter_name_index)
        view.itemDelegate().setEditorData(editor, parameter_name_index)
        self.assertTrue(isinstance(editor, CustomLineEditor), "Editor is not a 'CustomLineEditor'")
        self.assertEqual(editor.text(), "relative_speed")
        editor.setText("equivalent_ki")
        view.itemDelegate().setModelData(editor, model, parameter_name_index)
        view.itemDelegate().destroyEditor(editor, parameter_name_index)
        # Check relationship parameter definition table
        self.assertEqual(parameter_name_index.data(), 'equivalent_ki')
        # Check relationship parameter value table
        model = self.tree_view_form.relationship_parameter_value_model
        header_index = model.horizontal_header_labels().index
        parameter_name0 = model.index(0, header_index("parameter_name")).data()
        parameter_name1 = model.index(1, header_index("parameter_name")).data()
        self.assertEqual(parameter_name0, 'equivalent_ki')
        self.assertEqual(parameter_name1, 'equivalent_ki')

    def test_update_object_parameter_values(self):
        """Test that object parameter values are updated using the table delegate."""
        fish_class, dog_class, nemo_object, pluto_object, scooby_object, \
            fish_dog_class, dog_fish_class, \
            pluto_nemo_rel, nemo_pluto_rel, nemo_scooby_rel, \
            water_parameter, breed_parameter, \
            relative_speed_parameter, combined_mojo_parameter = self.add_mock_dataset()
        # Update parameter value
        model = self.tree_view_form.object_parameter_value_model
        view = self.tree_view_form.ui.tableView_object_parameter_value
        header_index = model.horizontal_header_labels().index
        parameter_value_index = model.index(0, header_index("value"))
        self.assertEqual(parameter_value_index.data(), "salt")
        editor = view.itemDelegate().createEditor(view, QStyleOptionViewItem(), parameter_value_index)
        view.itemDelegate().setEditorData(editor, parameter_value_index)
        self.assertTrue(isinstance(editor, CustomLineEditor), "Editor is not a 'CustomLineEditor'")
        self.assertEqual(editor.text(), "salt")
        editor.setText("pepper")
        view.itemDelegate().setModelData(editor, model, parameter_value_index)
        view.itemDelegate().destroyEditor(editor, parameter_value_index)
        # Check object parameter value table
        self.assertEqual(parameter_value_index.data(), 'pepper')

    def test_update_relationship_parameter_values(self):
        """Test that relationship parameter values are updated using the table delegate."""
        fish_class, dog_class, nemo_object, pluto_object, scooby_object, \
            fish_dog_class, dog_fish_class, \
            pluto_nemo_rel, nemo_pluto_rel, nemo_scooby_rel, \
            water_parameter, breed_parameter, \
            relative_speed_parameter, combined_mojo_parameter = self.add_mock_dataset()
        # Update parameter value
        model = self.tree_view_form.relationship_parameter_value_model
        view = self.tree_view_form.ui.tableView_relationship_parameter_value
        header_index = model.horizontal_header_labels().index
        parameter_value_index = model.index(0, header_index("value"))
        self.assertEqual(parameter_value_index.data(), -1)
        editor = view.itemDelegate().createEditor(view, QStyleOptionViewItem(), parameter_value_index)
        view.itemDelegate().setEditorData(editor, parameter_value_index)
        self.assertTrue(isinstance(editor, CustomLineEditor), "Editor is not a 'CustomLineEditor'")
        self.assertEqual(editor.text(), "-1")
        editor.setText("1")
        view.itemDelegate().setModelData(editor, model, parameter_value_index)
        view.itemDelegate().destroyEditor(editor, parameter_value_index)
        # Check object parameter value table
        self.assertEqual(parameter_value_index.data(), '1')

    def test_remove_object_parameter_definitions(self):
        """Test that object parameter definitions are removed."""
        fish_class, dog_class, nemo_object, pluto_object, scooby_object, \
            fish_dog_class, dog_fish_class, \
            pluto_nemo_rel, nemo_pluto_rel, nemo_scooby_rel, \
            water_parameter, breed_parameter, \
            relative_speed_parameter, combined_mojo_parameter = self.add_mock_dataset()
        # Select parameter definition and call removal method
        model = self.tree_view_form.object_parameter_definition_model
        view = self.tree_view_form.ui.tableView_object_parameter_definition
        header_index = model.horizontal_header_labels().index
        parameter_name_index = model.index(0, header_index("parameter_name"))
        self.assertEqual(parameter_name_index.data(), "water")
        self.tree_view_form.ui.tableView_object_parameter_definition.selectionModel().select(
            parameter_name_index, QItemSelectionModel.Select)
        self.tree_view_form.remove_object_parameter_definitions()
        # Check object parameter definition table
        parameter_name_index = model.index(0, header_index("parameter_name"))
        self.assertEqual(parameter_name_index.data(), "breed")
        self.assertEqual(model.rowCount(), 2)
        # Check object parameter value table
        model = self.tree_view_form.object_parameter_value_model
        header_index = model.horizontal_header_labels().index
        parameter_name_0 = model.index(0, header_index("parameter_name")).data()
        parameter_name_1 = model.index(1, header_index("parameter_name")).data()
        self.assertEqual(parameter_name_0, 'breed')
        self.assertEqual(parameter_name_1, 'breed')
        self.assertEqual(model.rowCount(), 3)

    def test_remove_relationship_parameter_definitions(self):
        """Test that relationship parameter definitions are removed."""
        fish_class, dog_class, nemo_object, pluto_object, scooby_object, \
            fish_dog_class, dog_fish_class, \
            pluto_nemo_rel, nemo_pluto_rel, nemo_scooby_rel, \
            water_parameter, breed_parameter, \
            relative_speed_parameter, combined_mojo_parameter = self.add_mock_dataset()
        # Select parameter definition and call removal method
        model = self.tree_view_form.relationship_parameter_definition_model
        view = self.tree_view_form.ui.tableView_relationship_parameter_definition
        header_index = model.horizontal_header_labels().index
        parameter_name_index = model.index(0, header_index("parameter_name"))
        self.assertEqual(parameter_name_index.data(), "relative_speed")
        self.tree_view_form.ui.tableView_relationship_parameter_definition.selectionModel().select(
            parameter_name_index, QItemSelectionModel.Select)
        self.tree_view_form.remove_relationship_parameter_definitions()
        # Check relationship parameter definition table
        parameter_name_index = model.index(0, header_index("parameter_name"))
        self.assertEqual(parameter_name_index.data(), "combined_mojo")
        self.assertEqual(model.rowCount(), 2)
        # Check relationship parameter value table
        model = self.tree_view_form.relationship_parameter_value_model
        header_index = model.horizontal_header_labels().index
        parameter_name = model.index(0, header_index("parameter_name")).data()
        self.assertEqual(parameter_name, 'combined_mojo')
        self.assertEqual(model.rowCount(), 2)

    def test_remove_object_parameter_values(self):
        """Test that object parameter values are removed."""
        fish_class, dog_class, nemo_object, pluto_object, scooby_object, \
            fish_dog_class, dog_fish_class, \
            pluto_nemo_rel, nemo_pluto_rel, nemo_scooby_rel, \
            water_parameter, breed_parameter, \
            relative_speed_parameter, combined_mojo_parameter = self.add_mock_dataset()
        # Select two parameter values and call removal method
        model = self.tree_view_form.object_parameter_value_model
        view = self.tree_view_form.ui.tableView_object_parameter_value
        header_index = model.horizontal_header_labels().index
        parameter_name0_index = model.index(0, header_index("parameter_name"))
        parameter_name2_index = model.index(2, header_index("parameter_name"))
        self.assertEqual(parameter_name0_index.data(), "water")
        self.assertEqual(parameter_name2_index.data(), "breed")
        self.tree_view_form.ui.tableView_object_parameter_value.selectionModel().select(
            parameter_name0_index, QItemSelectionModel.Select)
        self.tree_view_form.ui.tableView_object_parameter_value.selectionModel().select(
            parameter_name2_index, QItemSelectionModel.Select)
        self.tree_view_form.remove_object_parameter_values()
        # Check object parameter value table
        parameter_name0 = model.index(0, header_index("parameter_name")).data()
        self.assertEqual(parameter_name0, "breed")
        self.assertEqual(model.rowCount(), 2)

    def test_remove_relationship_parameter_values(self):
        """Test that relationship parameter values are removed."""
        fish_class, dog_class, nemo_object, pluto_object, scooby_object, \
            fish_dog_class, dog_fish_class, \
            pluto_nemo_rel, nemo_pluto_rel, nemo_scooby_rel, \
            water_parameter, breed_parameter, \
            relative_speed_parameter, combined_mojo_parameter = self.add_mock_dataset()
        # Select two parameter values and call removal method
        model = self.tree_view_form.relationship_parameter_value_model
        view = self.tree_view_form.ui.tableView_relationship_parameter_value
        header_index = model.horizontal_header_labels().index
        parameter_name0_index = model.index(0, header_index("parameter_name"))
        parameter_name2_index = model.index(2, header_index("parameter_name"))
        self.assertEqual(parameter_name0_index.data(), "relative_speed")
        self.assertEqual(parameter_name2_index.data(), "combined_mojo")
        self.tree_view_form.ui.tableView_relationship_parameter_value.selectionModel().select(
            parameter_name0_index, QItemSelectionModel.Select)
        self.tree_view_form.ui.tableView_relationship_parameter_value.selectionModel().select(
            parameter_name2_index, QItemSelectionModel.Select)
        self.tree_view_form.remove_relationship_parameter_values()
        # Check relationship parameter value table
        parameter_name0 = model.index(0, header_index("parameter_name")).data()
        self.assertEqual(parameter_name0, "relative_speed")
        self.assertEqual(model.rowCount(), 2)

    def test_filter_parameter_tables_per_object_class(self):
        """Test that parameter value and definition tables are filtered
        when selecting object classes in the object tree.
        """
        fish_class, dog_class, nemo_object, pluto_object, scooby_object, \
            fish_dog_class, dog_fish_class, \
            pluto_nemo_rel, nemo_pluto_rel, nemo_scooby_rel, \
            water_parameter, breed_parameter, \
            relative_speed_parameter, combined_mojo_parameter = self.add_mock_dataset()
        root_item = self.tree_view_form.object_tree_model.root_item
        fish_item = root_item.child(0)
        fish_index = self.tree_view_form.object_tree_model.indexFromItem(fish_item)
        # Select fish object class in object tree
        self.tree_view_form.ui.treeView_object.selectionModel().select(fish_index, QItemSelectionModel.Select)
        # Check object parameter definition table
        model = self.tree_view_form.object_parameter_definition_model
        header_index = model.horizontal_header_labels().index
        obj_cls_name_0 = model.index(0, header_index("object_class_name")).data()
        self.assertEqual(obj_cls_name_0, 'fish')
        self.assertEqual(model.rowCount(), 2)
        # Check object parameter value table
        model = self.tree_view_form.object_parameter_value_model
        header_index = model.horizontal_header_labels().index
        obj_cls_name_0 = model.index(0, header_index("object_class_name")).data()
        self.assertEqual(obj_cls_name_0, 'fish')
        self.assertEqual(model.rowCount(), 2)
        # Check relationship parameter definition table
        model = self.tree_view_form.relationship_parameter_definition_model
        header_index = model.horizontal_header_labels().index
        obj_cls_name_lst_0 = model.index(0, header_index("object_class_name_list")).data()
        obj_cls_name_lst_1 = model.index(1, header_index("object_class_name_list")).data()
        self.assertEqual(obj_cls_name_lst_0, 'fish,dog')
        self.assertEqual(obj_cls_name_lst_1, 'dog,fish')
        self.assertEqual(model.rowCount(), 3)
        # Check relationship parameter value table
        model = self.tree_view_form.relationship_parameter_value_model
        header_index = model.horizontal_header_labels().index
        obj_cls_name_lst_0 = model.index(0, header_index("object_class_name_list")).data()
        obj_cls_name_lst_1 = model.index(1, header_index("object_class_name_list")).data()
        obj_cls_name_lst_2 = model.index(2, header_index("object_class_name_list")).data()
        self.assertEqual(obj_cls_name_lst_0, 'fish,dog')
        self.assertEqual(obj_cls_name_lst_1, 'fish,dog')
        self.assertEqual(obj_cls_name_lst_2, 'dog,fish')
        self.assertEqual(model.rowCount(), 4)

    def test_filter_parameter_tables_per_object(self):
        """Test that parameter value and definition tables are filtered
        when selecting objects in the object tree.
        """
        fish_class, dog_class, nemo_object, pluto_object, scooby_object, \
            fish_dog_class, dog_fish_class, \
            pluto_nemo_rel, nemo_pluto_rel, nemo_scooby_rel, \
            water_parameter, breed_parameter, \
            relative_speed_parameter, combined_mojo_parameter = self.add_mock_dataset()
        # Fetch object tree
        root_item = self.tree_view_form.object_tree_model.root_item
        dog_item = root_item.child(1)
        dog_index = self.tree_view_form.object_tree_model.indexFromItem(dog_item)
        self.tree_view_form.object_tree_model.fetchMore(dog_index)
        pluto_item = dog_item.child(0)
        pluto_index = self.tree_view_form.object_tree_model.indexFromItem(pluto_item)
        # Select pluto object in object tree
        self.tree_view_form.ui.treeView_object.selectionModel().select(pluto_index, QItemSelectionModel.Select)
        # Check object parameter definition table
        model = self.tree_view_form.object_parameter_definition_model
        header_index = model.horizontal_header_labels().index
        obj_cls_name_0 = model.index(0, header_index("object_class_name")).data()
        self.assertEqual(obj_cls_name_0, 'dog')
        self.assertEqual(model.rowCount(), 2)
        # Check object parameter value table
        model = self.tree_view_form.object_parameter_value_model
        header_index = model.horizontal_header_labels().index
        obj_name_0 = model.index(0, header_index("object_name")).data()
        self.assertEqual(obj_name_0, 'pluto')
        self.assertEqual(model.rowCount(), 2)
        # Check relationship parameter definition table
        model = self.tree_view_form.relationship_parameter_definition_model
        header_index = model.horizontal_header_labels().index
        obj_cls_name_lst_0 = model.index(0, header_index("object_class_name_list")).data()
        obj_cls_name_lst_1 = model.index(1, header_index("object_class_name_list")).data()
        self.assertEqual(obj_cls_name_lst_0, 'fish,dog')
        self.assertEqual(obj_cls_name_lst_1, 'dog,fish')
        self.assertEqual(model.rowCount(), 3)
        # Check relationship parameter value table
        model = self.tree_view_form.relationship_parameter_value_model
        header_index = model.horizontal_header_labels().index
        obj_name_lst_0 = model.index(0, header_index("object_name_list")).data()
        obj_name_lst_1 = model.index(1, header_index("object_name_list")).data()
        self.assertEqual(obj_name_lst_0, 'nemo,pluto')
        self.assertEqual(obj_name_lst_1, 'pluto,nemo')
        self.assertEqual(model.rowCount(), 3)

    def test_filter_parameter_tables_per_relationship_class(self):
        """Test that parameter value and definition tables are filtered
        when selecting relationship classes in the object tree.
        """
        fish_class, dog_class, nemo_object, pluto_object, scooby_object, \
            fish_dog_class, dog_fish_class, \
            pluto_nemo_rel, nemo_pluto_rel, nemo_scooby_rel, \
            water_parameter, breed_parameter, \
            relative_speed_parameter, combined_mojo_parameter = self.add_mock_dataset()
        # Fetch object tree
        root_item = self.tree_view_form.object_tree_model.root_item
        fish_item = root_item.child(0)
        fish_index = self.tree_view_form.object_tree_model.indexFromItem(fish_item)
        self.tree_view_form.object_tree_model.fetchMore(fish_index)
        nemo_item = fish_item.child(0)
        nemo_index = self.tree_view_form.object_tree_model.indexFromItem(nemo_item)
        self.tree_view_form.object_tree_model.fetchMore(nemo_index)
        nemo_fish_dog_item = nemo_item.child(0)
        nemo_fish_dog_index = self.tree_view_form.object_tree_model.indexFromItem(nemo_fish_dog_item)
        # Select nemo's fish__dog relationship class in object tree
        self.tree_view_form.ui.treeView_object.selectionModel().select(nemo_fish_dog_index, QItemSelectionModel.Select)
        # Check object parameter definition table
        model = self.tree_view_form.object_parameter_definition_model
        header_index = model.horizontal_header_labels().index
        obj_cls_name_0 = model.index(0, header_index("object_class_name")).data()
        self.assertEqual(obj_cls_name_0, 'fish')
        self.assertEqual(model.rowCount(), 2)
        # Check object parameter value table
        model = self.tree_view_form.object_parameter_value_model
        header_index = model.horizontal_header_labels().index
        obj_cls_name_0 = model.index(0, header_index("object_class_name")).data()
        self.assertEqual(obj_cls_name_0, 'fish')
        self.assertEqual(model.rowCount(), 2)
        # Check relationship parameter definition table
        model = self.tree_view_form.relationship_parameter_definition_model
        header_index = model.horizontal_header_labels().index
        obj_cls_name_lst_0 = model.index(0, header_index("object_class_name_list")).data()
        self.assertEqual(obj_cls_name_lst_0, 'fish,dog')
        self.assertEqual(model.rowCount(), 2)
        # Check relationship parameter value table
        model = self.tree_view_form.relationship_parameter_value_model
        header_index = model.horizontal_header_labels().index
        obj_name_lst_0 = model.index(0, header_index("object_name_list")).data()
        obj_name_lst_1 = model.index(1, header_index("object_name_list")).data()
        self.assertEqual(obj_name_lst_0, 'nemo,pluto')
        self.assertEqual(obj_name_lst_1, 'nemo,scooby')
        self.assertEqual(model.rowCount(), 3)

    def test_filter_parameter_tables_per_relationship(self):
        """Test that parameter value and definition tables are filtered
        when selecting relationships in the object tree.
        """
        fish_class, dog_class, nemo_object, pluto_object, scooby_object, \
            fish_dog_class, dog_fish_class, \
            pluto_nemo_rel, nemo_pluto_rel, nemo_scooby_rel, \
            water_parameter, breed_parameter, \
            relative_speed_parameter, combined_mojo_parameter = self.add_mock_dataset()
        # Fetch object tree
        root_item = self.tree_view_form.object_tree_model.root_item
        fish_item = root_item.child(0)
        fish_index = self.tree_view_form.object_tree_model.indexFromItem(fish_item)
        self.tree_view_form.object_tree_model.fetchMore(fish_index)
        nemo_item = fish_item.child(0)
        nemo_index = self.tree_view_form.object_tree_model.indexFromItem(nemo_item)
        self.tree_view_form.object_tree_model.fetchMore(nemo_index)
        nemo_fish_dog_item = nemo_item.child(0)
        nemo_fish_dog_index = self.tree_view_form.object_tree_model.indexFromItem(nemo_fish_dog_item)
        self.tree_view_form.object_tree_model.fetchMore(nemo_fish_dog_index)
        nemo_pluto_item = nemo_fish_dog_item.child(0)
        nemo_pluto_index = self.tree_view_form.object_tree_model.indexFromItem(nemo_pluto_item)
        # Select nemo__pluto relationship class in object tree
        self.tree_view_form.ui.treeView_object.selectionModel().select(nemo_pluto_index, QItemSelectionModel.Select)
        # Check object parameter definition table
        model = self.tree_view_form.object_parameter_definition_model
        header_index = model.horizontal_header_labels().index
        obj_cls_name_0 = model.index(0, header_index("object_class_name")).data()
        self.assertEqual(obj_cls_name_0, 'fish')
        self.assertEqual(model.rowCount(), 2)
        # Check object parameter value table
        model = self.tree_view_form.object_parameter_value_model
        header_index = model.horizontal_header_labels().index
        obj_cls_name_0 = model.index(0, header_index("object_class_name")).data()
        self.assertEqual(obj_cls_name_0, 'fish')
        self.assertEqual(model.rowCount(), 2)
        # Check relationship parameter definition table
        model = self.tree_view_form.relationship_parameter_definition_model
        header_index = model.horizontal_header_labels().index
        obj_cls_name_lst_0 = model.index(0, header_index("object_class_name_list")).data()
        self.assertEqual(obj_cls_name_lst_0, 'fish,dog')
        self.assertEqual(model.rowCount(), 2)
        # Check relationship parameter value table
        model = self.tree_view_form.relationship_parameter_value_model
        header_index = model.horizontal_header_labels().index
        obj_name_lst_0 = model.index(0, header_index("object_name_list")).data()
        obj_name_lst_1 = model.index(1, header_index("object_name_list")).data()
        self.assertEqual(obj_name_lst_0, 'nemo,pluto')
        self.assertEqual(model.rowCount(), 2)

    def add_mock_object_classes(self):
        """Add fish and dog object classes."""
        fish_class = self.ObjectClass(1, "fish", "A fish.", 1)
        dog_class = self.ObjectClass(2, "dog", "A dog.", 3)
        self.tree_view_form.db_map.object_class_list.return_value = [fish_class, dog_class]
        return fish_class, dog_class

    def add_mock_objects(self, fish_class_id, dog_class_id):
        """Add nemo, pluto and scooby objects."""
        nemo_object = self.Object(1, fish_class_id, 'nemo', 'The lost one.')
        pluto_object = self.Object(2, dog_class_id, 'pluto', "Mickey's.")
        scooby_object = self.Object(3, dog_class_id, 'scooby', 'Scooby-Dooby-Doo.')
        def side_effect(class_id=None):
            if class_id == fish_class_id:
                return [nemo_object]
            elif class_id == dog_class_id:
                return [pluto_object, scooby_object]
            elif class_id is None:
                return [nemo_object, pluto_object, scooby_object]
            else:
                return []
        self.tree_view_form.db_map.object_list.side_effect = side_effect
        return nemo_object, pluto_object, scooby_object

    def add_mock_relationship_classes(self, fish_class_id, dog_class_id):
        """Add dog__fish and fish__dog relationship classes."""
        fish_dog_class = self.RelationshipClass(
            1, "fish__dog", str(fish_class_id) + "," + str(dog_class_id), "fish,dog")
        dog_fish_class = self.RelationshipClass(
            2, "dog__fish", str(dog_class_id) + "," + str(fish_class_id), "dog,fish")
        def side_effect(object_class_id=None):
            if object_class_id in (fish_class_id, dog_class_id):
                return [fish_dog_class, dog_fish_class]
            elif object_class_id is None:
                return [fish_dog_class, dog_fish_class]
            else:
                return []
        self.tree_view_form.db_map.wide_relationship_class_list.side_effect = side_effect
        return fish_dog_class, dog_fish_class

    def add_mock_relationships(
            self, fish_dog_class_id, dog_fish_class_id, pluto_object_id, nemo_object_id, scooby_object_id):
        """Add pluto_nemo, nemo_pluto and nemo_scooby relationships."""
        pluto_nemo_rel = self.Relationship(
            1, dog_fish_class_id, "dog__fish_pluto__nemo",
            str(pluto_object_id) + "," + str(nemo_object_id), "pluto,nemo")
        nemo_pluto_rel = self.Relationship(
            2, fish_dog_class_id, "fish__dog_nemo__pluto",
            str(nemo_object_id) + "," + str(pluto_object_id), "nemo,pluto")
        nemo_scooby_rel = self.Relationship(
            3, fish_dog_class_id, "fish__dog_nemo__scooby",
            str(nemo_object_id) + "," + str(scooby_object_id), "nemo,scooby")
        def side_effect(class_id=None, object_id=None):
            if class_id == dog_fish_class_id:
                if object_id in (nemo_object_id, pluto_object_id):
                    return [pluto_nemo_rel]
                else:
                    return []
            elif class_id == fish_dog_class_id:
                if object_id == nemo_object_id:
                    return [nemo_pluto_rel, nemo_scooby_rel]
                elif object_id == pluto_object_id:
                    return [nemo_pluto_rel]
                elif object_id == scooby_object_id:
                    return [nemo_scooby_rel]
                else:
                    return []
            elif class_id is None and object_id is None:
                return [pluto_nemo_rel, nemo_pluto_rel, nemo_scooby_rel]
            else:
                return []
        self.tree_view_form.db_map.wide_relationship_list.side_effect = side_effect
        return pluto_nemo_rel, nemo_pluto_rel, nemo_scooby_rel

    def add_mock_object_parameter_definitions(self, fish_class_id, dog_class_id):
        """Add water and breed object parameter definitions."""
        water_parameter = self.ObjectParameter(1, fish_class_id, "fish", "water")
        breed_parameter = self.ObjectParameter(2, dog_class_id, "dog", "breed")
        def side_effect(object_class_id=None):
            if object_class_id == fish_class_id:
                return [water_parameter]
            elif object_class_id == dog_class_id:
                return [breed_parameter]
            elif object_class_id is None:
                return [water_parameter, breed_parameter]
            else:
                return []
        self.tree_view_form.db_map.object_parameter_list.side_effect = side_effect
        return water_parameter, breed_parameter

    def add_mock_relationship_parameter_definitions(
            self, fish_class_id, dog_class_id, fish_dog_class_id, dog_fish_class_id):
        """Add relative speed and combined mojo relationship parameter definitions."""
        relative_speed_parameter = self.RelationshipParameter(
            1, fish_dog_class_id, "fish__dog", str(fish_class_id) + "," + str(dog_class_id),
            "fish,dog", "relative_speed")
        combined_mojo_parameter = self.RelationshipParameter(
            2, dog_fish_class_id, "dog__fish", str(dog_class_id) + "," + str(fish_class_id),
            "dog,fish", "combined_mojo")
        def side_effect(relationship_class_id=None):
            if relationship_class_id == fish_dog_class_id:
                return [relative_speed_parameter]
            elif relationship_class_id == dog_fish_class_id:
                return [combined_mojo_parameter]
            elif relationship_class_id is None:
                return [relative_speed_parameter, combined_mojo_parameter]
            else:
                return []
        self.tree_view_form.db_map.relationship_parameter_list.side_effect = side_effect
        return relative_speed_parameter, combined_mojo_parameter

    def add_mock_object_parameter_values(
            self, fish_class_id, dog_class_id, nemo_object_id, pluto_object_id, scooby_object_id,
            water_parameter_id, breed_parameter_id):
        """Add some object parameter values."""
        nemo_water = self.ObjectParameterValue(
            1, fish_class_id, "fish", nemo_object_id, "nemo", water_parameter_id, "water", 1, "salt")
        pluto_breed = self.ObjectParameterValue(
            2, dog_class_id, "dog", pluto_object_id, 'pluto', breed_parameter_id, "breed", 1, "bloodhound")
        scooby_breed = self.ObjectParameterValue(
            3, dog_class_id, "dog", scooby_object_id, "scooby", breed_parameter_id, "breed", 1, "great dane")
        def side_effect():
            return [nemo_water, pluto_breed, scooby_breed]
        self.tree_view_form.db_map.object_parameter_value_list.side_effect = side_effect

    def add_mock_relationship_parameter_values(
            self, fish_class_id, dog_class_id, nemo_object_id, pluto_object_id, scooby_object_id,
            fish_dog_class_id, dog_fish_class_id,
            nemo_pluto_rel_id, nemo_scooby_rel_id, pluto_nemo_rel_id,
            relative_speed_parameter_id, combined_mojo_parameter_id):
        """Add some relationship parameter values."""
        nemo_pluto_relative_speed = self.RelationshipParameterValue(
            1, fish_dog_class_id, "fish__dog", str(fish_class_id) + "," + str(dog_class_id), "fish,dog",
            nemo_pluto_rel_id, str(nemo_object_id) + "," + str(pluto_object_id), "nemo,pluto",
            relative_speed_parameter_id, "relative_speed", 1, -1)
        nemo_scooby_relative_speed = self.RelationshipParameterValue(
            2, fish_dog_class_id, "fish__dog", str(fish_class_id) + "," + str(dog_class_id), "fish,dog",
            nemo_scooby_rel_id, str(nemo_object_id) + "," + str(scooby_object_id), "nemo,scooby",
            relative_speed_parameter_id, "relative_speed", 1, 5)
        pluto_nemo_combined_mojo = self.RelationshipParameterValue(
            3, dog_fish_class_id, "dog__fish", str(dog_class_id) + "," + str(fish_class_id), "dog,fish",
            pluto_nemo_rel_id, str(pluto_object_id) + "," + str(nemo_object_id), "pluto,nemo",
            combined_mojo_parameter_id, "combined_mojo", 1, 100)
        def side_effect():
            return [nemo_pluto_relative_speed, nemo_scooby_relative_speed, pluto_nemo_combined_mojo]
        self.tree_view_form.db_map.relationship_parameter_value_list.side_effect = side_effect

    def add_mock_dataset(self):
        """Add mock dataset."""
        fish_class, dog_class = self.add_mock_object_classes()
        nemo_object, pluto_object, scooby_object = self.add_mock_objects(fish_class.id, dog_class.id)
        fish_dog_class, dog_fish_class = self.add_mock_relationship_classes(fish_class.id, dog_class.id)
        pluto_nemo_rel, nemo_pluto_rel, nemo_scooby_rel = self.add_mock_relationships(
            fish_dog_class.id, dog_fish_class.id, pluto_object.id, nemo_object.id, scooby_object.id)
        water_parameter, breed_parameter = self.add_mock_object_parameter_definitions(
            fish_class.id, dog_class.id)
        relative_speed_parameter, combined_mojo_parameter = self.add_mock_relationship_parameter_definitions(
            fish_class.id, dog_class.id, fish_dog_class.id, dog_fish_class.id)
        self.add_mock_object_parameter_values(
            fish_class.id, dog_class.id, nemo_object.id, pluto_object.id, scooby_object.id,
            water_parameter.id, breed_parameter.id)
        self.add_mock_relationship_parameter_values(
            fish_class.id, dog_class.id, nemo_object.id, pluto_object.id, scooby_object.id,
            fish_dog_class.id, dog_fish_class.id,
            nemo_pluto_rel.id, nemo_scooby_rel.id, pluto_nemo_rel.id,
            relative_speed_parameter.id, combined_mojo_parameter.id)
        self.tree_view_form.init_models()
        return fish_class, dog_class, nemo_object, pluto_object, scooby_object, \
            fish_dog_class, dog_fish_class, \
            pluto_nemo_rel, nemo_pluto_rel, nemo_scooby_rel, \
            water_parameter, breed_parameter, \
            relative_speed_parameter, combined_mojo_parameter


if __name__ == '__main__':
    unittest.main()<|MERGE_RESOLUTION|>--- conflicted
+++ resolved
@@ -72,10 +72,9 @@
         """Overridden method. Runs before each test. Makes instances of TreeViewForm and GraphViewForm classes.
         """
         # Set logging level to Error to silence "Logging level: All messages" print
-<<<<<<< HEAD
         with mock.patch("data_store.DataStore") as mock_data_store, \
                 mock.patch("spinedatabase_api.DiffDatabaseMapping") as mock_db_map:
-            logging.disable(level=logging.ERROR)  # Disable logging
+            # logging.disable(level=logging.ERROR)  # Disable logging
             mock_db_map.object_parameter_fields.return_value = [
                 'id', 'object_class_id', 'object_class_name', 'parameter_name']
             mock_db_map.relationship_parameter_fields.return_value = [
@@ -93,15 +92,7 @@
                 'parameter_id', 'parameter_name', 'index', 'value'
             ]
             self.tree_view_form = TreeViewForm(mock_data_store, mock_db_map, "mock_db")
-            logging.disable(level=logging.NOTSET)  # Enable logging
-=======
-        with mock.patch("data_store.DataStore") as mock_data_store:
-            # logging.disable(level=logging.ERROR)  # Disable logging
-            self.db_map.reset_mapping()
-            self.db_map.session.query(self.db_map.NextId).delete(synchronize_session=False)
-            self.tree_view_form = TreeViewForm(mock_data_store, self.db_map, "mock_db")
             # logging.disable(level=logging.NOTSET)  # Enable logging
->>>>>>> 55f88fa1
 
     def tearDown(self):
         """Overridden method. Runs after each test.
