######################################################################################################################
# Copyright (C) 2017 - 2019 Spine project consortium
# This file is part of Spine Toolbox.
# Spine Toolbox is free software: you can redistribute it and/or modify it under the terms of the GNU Lesser General
# Public License as published by the Free Software Foundation, either version 3 of the License, or (at your option)
# any later version. This program is distributed in the hope that it will be useful, but WITHOUT ANY WARRANTY;
# without even the implied warranty of MERCHANTABILITY or FITNESS FOR A PARTICULAR PURPOSE. See the GNU Lesser General
# Public License for more details. You should have received a copy of the GNU Lesser General Public License along with
# this program. If not, see <http://www.gnu.org/licenses/>.
######################################################################################################################

"""
BaseProjectItem and ProjectItem classes.

:authors: P. Savolainen (VTT)
:date:   4.10.2018
"""

import os
import logging
<<<<<<< HEAD
from PySide2.QtCore import Qt, Signal, QUrl
from PySide2.QtWidgets import QInputDialog
from PySide2.QtGui import QDesktopServices
from urllib.parse import urlparse
from widgets.custom_menus import CategoryProjectItemContextMenu, ProjectItemContextMenu
from metaobject import MetaObject
from helpers import create_dir
=======
from PySide2.QtCore import Qt, Signal, Slot, QUrl
from PySide2.QtWidgets import QInputDialog
from PySide2.QtGui import QDesktopServices
from .helpers import create_dir
from .metaobject import MetaObject
from .widgets.custom_menus import CategoryProjectItemContextMenu, ProjectItemContextMenu
>>>>>>> 3b5f12d4


class BaseProjectItem(MetaObject):
    def __init__(self, name, description):
        """Base class for all project items.

        Args:
            name (str): Object name
            description (str): Object description
        """
        super().__init__(name, description)
        self._parent = None  # Parent BaseProjectItem. Set when add_child is called
        self._children = list()  # Child BaseProjectItems. Appended when new items are inserted into model.

    def flags(self):
        """Returns the item flags."""
        return Qt.NoItemFlags

    def parent(self):
        """Returns parent project item."""
        return self._parent

    def child_count(self):
        """Returns the number of child project items."""
        return len(self._children)

    def children(self):
        """Returns the children of this project item."""
        return self._children

    def child(self, row):
        """Returns child BaseProjectItem on given row.

        Args:
            row (int): Row of child to return

        Returns:
            BaseProjectItem on given row or None if it does not exist
        """
        try:
            item = self._children[row]
        except IndexError:
            logging.error("[%s] has no child on row %s", self.name, row)
            return None
        return item

    def row(self):
        """Returns the row on which this project item is located."""
        if self._parent is not None:
            r = self._parent.children().index(self)
            # logging.debug("{0} is on row:{1}".format(self.name, r))
            return r
        return 0

    def add_child(self, child_item):
        """Base method that shall be overridden in subclasses."""
        return False

    def remove_child(self, row):
        """Remove the child of this BaseProjectItem from given row. Do not call this method directly.
        This method is called by ProjectItemModel when items are removed.

        Args:
            row (int): Row of child to remove

        Returns:
            True if operation succeeded, False otherwise
        """
        if row < 0 or row > len(self._children):
            return False
        child = self._children.pop(row)
        child._parent = None
        return True

    def custom_context_menu(self, parent, pos):
        """Returns the context menu for this item. Implement in subclasses as needed.
        Args:
            parent (QWidget): The widget that is controlling the menu
            pos (QPoint): Position on screen
        """
        return NotImplemented

    def apply_context_menu_action(self, parent, action):
        """Applies given action from context menu. Implement in subclasses as needed.

        Args:
            parent (QWidget): The widget that is controlling the menu
            action (str): The selected action
        """


class RootProjectItem(BaseProjectItem):
    """Class for the root project item."""

    def __init__(self):
        super().__init__("root", "The Root Project Item.")

    def add_child(self, child_item):
        """Adds given category item as the child of this root project item. New item is added as the last item.

        Args:
            child_item (CategoryProjectItem): Item to add

        Returns:
            True for success, False otherwise
        """
        if isinstance(child_item, CategoryProjectItem):
            self._children.append(child_item)
            child_item._parent = self
            return True
        logging.error("You can only add a category item as a child of the root item")
        return False


class CategoryProjectItem(BaseProjectItem):
    """Class for category project items.

    Attributes:
        name (str): Category name
        description (str): Category description
        item_maker (function): A function for creating items in this category
        icon_maker (function): A function for creating icons (QGraphicsItems) for items in this category
        add_form_maker (function): A function for creating the form to add items to this category
        properties_ui (object): An object holding the Item Properties UI
    """

    def __init__(self, name, description, item_maker, icon_maker, add_form_maker, properties_ui):
        """Class constructor."""
        super().__init__(name, description)
        self._item_maker = item_maker
        self._icon_maker = icon_maker
        self._add_form_maker = add_form_maker
        self._properties_ui = properties_ui

    def flags(self):
        """Returns the item flags."""
        return Qt.ItemIsEnabled

    def item_maker(self):
        """Returns the item maker method."""
        return self._item_maker

    def add_child(self, child_item):
        """Adds given project item as the child of this category item. New item is added as the last item.

        Args:
            child_item (ProjectItem): Item to add

        Returns:
            True for success, False otherwise
        """
        if isinstance(child_item, ProjectItem):
            self._children.append(child_item)
            child_item._parent = self
            icon = self._icon_maker(child_item._toolbox, child_item.x - 35, child_item.y - 35, 70, 70, child_item.name)
            child_item.set_icon(icon)
            child_item.set_properties_ui(self._properties_ui)
            return True
        logging.error("You can only add a project item as a child of a category item")
        return False

    def custom_context_menu(self, parent, pos):
        """Returns the context menu for this item.

        Args:
            parent (QWidget): The widget that is controlling the menu
            pos (QPoint): Position on screen
        """
        return CategoryProjectItemContextMenu(parent, pos)

    def apply_context_menu_action(self, parent, action):
        """Applies given action from context menu. Implement in subclasses as needed.

        Args:
            parent (QWidget): The widget that is controlling the menu
            action (str): The selected action
        """
        if action == "Open project directory...":
            file_url = "file:///" + parent._project.project_dir
            parent.open_anchor(QUrl(file_url, QUrl.TolerantMode))
        else:  # No option selected
            pass


class ProjectItem(BaseProjectItem):
    """Class for project items that are not category nor root.
    These items can be executed, refreshed, and so on.

    Attributes:
        x (float): horizontal position in the screen
        y (float): vertical position in the screen
    """

    item_changed = Signal(name="item_changed")

    def __init__(self, toolbox, item_type, name, description, x, y):
        """
        Args:
            toolbox (ToolboxUI): QMainWindow instance
            item_type (str): item type identifier
            name (str): item name
            description (str): item description
            x (float): horizontal position on the scene
            y (float): vertical position on the scene
        """
        super().__init__(name, description)
        self._toolbox = toolbox
        self._item_type = item_type
        self._project = self._toolbox.project()
        self.x = x
        self.y = y
        self._properties_ui = None
        self._icon = None
        self._sigs = None
        # Make project directory for this Item
        self.data_dir = os.path.join(self._project.project_dir, self.short_name)
        try:
            create_dir(self.data_dir)
        except OSError:
            self._toolbox.msg_error.emit(
                "[OSError] Creating directory {0} failed." " Check permissions.".format(self.data_dir)
            )

    @property
    def item_type(self):
        """Item's type identifier string."""
        return self._item_type

    def flags(self):
        """Returns the item flags."""
        return Qt.ItemIsEnabled | Qt.ItemIsSelectable | Qt.ItemIsEditable

    def make_signal_handler_dict(self):
        """Returns a dictionary of all shared signals and their handlers.
        This is to enable simpler connecting and disconnecting.
        Must be implemented in subclasses.
        """
        return dict()

    def connect_signals(self):
        """Connect signals to handlers."""
        # NOTE: item_changed is not shared with other proj. items so there's no need to disconnect it
        self.item_changed.connect(lambda: self._toolbox.project().simulate_item_execution(self.name))
        for signal, handler in self._sigs.items():
            signal.connect(handler)

    def disconnect_signals(self):
        """Disconnect signals from handlers and check for errors."""
        for signal, handler in self._sigs.items():
            try:
                ret = signal.disconnect(handler)
            except RuntimeError:
                self._toolbox.msg_error.emit("RuntimeError in disconnecting <b>{0}</b> signals".format(self.name))
                logging.error("RuntimeError in disconnecting signal %s from handler %s", signal, handler)
                return False
            if not ret:
                self._toolbox.msg_error.emit("Disconnecting signal in {0} failed".format(self.name))
                logging.error("Disconnecting signal %s from handler %s failed", signal, handler)
                return False
        return True

    def set_properties_ui(self, properties_ui):
        self._properties_ui = properties_ui
        self._sigs = self.make_signal_handler_dict()

    def set_icon(self, icon):
        self._icon = icon

    def get_icon(self):
        """Returns the graphics item representing this item in the scene."""
        return self._icon

    def clear_notifications(self):
        """Clear all notifications from the exclamation icon."""
        self.get_icon().exclamation_icon.clear_notifications()

    def add_notification(self, text):
        """Add a notification to the exclamation icon."""
        self.get_icon().exclamation_icon.add_notification(text)

    def set_rank(self, rank):
        """Set rank of this item for displaying in the design view."""
        self.get_icon().rank_icon.set_rank(rank)

    def execute(self):
        """Executes this item."""

    def simulate_execution(self, inst):
        """Simulates executing this item."""
        self.clear_notifications()
        self.set_rank(inst.rank)

    def invalidate_workflow(self, edges):
        """Notifies that this item's workflow is not acyclic.

        Args:
            edges (list): A list of edges that make the graph acyclic after removing them.
        """
        edges = ["{0} -> {1}".format(*edge) for edge in edges]
        self.clear_notifications()
        self.set_rank("x")
        self.add_notification(
            "The workflow defined for this item has loops and thus cannot be executed. "
            "Possible fix: remove link(s) {0}.".format(", ".join(edges))
        )

    def item_dict(self):
        """Returns a dictionary corresponding to this item."""
        return {
            "short name": self.short_name,
            "description": self.description,
            "x": self.get_icon().sceneBoundingRect().center().x(),
            "y": self.get_icon().sceneBoundingRect().center().y(),
        }

    def custom_context_menu(self, parent, pos):
        """Returns the context menu for this item.

        Args:
            parent (QWidget): The widget that is controlling the menu
            pos (QPoint): Position on screen
        """
        return ProjectItemContextMenu(parent, pos)

    def apply_context_menu_action(self, parent, action):
        """Applies given action from context menu. Implement in subclasses as needed.

        Args:
            parent (QWidget): The widget that is controlling the menu
            action (str): The selected action
        """
        if action == "Open directory...":
            self.open_directory()
        elif action == "Rename":
            # noinspection PyCallByClass
            answer = QInputDialog.getText(
                self._toolbox,
                "Rename Item",
                "New name:",
                text=self.name,
                flags=Qt.WindowTitleHint | Qt.WindowCloseButtonHint,
            )
            if not answer[1]:
                pass
            else:
                new_name = answer[0]
                self.rename(new_name)
        elif action == "Remove item":
            delete_int = int(self._toolbox._qsettings.value("appSettings/deleteData", defaultValue="0"))
            delete_bool = delete_int != 0
            ind = self._toolbox.project_item_model.find_item(self.name)
            self._toolbox.remove_item(ind, delete_item=delete_bool, check_dialog=True)

    def rename(self, new_name):
        """Rename this item."""
        ind = self._toolbox.project_item_model.find_item(self.name)
        self._toolbox.project_item_model.setData(ind, new_name)

    def open_directory(self):
        """Open this item's data directory in file explorer."""
        url = "file:///" + self.data_dir
        # noinspection PyTypeChecker, PyCallByClass, PyArgumentList
        res = QDesktopServices.openUrl(QUrl(url, QUrl.TolerantMode))
        if not res:
            self._toolbox.msg_error.emit("Failed to open directory: {0}".format(self.data_dir))

    def tear_down(self):
        """Tears down this item. Called by toolbox just before closing.
        Implement in subclasses to eg close all QMainWindows opened by this item.
        """

    def update_name_label(self):
        """
        Updates the name label on the properties widget when renaming an item.

        Must be reimplemented by subclasses.
        """
        raise NotImplementedError()

    def notify_destination(self, source_item):
        """
        Informs an item that it has become the destination of a connection between two items.

        The default implementation logs a warning message. Subclasses should reimplement this if they need
        more specific behavior.

        Args:
            source_item (ProjectItem): connection source item
        """
        self._toolbox.msg_warning.emit(
            "Link established. Interaction between a "
            "<b>{0}</b> and a <b>{1}</b> has not been "
            "implemented yet.".format(source_item.item_type, self.item_type)
        )


class ProjectItemResource:
    """Class to hold a resource made available by a project item
    and that may be consumed by another project item."""

    def __init__(self, provider, type_, url="", data=None, metadata=None):
        """Init class.

        Args:
            provider (ProjectItem): The item that provides the resource
            type_ (str): The resource type, either "file", "database", or "data" (for now)
            url (str): The url of the resource
            data (object): The data in the resource
            metadata (dict): Some metadata providing extra information about the resource. For now it has two keys:
                - is_output (bool): whether the resource is an output from a process, e.g., a Tool ouput file
                - for_import (bool): whether the resource is data to be imported into a Spine db
        """
        self.provider = provider
        self.type_ = type_
        self.url = url
        self.parsed_url = urlparse(url)
        self.data = data
        if not metadata:
            metadata = dict()
        self.metadata = metadata

    @property
    def path(self):
        """Returns the resource path, as obtained from parsing the url."""
        return self.parsed_url.path

    @property
    def scheme(self):
        """Returns the resource scheme, as obtained from parsing the url."""
        return self.parsed_url.scheme<|MERGE_RESOLUTION|>--- conflicted
+++ resolved
@@ -18,22 +18,13 @@
 
 import os
 import logging
-<<<<<<< HEAD
-from PySide2.QtCore import Qt, Signal, QUrl
-from PySide2.QtWidgets import QInputDialog
-from PySide2.QtGui import QDesktopServices
 from urllib.parse import urlparse
-from widgets.custom_menus import CategoryProjectItemContextMenu, ProjectItemContextMenu
-from metaobject import MetaObject
-from helpers import create_dir
-=======
 from PySide2.QtCore import Qt, Signal, Slot, QUrl
 from PySide2.QtWidgets import QInputDialog
 from PySide2.QtGui import QDesktopServices
 from .helpers import create_dir
 from .metaobject import MetaObject
 from .widgets.custom_menus import CategoryProjectItemContextMenu, ProjectItemContextMenu
->>>>>>> 3b5f12d4
 
 
 class BaseProjectItem(MetaObject):
