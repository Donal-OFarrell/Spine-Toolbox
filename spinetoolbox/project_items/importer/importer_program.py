######################################################################################################################
# Copyright (C) 2017 - 2019 Spine project consortium
# This file is part of Spine Toolbox.
# Spine Toolbox is free software: you can redistribute it and/or modify it under the terms of the GNU Lesser General
# Public License as published by the Free Software Foundation, either version 3 of the License, or (at your option)
# any later version. This program is distributed in the hope that it will be useful, but WITHOUT ANY WARRANTY;
# without even the implied warranty of MERCHANTABILITY or FITNESS FOR A PARTICULAR PURPOSE. See the GNU Lesser General
# Public License for more details. You should have received a copy of the GNU Lesser General Public License along with
# this program. If not, see <http://www.gnu.org/licenses/>.
######################################################################################################################

"""
Contains Importer project item class.

:authors: P. Savolainen (VTT), P. Vennström (VTT), A. Soininen (VTT)
:date:   10.6.2019
"""

import sys
import os
import json
import datetime
import time
import spinedb_api
from spinetoolbox.spine_io.importers.csv_reader import CSVConnector
from spinetoolbox.spine_io.importers.excel_reader import ExcelConnector
from spinetoolbox.spine_io.type_conversion import value_to_convert_spec


def _create_log_file_timestamp():
    """ Creates a new timestamp string that is used as Importer and Data Store error log file.

    Returns:
        Timestamp string or empty string if failed.
    """
    try:
        # Create timestamp
        stamp = datetime.datetime.fromtimestamp(time.time())
    except OverflowError:
        return ''
    extension = stamp.strftime('%Y%m%dT%H%M%S')
    return extension


def run(args):
    args = [json.loads(arg) for arg in args[1:]]
    checked_files, all_settings, urls_downstream, logs_dir, cancel_on_error = args
    all_data = []
    all_errors = []
    for source in checked_files:
        settings = all_settings.get(source, None)
        if settings is None or not settings:
            print("There are no mappings defined for {1}, moving on...".format(source))
            continue
        source_type = settings["source_type"]
        connector = {"CSVConnector": CSVConnector, "ExcelConnector": ExcelConnector}[source_type]()
        connector.connect_to_source(source)
        table_mappings = {
            name: mapping
            for name, mapping in settings.get("table_mappings", {}).items()
            if name in settings["selected_tables"]
        }
        table_options = {
            name: options
            for name, options in settings.get("table_options", {}).items()
            if name in settings["selected_tables"]
        }
<<<<<<< HEAD

        table_types = {
            tn: {int(col): value_to_convert_spec(spec) for col, spec in cols.items()}
            for tn, cols in settings.get("table_types", {}).items()
        }
        table_row_types = {
            tn: {int(col): value_to_convert_spec(spec) for col, spec in cols.items()}
            for tn, cols in settings.get("table_row_types", {}).items()
        }
        data, errors = connector.get_mapped_data(
            table_mappings, table_options, table_types, table_row_types, max_rows=-1
        )
        print(data)
        print(
            "<b>{0}:</b> Read {1} data from {2} with {3} errors".format(
                importer_name, sum(len(d) for d in data.values()), source, len(errors)
            )
        )
=======
        data, errors = connector.get_mapped_data(table_mappings, table_options, max_rows=-1)
        print("Read {0} data from {1} with {2} errors".format(sum(len(d) for d in data.values()), source, len(errors)))
>>>>>>> 0eab1406
        all_data.append(data)
        all_errors.extend(errors)
    if all_errors:
        # Log errors in a time stamped file into the logs directory
        timestamp = _create_log_file_timestamp()
        logfilepath = os.path.abspath(os.path.join(logs_dir, timestamp + "_error.log"))
        with open(logfilepath, 'w') as f:
            for err in all_errors:
                f.write("{}\n".format(err))
        # Make error log file anchor with path as tooltip
        logfile_anchor = (
            "<a style='color:#BB99FF;' title='" + logfilepath + "' href='file:///" + logfilepath + "'>error log</a>"
        )

        print("Import errors. Logfile: {0}".format(logfile_anchor), file=sys.stderr)
        if cancel_on_error:
            sys.exit(-1)
    if all_data:
        for url in urls_downstream:
            _import(all_data, url, logs_dir, cancel_on_error)


def _import(all_data, url, logs_dir, cancel_on_error):
    try:
        db_map = spinedb_api.DiffDatabaseMapping(url, upgrade=False, username="Mapper")
    except (spinedb_api.SpineDBAPIError, spinedb_api.SpineDBVersionError) as err:
        print("Unable to create database mapping, all import operations will be omitted: {0}".format(err))
        return
    all_import_errors = []
    for data in all_data:
        import_num, import_errors = spinedb_api.import_data(db_map, **data)
        all_import_errors += import_errors
        if import_errors and cancel_on_error:
            db_map.rollback_session()
        elif import_num:
            db_map.commit_session("imported with mapper")
            print("Inserted {0} data with {1} errors into {2}".format(import_num, len(import_errors), url))
    db_map.connection.close()
    if all_import_errors:
        # Log errors in a time stamped file into the logs directory
        timestamp = _create_log_file_timestamp()
        logfilepath = os.path.abspath(os.path.join(logs_dir, timestamp + "_error.log"))
        with open(logfilepath, 'w') as f:
            for err in all_import_errors:
                f.write("{0}\n".format(err.msg))
        # Make error log file anchor with path as tooltip
        logfile_anchor = (
            "<a style='color:#BB99FF;' title='" + logfilepath + "' href='file:///" + logfilepath + "'>error log</a>"
        )
        rollback_text = ", rolling back" if cancel_on_error else ""
        print("Import errors{0}. Logfile: {1}".format(rollback_text, logfile_anchor), file=sys.stderr)


if __name__ == "__main__":
    run(sys.argv)<|MERGE_RESOLUTION|>--- conflicted
+++ resolved
@@ -65,7 +65,6 @@
             for name, options in settings.get("table_options", {}).items()
             if name in settings["selected_tables"]
         }
-<<<<<<< HEAD
 
         table_types = {
             tn: {int(col): value_to_convert_spec(spec) for col, spec in cols.items()}
@@ -78,16 +77,7 @@
         data, errors = connector.get_mapped_data(
             table_mappings, table_options, table_types, table_row_types, max_rows=-1
         )
-        print(data)
-        print(
-            "<b>{0}:</b> Read {1} data from {2} with {3} errors".format(
-                importer_name, sum(len(d) for d in data.values()), source, len(errors)
-            )
-        )
-=======
-        data, errors = connector.get_mapped_data(table_mappings, table_options, max_rows=-1)
         print("Read {0} data from {1} with {2} errors".format(sum(len(d) for d in data.values()), source, len(errors)))
->>>>>>> 0eab1406
         all_data.append(data)
         all_errors.extend(errors)
     if all_errors:
