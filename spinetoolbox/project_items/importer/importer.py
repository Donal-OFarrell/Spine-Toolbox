######################################################################################################################
# Copyright (C) 2017-2020 Spine project consortium
# This file is part of Spine Toolbox.
# Spine Toolbox is free software: you can redistribute it and/or modify it under the terms of the GNU Lesser General
# Public License as published by the Free Software Foundation, either version 3 of the License, or (at your option)
# any later version. This program is distributed in the hope that it will be useful, but WITHOUT ANY WARRANTY;
# without even the implied warranty of MERCHANTABILITY or FITNESS FOR A PARTICULAR PURPOSE. See the GNU Lesser General
# Public License for more details. You should have received a copy of the GNU Lesser General Public License along with
# this program. If not, see <http://www.gnu.org/licenses/>.
######################################################################################################################

"""
Contains Importer project item class.

:authors: P. Savolainen (VTT), P. Vennström (VTT), A. Soininen (VTT)
:date:   10.6.2019
"""

from collections import Counter
import os
import json
<<<<<<< HEAD
import sys
from urllib.parse import urlparse
from urllib.request import url2pathname
from PySide2.QtCore import QAbstractListModel, QEventLoop, QFileInfo, QModelIndex, QProcess, Qt, Signal, Slot
=======
from PySide2.QtCore import Qt, Slot, QFileInfo, QEventLoop, QProcess
from PySide2.QtGui import QStandardItem, QStandardItemModel
>>>>>>> fb209786
from PySide2.QtWidgets import QFileIconProvider, QListWidget, QDialog, QVBoxLayout, QDialogButtonBox
from spinetoolbox.project_item import ProjectItem
from spinetoolbox.helpers import create_dir, deserialize_path, serialize_path
from spinetoolbox.spine_io.importers.csv_reader import CSVConnector
from spinetoolbox.spine_io.importers.excel_reader import ExcelConnector
from spinetoolbox.spine_io.importers.gdx_connector import GdxConnector
from spinetoolbox.spine_io.importers.json_reader import JSONConnector
from spinetoolbox.widgets.import_preview_window import ImportPreviewWindow
from spinetoolbox.project_commands import UpdateImporterSettingsCommand, UpdateImporterCancelOnErrorCommand
from spinetoolbox.config import PYTHON_EXECUTABLE
from . import importer_program

_CONNECTOR_NAME_TO_CLASS = {
    "CSVConnector": CSVConnector,
    "ExcelConnector": ExcelConnector,
    "GdxConnector": GdxConnector,
    "JSONConnector": JSONConnector,
}


class Importer(ProjectItem):
    def __init__(self, name, description, mappings, x, y, toolbox, project, logger, cancel_on_error=True):
        """Importer class.

        Args:
            name (str): Project item name
            description (str): Project item description
            mappings (list): List where each element contains two dicts (path dict and mapping dict)
            x (float): Initial icon scene X coordinate
            y (float): Initial icon scene Y coordinate
            toolbox (ToolboxUI): QMainWindow instance
            project (SpineToolboxProject): the project this item belongs to
            logger (LoggerInterface): a logger instance
            cancel_on_error (bool): if True the item's execution will stop on import error
       """
        super().__init__(name, description, x, y, project, logger)
        # Make logs subdirectory for this item
        self._toolbox = toolbox
        self.logs_dir = os.path.join(self.data_dir, "logs")
        try:
            create_dir(self.logs_dir)
        except OSError:
            self._logger.msg_error.emit(f"[OSError] Creating directory {self.logs_dir} failed. Check permissions.")
        # Variables for saving selections when item is (de)activated
        if not mappings:
            mappings = list()
        # convert table_types and table_row_types keys to int since json always has strings as keys.
        for _, mapping in mappings:
            table_types = mapping.get("table_types", {})
            mapping["table_types"] = {
                table_name: {int(col): t for col, t in col_types.items()}
                for table_name, col_types in table_types.items()
            }
            table_row_types = mapping.get("table_row_types", {})
            mapping["table_row_types"] = {
                table_name: {int(row): t for row, t in row_types.items()}
                for table_name, row_types in table_row_types.items()
            }
        # Convert serialized paths to absolute in mappings
        self.settings = self.deserialize_mappings(mappings, self._project.project_dir)
        # self.settings is now a dictionary, where elements have the absolute path as the key and the mapping as value
        self.cancel_on_error = cancel_on_error
        self.resources_from_downstream = list()
        self._file_model = _FileListModel()
        self._file_model.selected_for_import_state_changed.connect(self._report_item_importability_change)
        self.importer_process = None
        # connector class
        self._preview_widget = {}  # Key is the filepath, value is the ImportPreviewWindow instance

    @staticmethod
    def item_type():
        """See base class."""
        return "Importer"

    @staticmethod
    def category():
        """See base class."""
        return "Importers"

    def make_signal_handler_dict(self):
        """Returns a dictionary of all shared signals and their handlers.
        This is to enable simpler connecting and disconnecting."""
        s = super().make_signal_handler_dict()
        s[self._properties_ui.toolButton_open_dir.clicked] = lambda checked=False: self.open_directory()
        s[self._properties_ui.pushButton_import_editor.clicked] = self._handle_import_editor_clicked
        s[self._properties_ui.treeView_files.doubleClicked] = self._handle_files_double_clicked
        s[self._properties_ui.cancel_on_error_checkBox.stateChanged] = self._handle_cancel_on_error_changed
        return s

    @Slot(int)
    def _handle_cancel_on_error_changed(self, _state):
        cancel_on_error = self._properties_ui.cancel_on_error_checkBox.isChecked()
        if self.cancel_on_error == cancel_on_error:
            return
        self._toolbox.undo_stack.push(UpdateImporterCancelOnErrorCommand(self, cancel_on_error))

    def set_cancel_on_error(self, cancel_on_error):
        self.cancel_on_error = cancel_on_error
        if not self._active:
            return
        check_state = Qt.Checked if self.cancel_on_error else Qt.Unchecked
        self._properties_ui.cancel_on_error_checkBox.blockSignals(True)
        self._properties_ui.cancel_on_error_checkBox.setCheckState(check_state)
        self._properties_ui.cancel_on_error_checkBox.blockSignals(False)

    def restore_selections(self):
        """Restores selections into shared widgets when this project item is selected."""
        self._properties_ui.cancel_on_error_checkBox.setCheckState(Qt.Checked if self.cancel_on_error else Qt.Unchecked)
        self._properties_ui.label_name.setText(self.name)
        self._properties_ui.treeView_files.setModel(self._file_model)

    def save_selections(self):
        """Saves selections in shared widgets for this project item into instance variables."""
        self._properties_ui.treeView_files.setModel(None)

    def update_name_label(self):
        """Update Importer properties tab name label. Used only when renaming project items."""
        self._properties_ui.label_name.setText(self.name)

    @Slot(bool)
    def _handle_import_editor_clicked(self, checked=False):
        """Opens Import editor for the file selected in list view."""
        index = self._properties_ui.treeView_files.currentIndex()
        self.open_import_editor(index)

    @Slot("QModelIndex")
    def _handle_files_double_clicked(self, index):
        """Opens Import editor for the double clicked index."""
        self.open_import_editor(index)

    def open_import_editor(self, index):
        """Opens Import editor for the given index."""
        label = index.data()
        if label is None:
            self._logger.msg_error.emit("Please select a source file from the list first.")
            return
        file_item = self._file_model.find_file(label)
        file_path = file_item.path
        if not file_item.exists():
            self._logger.msg_error.emit(f"File '{file_path}' does not exist yet.")
            return
        if not os.path.exists(file_path):
            self._logger.msg_error.emit(f"Cannot find file '{file_path}'.")
        # Raise current form for the selected file if any
        preview_widget = self._preview_widget.get(label, None)
        if preview_widget:
            if preview_widget.windowState() & Qt.WindowMinimized:
                # Remove minimized status and restore window with the previous state (maximized/normal state)
                preview_widget.setWindowState(preview_widget.windowState() & ~Qt.WindowMinimized | Qt.WindowActive)
                preview_widget.activateWindow()
            else:
                preview_widget.raise_()
            return
        # Create a new form for the selected file
        settings = self.get_settings(label)
        # Try and get connector from settings
        source_type = settings.get("source_type", None)
        if source_type is not None:
            connector = _CONNECTOR_NAME_TO_CLASS[source_type]
        else:
            # Ask user
            connector = self.get_connector(label)
            if not connector:
                # Aborted by the user
                return
        self._logger.msg.emit(f"Opening Import editor for file: {file_path}")
        preview_widget = self._preview_widget[label] = ImportPreviewWindow(
            self, file_path, connector, settings, self._toolbox
        )
        preview_widget.settings_updated.connect(lambda s, importee=label: self.save_settings(s, importee))
        preview_widget.connection_failed.connect(lambda m, importee=label: self._connection_failed(m, importee))
        preview_widget.destroyed.connect(lambda o=None, importee=label: self._preview_destroyed(importee))
        preview_widget.start_ui()

    def get_connector(self, importee):
        """Shows a QDialog to select a connector for the given source file.
        Mimics similar routine in `spine_io.widgets.import_widget.ImportDialog`

        Args:
            importee (str): Label of the file acting as an importee

        Returns:
            Asynchronous data reader class for the given importee
        """
        connector_list = [CSVConnector, ExcelConnector, GdxConnector, JSONConnector]  # add others as needed
        connector_names = [c.DISPLAY_NAME for c in connector_list]
        dialog = QDialog(self._toolbox)
        dialog.setLayout(QVBoxLayout())
        connector_list_wg = QListWidget()
        connector_list_wg.addItems(connector_names)
        # Set current item in `connector_list_wg` based on file extension
        _filename, file_extension = os.path.splitext(importee)
        if file_extension.lower().startswith(".xls"):
            row = connector_list.index(ExcelConnector)
        elif file_extension.lower() == ".csv":
            row = connector_list.index(CSVConnector)
        elif file_extension.lower() == ".gdx":
            row = connector_list.index(GdxConnector)
        elif file_extension.lower() == ".json":
            row = connector_list.index(JSONConnector)
        else:
            row = None
        if row:
            connector_list_wg.setCurrentRow(row)
        button_box = QDialogButtonBox(QDialogButtonBox.Ok | QDialogButtonBox.Cancel)
        button_box.button(QDialogButtonBox.Ok).clicked.connect(dialog.accept)
        button_box.button(QDialogButtonBox.Cancel).clicked.connect(dialog.reject)
        connector_list_wg.doubleClicked.connect(dialog.accept)
        dialog.layout().addWidget(connector_list_wg)
        dialog.layout().addWidget(button_box)
        _dirname, filename = os.path.split(importee)
        dialog.setWindowTitle("Select connector for '{}'".format(filename))
        answer = dialog.exec_()
        if answer:
            row = connector_list_wg.currentIndex().row()
            return connector_list[row]

    def select_connector_type(self, index):
        """Opens dialog to select connector type for the given index."""
        importee = index.data()
        connector = self.get_connector(importee)
        if not connector:
            # Aborted by the user
            return
        settings = self.get_settings(importee)
        settings["source_type"] = connector.__name__

    def _connection_failed(self, msg, importee):
        self._logger.msg.emit(msg)
        preview_widget = self._preview_widget.pop(importee, None)
        if preview_widget:
            preview_widget.close()

    def get_settings(self, importee):
        """Returns the mapping dictionary for the file in given path.

        Args:
            importee (str): Label of the file whose mapping is queried

        Returns:
            dict: Mapping dictionary for the requested importee or an empty dict if not found
        """
        return self.settings.get(importee, {})

    def save_settings(self, settings, importee):
        """Updates an existing mapping or adds a new mapping
         (settings) after closing the import preview window.

        Args:
            settings (dict): Updated mapping (settings) dictionary
            importee (str): Absolute path to a file, whose mapping has been updated
        """
        if self.settings.get(importee) == settings:
            return
        self._toolbox.undo_stack.push(UpdateImporterSettingsCommand(self, settings, importee))

    def _preview_destroyed(self, importee):
        """Destroys preview widget instance for the given importee.

        Args:
            importee (str): Absolute path to a file, whose preview widget is destroyed
        """
        self._preview_widget.pop(importee, None)

    def _run_importer_program(self, args):
        """Starts and runs the importer program in a separate process.

        Args:
            args (list): List of arguments for the importer program
        """
        self.importer_process = QProcess()
        self.importer_process.readyReadStandardOutput.connect(self._log_importer_process_stdout)
        self.importer_process.readyReadStandardError.connect(self._log_importer_process_stderr)
        self.importer_process.finished.connect(self.importer_process.deleteLater)
        program_path = os.path.abspath(importer_program.__file__)
        python_path = self._toolbox.qsettings().value("appSettings/pythonPath", defaultValue="")
        if python_path != "":
            python_cmd = python_path
        else:
            python_cmd = PYTHON_EXECUTABLE
        self.importer_process.start(python_cmd, [program_path])
        self.importer_process.waitForStarted()
        self.importer_process.write(json.dumps(args).encode("utf-8"))
        self.importer_process.write(b'\n')
        self.importer_process.closeWriteChannel()
        if self.importer_process.state() == QProcess.Running:
            loop = QEventLoop()
            self.importer_process.finished.connect(loop.quit)
            loop.exec_()
        return self.importer_process.exitCode()

    @Slot()
    def _log_importer_process_stdout(self):
        """Logs data written to stdout."""
        output = str(self.importer_process.readAllStandardOutput().data(), "utf-8").strip()
        self._logger.msg.emit(f"<b>{self.name}</b>: {output}")

    @Slot()
    def _log_importer_process_stderr(self):
        """Logs data written to stderr."""
        output = str(self.importer_process.readAllStandardError().data(), "utf-8").strip()
        self._logger.msg_error.emit(f"<b>{self.name}</b>: {output}")

    @Slot(bool, str)
    def _report_item_importability_change(self, checked, label):
        """Logs changes in item's importability."""
        if checked:
            self._logger.msg.emit(f"<b>{self.name}:</b> Source file '{label}' will be processed at execution.")
        else:
            self._logger.msg.emit(
                f"<b>{self.name}:</b> Source file '{label}' will <b>not</b> be processed at execution."
            )

    def execute_backward(self, resources):
        """See base class."""
        self.resources_from_downstream = resources.copy()
        return True

    def execute_forward(self, resources):
        """See base class."""
        for resource in resources:
            self._file_model.update_file(resource)
        importable_files = self._file_model.all_importables()
        absolute_paths = {importable.label: importable.path for importable in importable_files}
        absolute_path_settings = dict()
        for label in self.settings:
            absolute_path = absolute_paths.get(label)
            if absolute_path is not None:
                absolute_path_settings[absolute_path] = self.settings[label]
        args = [
            [f.path for f in importable_files],
            absolute_path_settings,
            [r.url for r in self.resources_from_downstream if r.type_ == "database"],
            self.logs_dir,
            self._properties_ui.cancel_on_error_checkBox.isChecked(),
        ]
        exit_code = self._run_importer_program(args)
        return exit_code == 0

    def stop_execution(self):
        """Stops executing this Importer."""
        super().stop_execution()
        if not self.importer_process:
            return
        self.importer_process.kill()

    def _do_handle_dag_changed(self, resources):
        """See base class."""
        self._file_model.reset(resources)
        labels = self._file_model.labels()
        for settings_label in list(self.settings):
            if settings_label not in labels:
                del self.settings[settings_label]
        self._notify_if_duplicate_file_paths()
        if self._file_model.rowCount() == 0:
            self.add_notification(
                "This Importer does not have any input data. "
                "Connect Data Connections to this Importer to use their data as input."
            )

    def item_dict(self):
        """Returns a dictionary corresponding to this item."""
        d = super().item_dict()
        # Serialize mappings before saving
        d["mappings"] = self.serialize_mappings(self.settings, self._project.project_dir)
        d["cancel_on_error"] = self._properties_ui.cancel_on_error_checkBox.isChecked()
        return d

    def notify_destination(self, source_item):
        """See base class."""
        if source_item.item_type() == "Data Connection":
            self._logger.msg.emit(
                "Link established. You can define mappings on data from "
                f"<b>{source_item.name}</b> using item <b>{self.name}</b>."
            )
        elif source_item.item_type() == "Tool":
            self._logger.msg.emit(
                "Link established. You can define mappings on output files from "
                f"<b>{source_item.name}</b> using item <b>{self.name}</b>."
            )
        elif source_item.item_type() == "Data Store":
            self._logger.msg.emit("Link established.")
        else:
            super().notify_destination(source_item)

    @staticmethod
    def default_name_prefix():
        """see base class"""
        return "Importer"

    def tear_down(self):
        """Closes all preview widgets."""
        for widget in self._preview_widget.values():
            widget.close()

    def _notify_if_duplicate_file_paths(self):
        """Adds a notification if file_list contains duplicate entries."""
        labels = list()
        for item in self._file_model.files:
            labels.append(item.label)
        file_counter = Counter(labels)
        duplicates = list()
        for label, count in file_counter.items():
            if count > 1:
                duplicates.append(label)
        if duplicates:
            self.add_notification("Duplicate input files from upstream items:<br>{}".format("<br>".join(duplicates)))

    @staticmethod
    def upgrade_from_no_version_to_version_1(item_name, old_item_dict, old_project_dir):
        """Converts mappings to a list, where each element contains two dictionaries,
        the serialized path dictionary and the mapping dictionary for the file in that
        path."""
        new_importer = dict(old_item_dict)
        mappings = new_importer.get("mappings", {})
        list_of_mappings = list()
        paths = list(mappings.keys())
        for path in paths:
            mapping = mappings[path]
            if "source_type" in mapping and mapping["source_type"] == "CSVConnector":
                _fix_csv_connector_settings(mapping)
            new_path = serialize_path(path, old_project_dir)
            if new_path["relative"]:
                new_path["path"] = os.path.join(".spinetoolbox", "items", new_path["path"])
            list_of_mappings.append([new_path, mapping])
        new_importer["mappings"] = list_of_mappings
        return new_importer

    @staticmethod
    def deserialize_mappings(mappings, project_path):
        """Returns mapping settings as dict with absolute paths as keys.

        Args:
            mappings (list): List where each element contains two dictionaries (path dict and mapping dict)
            project_path (str): Path to project directory

        Returns:
            dict: Dictionary with absolute paths as keys and mapping settings as values
        """
        abs_path_mappings = {}
        for source, mapping in mappings:
            abs_path_mappings[deserialize_path(source, project_path)] = mapping
        return abs_path_mappings

    @staticmethod
    def serialize_mappings(mappings, project_path):
        """Returns a list of mappings, where each element contains two dictionaries,
        the 'serialized' path in a dictionary and the mapping dictionary.

        Args:
            mappings (dict): Dictionary with mapping specifications
            project_path (str): Path to project directory

        Returns:
            list: List where each element contains two dictionaries.
        """
        serialized_mappings = list()
        for source, mapping in mappings.items():  # mappings is a dict with absolute paths as keys and mapping as values
            serialized_mappings.append([serialize_path(source, project_path), mapping])
        return serialized_mappings


def _fix_csv_connector_settings(settings):
    """CSVConnector saved the table names as the filepath, change that
    to 'csv' instead. This function will mutate the dictionary.

    Args:
        settings (dict): Mapping settings that should be updated
    """
    table_mappings = settings.get("table_mappings", {})
    k = list(table_mappings)
    if len(k) == 1 and k[0] != "csv":
        table_mappings["csv"] = table_mappings.pop(k[0])

    table_types = settings.get("table_types", {})
    k = list(table_types.keys())
    if len(k) == 1 and k[0] != "csv":
        table_types["csv"] = table_types.pop(k[0])

    table_row_types = settings.get("table_row_types", {})
    k = list(table_row_types.keys())
    if len(k) == 1 and k[0] != "csv":
        table_row_types["csv"] = table_row_types.pop(k[0])

    table_options = settings.get("table_options", {})
    k = list(table_options.keys())
    if len(k) == 1 and k[0] != "csv":
        table_options["csv"] = table_options.pop(k[0])

    selected_tables = settings.get("selected_tables", [])
    if len(selected_tables) == 1 and selected_tables[0] != "csv":
        selected_tables.pop(0)
        selected_tables.append("csv")


def _file_label(resource):
    """Picks a label for given file resource."""
    metadata = resource.metadata
    label = metadata.get("label")
    if label is None:
        if resource.url is None:
            raise RuntimeError("ProjectItemResource is missing a url and metadata 'label'.")
        return resource.path
    return label


class _FileListItem:
    """
    An item for FileListModel.

    Attributes:
        label (str): a file's label; a full path for 'permanent' files or just the basename
            for 'transient' files like Tool's output.
        future_path (str): a path where a 'transient' file will appear upon execution
        selected_for_import (bool): if True, the file has been selected for importing
    """

    def __init__(self, label, path, future_path):
        """
        Args:
            label (str): a file's label; a full path for 'permanent' files or just the basename
                for 'transient' files like Tool's output.
            path (str): absolute path to the file, empty if not known
            future_path (str): a path where a 'transient' file will appear upon execution
        """
        self.label = label
        self._path = path
        self.future_path = future_path
        self.selected_for_import = True

    @property
    def path(self):
        """Full path to a permanent file or future path if file is transient."""
        if not self._path and not self.future_path:
            return "<File does not exist>"
        return self._path if self._path else self.future_path

    @classmethod
    def from_resource(cls, resource):
        """
        Constructs a _FileListItem from ProjectItemResource.

        Args:
            resources (ProjectItemResource): a resource
        Return:
            _FileListItem: an item based on given resource
        """
        metadata = resource.metadata
        label = _file_label(resource)
        is_future = metadata.get("future", False)
        if is_future:
            future_url = metadata.get("future_url", "")
            future_path = url2pathname(urlparse(future_url).path) if future_url else ""
        else:
            future_path = ""
        return cls(label, resource.path if resource.url is not None else "", future_path)

    def exists(self):
        """Returns true if the file exists."""
        return bool(self._path)

    def update(self, resource):
        """
        Updates path information if the file is transient.

        Args:
            resource (ProjectItem): a fresh file resource
        """
        metadata = resource.metadata
        if not metadata:
            return
        if resource.url is not None:
            self._path = resource.path
        is_future = metadata.get("future", False)
        if is_future:
            future_url = metadata.get("future_url", "")
            self.future_path = url2pathname(urlparse(future_url).path) if future_url else ""
        else:
            self.future_path = ""


class _FileListModel(QAbstractListModel):
    """A model for Importer's file list widget."""

    selected_for_import_state_changed = Signal(bool, str)
    """Emitted when an item has been checked or unchecked for importing."""

    def __init__(self):
        super().__init__()
        self._files = list()

    @property
    def files(self):
        """All model's file items."""
        return self._files

    def all_importables(self):
        """Returns a list of items that exist and are selected for importing."""
        importables = list()
        for item in self._files:
            if item.selected_for_import and item.exists():
                importables.append(item)
        return importables

    def data(self, index, role=Qt.DisplayRole):
        """Returns data associated with given role at given index."""
        if not index.isValid():
            return None
        if role == Qt.DisplayRole:
            return self._files[index.row()].label
        if role == Qt.CheckStateRole:
            return Qt.Checked if self._files[index.row()].selected_for_import else Qt.Unchecked
        if role == Qt.DecorationRole:
            path = self._files[index.row()].path
            if path:
                return QFileIconProvider().icon(QFileInfo(path))
        if role == Qt.ToolTipRole:
            item = self._files[index.row()]
            if not item.exists():
                tooltip = "This file does not exist yet."
            else:
                tooltip = item.path
            if item.future_path:
                tooltip = tooltip + f" \nUpstream project items will generate this file in\n'{item.future_path}'"
            return tooltip
        return None

    def flags(self, index):
        """Returns item's flags."""
        if not index.isValid():
            return Qt.NoItemFlags
        item = self._files[index.row()]
        if item.exists():
            return Qt.ItemIsSelectable | Qt.ItemIsUserCheckable | Qt.ItemIsEnabled | Qt.ItemNeverHasChildren
        return Qt.ItemNeverHasChildren

    def headerData(self, section, orientation, role=Qt.DisplayRole):
        """Returns header information."""
        if role != Qt.DisplayRole or orientation != Qt.Horizontal:
            return None
        return "Source files"

    def find_file(self, label):
        """Returns a file item with given label."""
        for item in self._files:
            if item.label == label:
                return item
        raise RuntimeError(f"Could not find file with label '{label}'")

    def labels(self):
        """Returns a list of file labels."""
        return [item.label for item in self._files]

    def reset(self, resources):
        """Resets the model to given list of resources."""
        self.beginResetModel()
        self._files.clear()
        for resource in resources:
            if resource.type_ != "file":
                continue
            self._files.append(_FileListItem.from_resource(resource))
        self.endResetModel()

    def rowCount(self, parent=QModelIndex()):
        """Return the number of rows in the file list."""
        return len(self._files)

    def setData(self, index, value, role=Qt.EditRole):
        """Sets data in the model."""
        if role != Qt.CheckStateRole or not index.isValid():
            return False
        checked = value == Qt.Checked
        item = self._files[index.row()]
        item.selected_for_import = checked
        self.selected_for_import_state_changed.emit(checked, item.label)
        return True

    def update_file(self, resource):
        """Updates a file item based on fresh upstream resources."""
        if resource.type_ != "file":
            return
        label = _file_label(resource)
        for row, item in enumerate(self.files):
            if label == item.label:
                item.update(resource)
                changed_index = self.index(row, 0)
                self.dataChanged.emit(changed_index, changed_index, [Qt.CheckStateRole, Qt.ToolTipRole])
                return
        raise RuntimeError(f"Could not find file with label '{label}'")<|MERGE_RESOLUTION|>--- conflicted
+++ resolved
@@ -19,15 +19,9 @@
 from collections import Counter
 import os
 import json
-<<<<<<< HEAD
-import sys
 from urllib.parse import urlparse
 from urllib.request import url2pathname
 from PySide2.QtCore import QAbstractListModel, QEventLoop, QFileInfo, QModelIndex, QProcess, Qt, Signal, Slot
-=======
-from PySide2.QtCore import Qt, Slot, QFileInfo, QEventLoop, QProcess
-from PySide2.QtGui import QStandardItem, QStandardItemModel
->>>>>>> fb209786
 from PySide2.QtWidgets import QFileIconProvider, QListWidget, QDialog, QVBoxLayout, QDialogButtonBox
 from spinetoolbox.project_item import ProjectItem
 from spinetoolbox.helpers import create_dir, deserialize_path, serialize_path
@@ -114,7 +108,6 @@
         s[self._properties_ui.toolButton_open_dir.clicked] = lambda checked=False: self.open_directory()
         s[self._properties_ui.pushButton_import_editor.clicked] = self._handle_import_editor_clicked
         s[self._properties_ui.treeView_files.doubleClicked] = self._handle_files_double_clicked
-        s[self._properties_ui.cancel_on_error_checkBox.stateChanged] = self._handle_cancel_on_error_changed
         return s
 
     @Slot(int)
@@ -304,14 +297,14 @@
         self.importer_process.finished.connect(self.importer_process.deleteLater)
         program_path = os.path.abspath(importer_program.__file__)
         python_path = self._toolbox.qsettings().value("appSettings/pythonPath", defaultValue="")
-        if python_path != "":
+        if python_path:
             python_cmd = python_path
         else:
             python_cmd = PYTHON_EXECUTABLE
         self.importer_process.start(python_cmd, [program_path])
         self.importer_process.waitForStarted()
         self.importer_process.write(json.dumps(args).encode("utf-8"))
-        self.importer_process.write(b'\n')
+        self.importer_process.write(b"\n")
         self.importer_process.closeWriteChannel()
         if self.importer_process.state() == QProcess.Running:
             loop = QEventLoop()
