--- conflicted
+++ resolved
@@ -260,11 +260,7 @@
         Returns:
             dict: Mapping dictionary for the requested importee or an empty dict if not found
         """
-<<<<<<< HEAD
-        return self.settings.get(importee, dict())
-=======
         return self.settings.get(importee, {})
->>>>>>> 8ca5de21
 
     def save_settings(self, settings, importee):
         """Updates an existing mapping or adds a new mapping
