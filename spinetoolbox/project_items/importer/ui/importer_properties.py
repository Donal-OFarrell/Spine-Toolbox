# -*- coding: utf-8 -*-
######################################################################################################################
# Copyright (C) 2017-2020 Spine project consortium
# This file is part of Spine Toolbox.
# Spine Toolbox is free software: you can redistribute it and/or modify it under the terms of the GNU Lesser General
# Public License as published by the Free Software Foundation, either version 3 of the License, or (at your option)
# any later version. This program is distributed in the hope that it will be useful, but WITHOUT ANY WARRANTY;
# without even the implied warranty of MERCHANTABILITY or FITNESS FOR A PARTICULAR PURPOSE. See the GNU Lesser General
# Public License for more details. You should have received a copy of the GNU Lesser General Public License along with
# this program. If not, see <http://www.gnu.org/licenses/>.
######################################################################################################################

# Form implementation generated from reading ui file 'C:\data\GIT\SPINETOOLBOX\bin\..\spinetoolbox\project_items\importer\ui\importer_properties.ui',
# licensing of 'C:\data\GIT\SPINETOOLBOX\bin\..\spinetoolbox\project_items\importer\ui\importer_properties.ui' applies.
#
<<<<<<< HEAD
# Created: Fri Jan 10 13:01:12 2020
=======
# Created: Wed Jan 15 13:11:30 2020
>>>>>>> 80d32a67
#      by: pyside2-uic  running on PySide2 5.11.2
#
# WARNING! All changes made in this file will be lost!

from PySide2 import QtCore, QtGui, QtWidgets

class Ui_Form(object):
    def setupUi(self, Form):
        Form.setObjectName("Form")
        Form.resize(294, 370)
        self.verticalLayout = QtWidgets.QVBoxLayout(Form)
        self.verticalLayout.setSpacing(0)
        self.verticalLayout.setContentsMargins(0, 0, 0, 0)
        self.verticalLayout.setObjectName("verticalLayout")
        self.label_name = QtWidgets.QLabel(Form)
        sizePolicy = QtWidgets.QSizePolicy(QtWidgets.QSizePolicy.Preferred, QtWidgets.QSizePolicy.Fixed)
        sizePolicy.setHorizontalStretch(0)
        sizePolicy.setVerticalStretch(0)
        sizePolicy.setHeightForWidth(self.label_name.sizePolicy().hasHeightForWidth())
        self.label_name.setSizePolicy(sizePolicy)
        self.label_name.setMinimumSize(QtCore.QSize(0, 20))
        self.label_name.setMaximumSize(QtCore.QSize(16777215, 20))
        font = QtGui.QFont()
        font.setPointSize(10)
        font.setWeight(50)
        font.setBold(False)
        self.label_name.setFont(font)
        self.label_name.setStyleSheet("background-color: #ecd8c6;")
        self.label_name.setFrameShape(QtWidgets.QFrame.Box)
        self.label_name.setFrameShadow(QtWidgets.QFrame.Sunken)
        self.label_name.setAlignment(QtCore.Qt.AlignCenter)
        self.label_name.setWordWrap(True)
        self.label_name.setObjectName("label_name")
        self.verticalLayout.addWidget(self.label_name)
        self.scrollArea_6 = QtWidgets.QScrollArea(Form)
        self.scrollArea_6.setWidgetResizable(True)
        self.scrollArea_6.setObjectName("scrollArea_6")
        self.scrollAreaWidgetContents_5 = QtWidgets.QWidget()
        self.scrollAreaWidgetContents_5.setGeometry(QtCore.QRect(0, 0, 292, 348))
        self.scrollAreaWidgetContents_5.setObjectName("scrollAreaWidgetContents_5")
        self.verticalLayout_21 = QtWidgets.QVBoxLayout(self.scrollAreaWidgetContents_5)
        self.verticalLayout_21.setObjectName("verticalLayout_21")
        self.treeView_files = QtWidgets.QTreeView(self.scrollAreaWidgetContents_5)
        font = QtGui.QFont()
        font.setPointSize(10)
        self.treeView_files.setFont(font)
        self.treeView_files.setContextMenuPolicy(QtCore.Qt.CustomContextMenu)
        self.treeView_files.setTextElideMode(QtCore.Qt.ElideLeft)
        self.treeView_files.setIndentation(5)
        self.treeView_files.setRootIsDecorated(False)
        self.treeView_files.setUniformRowHeights(True)
        self.treeView_files.setObjectName("treeView_files")
        self.verticalLayout_21.addWidget(self.treeView_files)
        spacerItem = QtWidgets.QSpacerItem(20, 40, QtWidgets.QSizePolicy.Minimum, QtWidgets.QSizePolicy.Expanding)
        self.verticalLayout_21.addItem(spacerItem)
        self.cancel_on_error_checkBox = QtWidgets.QCheckBox(self.scrollAreaWidgetContents_5)
        self.cancel_on_error_checkBox.setChecked(True)
        self.cancel_on_error_checkBox.setObjectName("cancel_on_error_checkBox")
        self.verticalLayout_21.addWidget(self.cancel_on_error_checkBox)
        self.pushButton_import_editor = QtWidgets.QPushButton(self.scrollAreaWidgetContents_5)
        sizePolicy = QtWidgets.QSizePolicy(QtWidgets.QSizePolicy.MinimumExpanding, QtWidgets.QSizePolicy.Fixed)
        sizePolicy.setHorizontalStretch(0)
        sizePolicy.setVerticalStretch(0)
        sizePolicy.setHeightForWidth(self.pushButton_import_editor.sizePolicy().hasHeightForWidth())
        self.pushButton_import_editor.setSizePolicy(sizePolicy)
        self.pushButton_import_editor.setMinimumSize(QtCore.QSize(75, 23))
        self.pushButton_import_editor.setMaximumSize(QtCore.QSize(16777215, 23))
        self.pushButton_import_editor.setObjectName("pushButton_import_editor")
        self.verticalLayout_21.addWidget(self.pushButton_import_editor)
        self.line_6 = QtWidgets.QFrame(self.scrollAreaWidgetContents_5)
        self.line_6.setFrameShape(QtWidgets.QFrame.HLine)
        self.line_6.setFrameShadow(QtWidgets.QFrame.Sunken)
        self.line_6.setObjectName("line_6")
        self.verticalLayout_21.addWidget(self.line_6)
        self.horizontalLayout_13 = QtWidgets.QHBoxLayout()
        self.horizontalLayout_13.setObjectName("horizontalLayout_13")
        spacerItem1 = QtWidgets.QSpacerItem(40, 20, QtWidgets.QSizePolicy.Expanding, QtWidgets.QSizePolicy.Minimum)
        self.horizontalLayout_13.addItem(spacerItem1)
        self.toolButton_open_dir = QtWidgets.QToolButton(self.scrollAreaWidgetContents_5)
        sizePolicy = QtWidgets.QSizePolicy(QtWidgets.QSizePolicy.Fixed, QtWidgets.QSizePolicy.Fixed)
        sizePolicy.setHorizontalStretch(0)
        sizePolicy.setVerticalStretch(0)
        sizePolicy.setHeightForWidth(self.toolButton_open_dir.sizePolicy().hasHeightForWidth())
        self.toolButton_open_dir.setSizePolicy(sizePolicy)
        self.toolButton_open_dir.setMinimumSize(QtCore.QSize(22, 22))
        self.toolButton_open_dir.setMaximumSize(QtCore.QSize(22, 22))
        icon = QtGui.QIcon()
        icon.addPixmap(QtGui.QPixmap(":/icons/menu_icons/folder-open-solid.svg"), QtGui.QIcon.Normal, QtGui.QIcon.Off)
        self.toolButton_open_dir.setIcon(icon)
        self.toolButton_open_dir.setObjectName("toolButton_open_dir")
        self.horizontalLayout_13.addWidget(self.toolButton_open_dir)
        self.verticalLayout_21.addLayout(self.horizontalLayout_13)
        self.scrollArea_6.setWidget(self.scrollAreaWidgetContents_5)
        self.verticalLayout.addWidget(self.scrollArea_6)

        self.retranslateUi(Form)
        QtCore.QMetaObject.connectSlotsByName(Form)

    def retranslateUi(self, Form):
        Form.setWindowTitle(QtWidgets.QApplication.translate("Form", "Form", None, -1))
        self.label_name.setText(QtWidgets.QApplication.translate("Form", "Name", None, -1))
        self.cancel_on_error_checkBox.setToolTip(QtWidgets.QApplication.translate("Form", "If there are any errors when trying to import data cancel the whole import.", None, -1))
        self.cancel_on_error_checkBox.setText(QtWidgets.QApplication.translate("Form", "Cancel import on error", None, -1))
        self.pushButton_import_editor.setToolTip(QtWidgets.QApplication.translate("Form", "<html><head/><body><p>Open selected file in Import Editor</p></body></html>", None, -1))
        self.pushButton_import_editor.setText(QtWidgets.QApplication.translate("Form", "Import Editor...", None, -1))
        self.toolButton_open_dir.setToolTip(QtWidgets.QApplication.translate("Form", "<html><head/><body><p>Open this Importer\'s project directory in file browser</p></body></html>", None, -1))

from spinetoolbox import resources_icons_rc<|MERGE_RESOLUTION|>--- conflicted
+++ resolved
@@ -13,11 +13,7 @@
 # Form implementation generated from reading ui file 'C:\data\GIT\SPINETOOLBOX\bin\..\spinetoolbox\project_items\importer\ui\importer_properties.ui',
 # licensing of 'C:\data\GIT\SPINETOOLBOX\bin\..\spinetoolbox\project_items\importer\ui\importer_properties.ui' applies.
 #
-<<<<<<< HEAD
-# Created: Fri Jan 10 13:01:12 2020
-=======
-# Created: Wed Jan 15 13:11:30 2020
->>>>>>> 80d32a67
+# Created: Thu Jan 16 13:03:14 2020
 #      by: pyside2-uic  running on PySide2 5.11.2
 #
 # WARNING! All changes made in this file will be lost!
