######################################################################################################################
# Copyright (C) 2017 - 2019 Spine project consortium
# This file is part of Spine Toolbox.
# Spine Toolbox is free software: you can redistribute it and/or modify it under the terms of the GNU Lesser General
# Public License as published by the Free Software Foundation, either version 3 of the License, or (at your option)
# any later version. This program is distributed in the hope that it will be useful, but WITHOUT ANY WARRANTY;
# without even the implied warranty of MERCHANTABILITY or FITNESS FOR A PARTICULAR PURPOSE. See the GNU Lesser General
# Public License for more details. You should have received a copy of the GNU Lesser General Public License along with
# this program. If not, see <http://www.gnu.org/licenses/>.
######################################################################################################################

"""
Module for data store class.

:authors: P. Savolainen (VTT), M. Marin (KTH)
:date:   18.12.2017
"""

import os
import logging
import spinedb_api
from PySide2.QtCore import Slot, Qt
from PySide2.QtWidgets import QFileDialog, QApplication
from sqlalchemy import create_engine
from sqlalchemy.engine.url import make_url, URL
from spinetoolbox.project_item import ProjectItem, ProjectItemResource
from spinetoolbox.widgets.tree_view_widget import TreeViewForm
from spinetoolbox.widgets.graph_view_widget import GraphViewForm
from spinetoolbox.widgets.tabular_view_widget import TabularViewForm
from spinetoolbox.helpers import create_dir, busy_effect
from .widgets.custom_menus import DataStoreContextMenu


class DataStore(ProjectItem):
    def __init__(self, toolbox, name, description, x, y, url=None, reference=None):
        """Data Store class.

        Args:
            toolbox (ToolboxUI): QMainWindow instance
            name (str): Object name
            description (str): Object description
            x (float): Initial X coordinate of item icon
            y (float): Initial Y coordinate of item icon
            url (str or dict): SQLAlchemy url
            reference (dict): reference, contains SQLAlchemy url (keeps compatibility with older project files)
        """
        super().__init__(toolbox, name, description, x, y)
        if isinstance(reference, dict) and "url" in reference:
            url = reference["url"]
        self._url = self.parse_url(url)
        self._sa_url = None
        self.views = {}
        self._for_spine_model_checkbox_state = Qt.Unchecked
        # Make logs directory for this Data Store
        self.logs_dir = os.path.join(self.data_dir, "logs")
        try:
            create_dir(self.logs_dir)
        except OSError:
            self._toolbox.msg_error.emit(
                "[OSError] Creating directory {0} failed. Check permissions.".format(self.logs_dir)
            )

    @staticmethod
    def item_type():
        """See base class."""
        return "Data Store"

    @staticmethod
    def category():
        """See base class."""
        return "Data Stores"

    @staticmethod
    def parse_url(url):
        """Return a complete url dictionary from the given dict or string"""
        base_url = dict(dialect=None, username=None, password=None, host=None, port=None, database=None)
        if isinstance(url, dict):
            base_url.update(url)
        elif isinstance(url, str):
            sa_url = make_url(url)
            base_url["dialect"] = sa_url.get_dialect().name
            base_url.update(sa_url.translate_connect_args())
        return base_url

    def make_signal_handler_dict(self):
        """Returns a dictionary of all shared signals and their handlers.
        This is to enable simpler connecting and disconnecting."""
        s = super().make_signal_handler_dict()
        s[self._properties_ui.toolButton_ds_open_dir.clicked] = lambda checked=False: self.open_directory()
        s[self._properties_ui.pushButton_ds_tree_view.clicked] = self.open_tree_view
        s[self._properties_ui.pushButton_ds_graph_view.clicked] = self.open_graph_view
        s[self._properties_ui.pushButton_ds_tabular_view.clicked] = self.open_tabular_view
        s[self._properties_ui.toolButton_open_sqlite_file.clicked] = self.open_sqlite_file
        s[self._properties_ui.toolButton_create_new_spine_db.clicked] = self.create_new_spine_database
        s[self._properties_ui.toolButton_copy_url.clicked] = self.copy_url
        s[self._properties_ui.comboBox_dialect.activated[str]] = self.refresh_dialect
        s[self._properties_ui.lineEdit_database.file_dropped] = self.set_path_to_sqlite_file
        s[self._properties_ui.lineEdit_username.editingFinished] = self.refresh_username
        s[self._properties_ui.lineEdit_password.editingFinished] = self.refresh_password
        s[self._properties_ui.lineEdit_host.editingFinished] = self.refresh_host
        s[self._properties_ui.lineEdit_port.editingFinished] = self.refresh_port
        s[self._properties_ui.lineEdit_database.editingFinished] = self.refresh_database
        return s

    def activate(self):
        """Load url into selections and connect signals."""
        self._properties_ui.label_ds_name.setText(self.name)
        self._properties_ui.checkBox_for_spine_model.setCheckState(self._for_spine_model_checkbox_state)
        self.load_url_into_selections()  # Do this before connecting signals or funny things happen
        super().connect_signals()

    def deactivate(self):
        """Disconnect signals."""
        self._for_spine_model_checkbox_state = self._properties_ui.checkBox_for_spine_model.checkState()
        if not super().disconnect_signals():
            logging.error("Item %s deactivation failed", self.name)
            return False
        return True

    def url(self):
        """Return the url attribute, for saving the project."""
        return self._url

    def _update_sa_url(self, log_errors=True):
        self._sa_url = self._make_url(log_errors=log_errors)

    @busy_effect
    def _make_url(self, log_errors=True):
        """Returns a sqlalchemy url from the current url attribute or None if not valid."""
        if not self._url:
            if log_errors:
                self._toolbox.msg_error.emit(
                    "No URL specified for <b>{0}</b>. Please specify one and try again".format(self.name)
                )
            return None
        try:
            url_copy = dict(self._url)
            dialect = url_copy.pop("dialect")
            if not dialect:
                if log_errors:
                    self._toolbox.msg_error.emit(
                        "Unable to generate URL from <b>{0}</b> selections: invalid dialect {1}. "
                        "<br>Please select a new dialect and try again.".format(self.name, dialect)
                    )
                return None
            if dialect == 'sqlite':
                url = URL('sqlite', **url_copy)  # pylint: disable=unexpected-keyword-arg
            else:
                db_api = spinedb_api.SUPPORTED_DIALECTS[dialect]
                drivername = f"{dialect}+{db_api}"
                url = URL(drivername, **url_copy)  # pylint: disable=unexpected-keyword-arg
        except Exception as e:  # pylint: disable=broad-except
            # This is in case one of the keys has invalid format
            if log_errors:
                self._toolbox.msg_error.emit(
                    "Unable to generate URL from <b>{0}</b> selections: {1} "
                    "<br>Please make new selections and try again.".format(self.name, e)
                )
            return None
        if not url.database:
            if log_errors:
                self._toolbox.msg_error.emit(
                    "Unable to generate URL from <b>{0}</b> selections: database missing. "
                    "<br>Please select a database and try again.".format(self.name)
                )
            return None
        # Small hack to make sqlite file paths relative to this DS directory
        if dialect == "sqlite" and not os.path.isabs(url.database):
            url.database = os.path.join(self.data_dir, url.database)
            self._properties_ui.lineEdit_database.setText(url.database)
        # Final check
        try:
            engine = create_engine(url)
            with engine.connect():
                pass
        except Exception as e:  # pylint: disable=broad-except
            if log_errors:
                self._toolbox.msg_error.emit(
                    "Unable to generate URL from <b>{0}</b> selections: {1} "
                    "<br>Please make new selections and try again.".format(self.name, e)
                )
            return None
        return url

    def project(self):
        """Returns current project or None if no project open."""
        return self._project

    @Slot("QString", name="set_path_to_sqlite_file")
    def set_path_to_sqlite_file(self, file_path):
        """Set path to SQLite file."""
        self._properties_ui.lineEdit_database.setText(file_path)
        self.set_url_key("database", file_path)

    @Slot(bool, name='open_sqlite_file')
    def open_sqlite_file(self, checked=False):
        """Open file browser where user can select the path to an SQLite
        file that they want to use."""
        # noinspection PyCallByClass, PyTypeChecker, PyArgumentList
        answer = QFileDialog.getOpenFileName(self._toolbox, 'Select SQlite file', self.data_dir)
        file_path = answer[0]
        if not file_path:  # Cancel button clicked
            return
        # Update UI
        self.set_path_to_sqlite_file(file_path)

    def load_url_into_selections(self):
        """Load url attribute into shared widget selections.
        Used when activating the item, and creating a new Spine db."""
        # TODO: Test what happens when Tool item calls this and this item is selected.
        self._properties_ui.comboBox_dialect.setCurrentIndex(-1)
        self._properties_ui.comboBox_dsn.setCurrentIndex(-1)
        self._properties_ui.lineEdit_host.clear()
        self._properties_ui.lineEdit_port.clear()
        self._properties_ui.lineEdit_database.clear()
        self._properties_ui.lineEdit_username.clear()
        self._properties_ui.lineEdit_password.clear()
        if not self._url:
            return
        dialect = self._url["dialect"]
        self.enable_dialect(dialect)
        self._properties_ui.comboBox_dialect.setCurrentText(dialect)
        if self._url["host"]:
            self._properties_ui.lineEdit_host.setText(self._url["host"])
        if self._url["port"]:
            self._properties_ui.lineEdit_port.setText(str(self._url["port"]))
        if self._url["database"]:
            self._properties_ui.lineEdit_database.setText(self._url["database"])
        if self._url["username"]:
            self._properties_ui.lineEdit_username.setText(self._url["username"])
        if self._url["password"]:
            self._properties_ui.lineEdit_password.setText(self._url["password"])

    def set_url_key(self, key, value):
        """Set url key to value."""
        self._url[key] = value
        self.item_changed.emit()

    @Slot(name="refresh_host")
    def refresh_host(self):
        """Refresh host from selections."""
        host = self._properties_ui.lineEdit_host.text()
        self.set_url_key("host", host)

    @Slot(name="refresh_port")
    def refresh_port(self):
        """Refresh port from selections."""
        port = self._properties_ui.lineEdit_port.text()
        self.set_url_key("port", port)

    @Slot(name="refresh_database")
    def refresh_database(self):
        """Refresh database from selections."""
        database = self._properties_ui.lineEdit_database.text()
        self.set_url_key("database", database)

    @Slot(name="refresh_username")
    def refresh_username(self):
        """Refresh username from selections."""
        username = self._properties_ui.lineEdit_username.text()
        self.set_url_key("username", username)

    @Slot(name="refresh_password")
    def refresh_password(self):
        """Refresh password from selections."""
        password = self._properties_ui.lineEdit_password.text()
        self.set_url_key("password", password)

    @Slot("QString", name="refresh_dialect")
    def refresh_dialect(self, dialect):
        self.set_url_key("dialect", dialect)
        self.enable_dialect(dialect)

    def enable_dialect(self, dialect):
        """Enable the given dialect in the item controls."""
        if dialect == 'sqlite':
            self.enable_sqlite()
        elif dialect == 'mssql':
            import pyodbc

            dsns = pyodbc.dataSources()
            # Collect dsns which use the msodbcsql driver
            mssql_dsns = list()
            for key, value in dsns.items():
                if 'msodbcsql' in value.lower():
                    mssql_dsns.append(key)
            if mssql_dsns:
                self._properties_ui.comboBox_dsn.clear()
                self._properties_ui.comboBox_dsn.addItems(mssql_dsns)
                self._properties_ui.comboBox_dsn.setCurrentIndex(-1)
                self.enable_mssql()
            else:
                msg = "Please create a SQL Server ODBC Data Source first."
                self._toolbox.msg_warning.emit(msg)
        else:
            self.enable_common()

    def enable_no_dialect(self):
        """Adjust widget enabled status to default when no dialect is selected."""
        self._properties_ui.comboBox_dialect.setEnabled(True)
        self._properties_ui.comboBox_dsn.setEnabled(False)
        self._properties_ui.toolButton_open_sqlite_file.setEnabled(False)
        self._properties_ui.lineEdit_host.setEnabled(False)
        self._properties_ui.lineEdit_port.setEnabled(False)
        self._properties_ui.lineEdit_database.setEnabled(False)
        self._properties_ui.lineEdit_username.setEnabled(False)
        self._properties_ui.lineEdit_password.setEnabled(False)

    def enable_mssql(self):
        """Adjust controls to mssql connection specification."""
        self._properties_ui.comboBox_dsn.setEnabled(True)
        self._properties_ui.toolButton_open_sqlite_file.setEnabled(False)
        self._properties_ui.lineEdit_host.setEnabled(False)
        self._properties_ui.lineEdit_port.setEnabled(False)
        self._properties_ui.lineEdit_database.setEnabled(False)
        self._properties_ui.lineEdit_username.setEnabled(True)
        self._properties_ui.lineEdit_password.setEnabled(True)
        self._properties_ui.lineEdit_host.clear()
        self._properties_ui.lineEdit_port.clear()
        self._properties_ui.lineEdit_database.clear()

    def enable_sqlite(self):
        """Adjust controls to sqlite connection specification."""
        self._properties_ui.comboBox_dsn.setEnabled(False)
        self._properties_ui.comboBox_dsn.setCurrentIndex(-1)
        self._properties_ui.toolButton_open_sqlite_file.setEnabled(True)
        self._properties_ui.lineEdit_host.setEnabled(False)
        self._properties_ui.lineEdit_port.setEnabled(False)
        self._properties_ui.lineEdit_database.setEnabled(True)
        self._properties_ui.lineEdit_username.setEnabled(False)
        self._properties_ui.lineEdit_password.setEnabled(False)
        self._properties_ui.lineEdit_host.clear()
        self._properties_ui.lineEdit_port.clear()
        self._properties_ui.lineEdit_username.clear()
        self._properties_ui.lineEdit_password.clear()

    def enable_common(self):
        """Adjust controls to 'common' connection specification."""
        self._properties_ui.comboBox_dsn.setEnabled(False)
        self._properties_ui.comboBox_dsn.setCurrentIndex(-1)
        self._properties_ui.toolButton_open_sqlite_file.setEnabled(False)
        self._properties_ui.lineEdit_host.setEnabled(True)
        self._properties_ui.lineEdit_port.setEnabled(True)
        self._properties_ui.lineEdit_database.setEnabled(True)
        self._properties_ui.lineEdit_username.setEnabled(True)
        self._properties_ui.lineEdit_password.setEnabled(True)

    @Slot(bool)
    def open_tree_view(self, checked=False):
        """Opens tree view form."""
        self.open_view("tree")

    @Slot(bool)
    def open_graph_view(self, checked=False):
        """Opens graph view form."""
        self.open_view("graph")

    @Slot(bool)
    def open_tabular_view(self, checked=False):
        """Opens tabular view form."""
        self.open_view("tabular")

    def open_view(self, view):
        """Opens current url in the form given by view.

        Args:
            view (str): either "tree", "graph", or "tabular"
        """
        self._update_sa_url()
        if not self._sa_url:
            return
        form = self.views.get(view)
        if form:
            # If the db_url is the same, just raise the current form
            if form.db_url == self._sa_url:
                if form.windowState() & Qt.WindowMinimized:
                    # Remove minimized status and restore window with the previous state (maximized/normal state)
                    form.setWindowState(form.windowState() & ~Qt.WindowMinimized | Qt.WindowActive)
                    form.activateWindow()
                else:
                    form.raise_()
                return
            form.close()
        self.do_open_view(view)

    @busy_effect
    def do_open_view(self, view):
        """Opens the form given by view.

        Args:
            view (str): either "tree", "graph", or "tabular"
        """
        make_form = {"tree": TreeViewForm, "graph": GraphViewForm, "tabular": TabularViewForm}[view]
        try:
            form = make_form(self._project.db_mngr, (self._sa_url, self.name))
        except spinedb_api.SpineDBAPIError as e:
            self._toolbox.msg_error.emit(e.msg)
            return
        self.views[view] = form
        form.destroyed.connect(lambda view=view, form=form: self._handle_view_form_destroyed(view, form))
        form.show()

    def _handle_view_form_destroyed(self, view, form):
        if self.views[view] == form:
            self.views.pop(view)

    def data_files(self):
        """Return a list of files that are in this items data directory."""
        if not os.path.isdir(self.data_dir):
            return None
        return os.listdir(self.data_dir)

    @Slot(bool, name="copy_url")
    def copy_url(self, checked=False):
        """Copy db url to clipboard."""
        self._update_sa_url()
        if not self._sa_url:
            return
        self._sa_url.password = None
        QApplication.clipboard().setText(str(self._sa_url))
        self._toolbox.msg.emit("Database url <b>{0}</b> copied to clipboard".format(self._sa_url))

    @Slot(bool, name="create_new_spine_database")
    def create_new_spine_database(self, checked=False):
        """Create new (empty) Spine database."""
        for_spine_model = self._properties_ui.checkBox_for_spine_model.isChecked()
        # Try to make an url from the current status
        self._update_sa_url(log_errors=False)
        if not self._sa_url:
            self._toolbox.msg_warning.emit(
                "Unable to generate URL from <b>{0}</b> selections. Defaults will be used...".format(self.name)
            )
            dialect = "sqlite"
            database = os.path.join(self.data_dir, self.name + ".sqlite")
            self._properties_ui.comboBox_dialect.setCurrentText(dialect)
            self._properties_ui.lineEdit_database.setText(database)
            self._url["dialect"] = dialect
            self._url["database"] = database
            self.item_changed.emit()
        self._project.db_mngr.create_new_spine_database(self._sa_url, for_spine_model)

    def update_name_label(self):
        """Update Data Store tab name label. Used only when renaming project items."""
        self._properties_ui.label_ds_name.setText(self.name)

    def _do_handle_dag_changed(self, resources_upstream):
        """See base class."""
        self._update_sa_url(log_errors=False)
        if not self._sa_url:
            self.add_notification(
                "The URL for this Data Store is not correctly set. Set it in the Data Store Properties panel."
            )

    def item_dict(self):
        """Returns a dictionary corresponding to this item."""
        d = super().item_dict()
        d["url"] = self.url()
        return d

    def custom_context_menu(self, parent, pos):
        """Returns the context menu for this item.

        Args:
            parent (QWidget): The widget that is controlling the menu
            pos (QPoint): Position on screen
        """
        return DataStoreContextMenu(parent, pos)

    def apply_context_menu_action(self, parent, action):
        """Applies given action from context menu. Implement in subclasses as needed.

        Args:
            parent (QWidget): The widget that is controlling the menu
            action (str): The selected action
        """
        super().apply_context_menu_action(parent, action)
        if action == "Open tree view...":
            self.open_tree_view()
        elif action == "Open graph view...":
            self.open_graph_view()
        elif action == "Open tabular view...":
            self.open_tabular_view()

    def rename(self, new_name):
        """Rename this item.

        Args:
            new_name (str): New name

        Returns:
            bool: Boolean value depending on success
        """
        old_data_dir = os.path.abspath(self.data_dir)  # Old data_dir before rename
        ret_val = super().rename(new_name)
        if not ret_val:
            return False
        # For a Data Store, logs_dir must be updated and the database line edit may need to be updated
        db_dir, db_filename = os.path.split(os.path.abspath(self._properties_ui.lineEdit_database.text().strip()))
        # If dialect is sqlite and db line edit refers to a file in the old data_dir, db line edit needs updating
        if self._properties_ui.comboBox_dialect.currentText() == "sqlite" and db_dir == old_data_dir:
            new_db_path = os.path.join(self.data_dir, db_filename)  # Note. data_dir has been updated at this point
            # Check that the db was moved successfully to the new data_dir
            if os.path.exists(new_db_path):
                self.set_path_to_sqlite_file(new_db_path)
        # Update logs dir
        self.logs_dir = os.path.join(self.data_dir, "logs")
        return True

    def tear_down(self):
        """Tears down this item. Called by toolbox just before closing.
        Closes all GraphViewForm, TreeViewForm, and TabularViewForm instances opened by this item.
        """
        for form in self.views.values():
            form.close()

    def notify_destination(self, source_item):
        """See base class."""
        if source_item.item_type() == "Importer":
            self._toolbox.msg.emit(
                "Link established. Mappings generated by <b>{0}</b> will be "
                "imported in <b>{1}</b> when executing.".format(source_item.name, self.name)
            )
        elif source_item.item_type() in ["Data Connection", "Tool"]:
            # Does this type of link do anything?
            self._toolbox.msg.emit("Link established.")
        else:
            super().notify_destination(source_item)

    @staticmethod
    def default_name_prefix():
        """see base class"""
        return "Data Store"

    def output_resources_backward(self):
        """See base class."""
        return self.output_resources_forward()

    def output_resources_forward(self):
        """See base class."""
        self._update_sa_url(log_errors=False)
        if self._sa_url:
            resource = ProjectItemResource(self, "database", url=str(self._sa_url))
            return [resource]
        self.add_notification(
<<<<<<< HEAD
            "The URL for this Data Store is not correctly set. " "Set it in the Data Store Properties panel."
=======
            "The URL for this Data Store is not correctly set. Set it in the Data Store Properties panel."
>>>>>>> 24d53258
        )
        return list()<|MERGE_RESOLUTION|>--- conflicted
+++ resolved
@@ -542,10 +542,6 @@
             resource = ProjectItemResource(self, "database", url=str(self._sa_url))
             return [resource]
         self.add_notification(
-<<<<<<< HEAD
-            "The URL for this Data Store is not correctly set. " "Set it in the Data Store Properties panel."
-=======
             "The URL for this Data Store is not correctly set. Set it in the Data Store Properties panel."
->>>>>>> 24d53258
         )
         return list()