# -*- coding: utf-8 -*-
######################################################################################################################
# Copyright (C) 2017 - 2019 Spine project consortium
# This file is part of Spine Toolbox.
# Spine Toolbox is free software: you can redistribute it and/or modify it under the terms of the GNU Lesser General
# Public License as published by the Free Software Foundation, either version 3 of the License, or (at your option)
# any later version. This program is distributed in the hope that it will be useful, but WITHOUT ANY WARRANTY;
# without even the implied warranty of MERCHANTABILITY or FITNESS FOR A PARTICULAR PURPOSE. See the GNU Lesser General
# Public License for more details. You should have received a copy of the GNU Lesser General Public License along with
# this program. If not, see <http://www.gnu.org/licenses/>.
######################################################################################################################

# Form implementation generated from reading ui file 'C:\data\GIT\SPINETOOLBOX\bin\..\spinetoolbox\project_items\view\ui\view_properties.ui',
# licensing of 'C:\data\GIT\SPINETOOLBOX\bin\..\spinetoolbox\project_items\view\ui\view_properties.ui' applies.
#
<<<<<<< HEAD
# Created: Thu Nov 21 19:48:11 2019
=======
# Created: Fri Nov 22 18:44:08 2019
>>>>>>> 3a73edd0
#      by: pyside2-uic  running on PySide2 5.11.2
#
# WARNING! All changes made in this file will be lost!

from PySide2 import QtCore, QtGui, QtWidgets

class Ui_Form(object):
    def setupUi(self, Form):
        Form.setObjectName("Form")
        Form.resize(395, 396)
        self.verticalLayout = QtWidgets.QVBoxLayout(Form)
        self.verticalLayout.setSpacing(0)
        self.verticalLayout.setContentsMargins(0, 0, 0, 0)
        self.verticalLayout.setObjectName("verticalLayout")
        self.label_view_name = QtWidgets.QLabel(Form)
        sizePolicy = QtWidgets.QSizePolicy(QtWidgets.QSizePolicy.Preferred, QtWidgets.QSizePolicy.Fixed)
        sizePolicy.setHorizontalStretch(0)
        sizePolicy.setVerticalStretch(0)
        sizePolicy.setHeightForWidth(self.label_view_name.sizePolicy().hasHeightForWidth())
        self.label_view_name.setSizePolicy(sizePolicy)
        self.label_view_name.setMinimumSize(QtCore.QSize(0, 20))
        self.label_view_name.setMaximumSize(QtCore.QSize(16777215, 20))
        font = QtGui.QFont()
        font.setPointSize(10)
        font.setWeight(50)
        font.setBold(False)
        self.label_view_name.setFont(font)
        self.label_view_name.setStyleSheet("background-color: #ecd8c6;")
        self.label_view_name.setFrameShape(QtWidgets.QFrame.Box)
        self.label_view_name.setFrameShadow(QtWidgets.QFrame.Sunken)
        self.label_view_name.setAlignment(QtCore.Qt.AlignCenter)
        self.label_view_name.setWordWrap(True)
        self.label_view_name.setObjectName("label_view_name")
        self.verticalLayout.addWidget(self.label_view_name)
        self.scrollArea_4 = QtWidgets.QScrollArea(Form)
        self.scrollArea_4.setWidgetResizable(True)
        self.scrollArea_4.setObjectName("scrollArea_4")
        self.scrollAreaWidgetContents_4 = QtWidgets.QWidget()
        self.scrollAreaWidgetContents_4.setGeometry(QtCore.QRect(0, 0, 393, 374))
        self.scrollAreaWidgetContents_4.setObjectName("scrollAreaWidgetContents_4")
        self.verticalLayout_18 = QtWidgets.QVBoxLayout(self.scrollAreaWidgetContents_4)
        self.verticalLayout_18.setObjectName("verticalLayout_18")
        self.treeView_view = ReferencesTreeView(self.scrollAreaWidgetContents_4)
        font = QtGui.QFont()
        font.setPointSize(10)
        self.treeView_view.setFont(font)
        self.treeView_view.setContextMenuPolicy(QtCore.Qt.CustomContextMenu)
        self.treeView_view.setAcceptDrops(True)
        self.treeView_view.setSelectionMode(QtWidgets.QAbstractItemView.ExtendedSelection)
        self.treeView_view.setTextElideMode(QtCore.Qt.ElideLeft)
        self.treeView_view.setRootIsDecorated(False)
        self.treeView_view.setObjectName("treeView_view")
        self.verticalLayout_18.addWidget(self.treeView_view)
        self.horizontalLayout_8 = QtWidgets.QHBoxLayout()
        self.horizontalLayout_8.setSpacing(6)
        self.horizontalLayout_8.setObjectName("horizontalLayout_8")
        self.pushButton_view_open_tree_view = QtWidgets.QPushButton(self.scrollAreaWidgetContents_4)
        sizePolicy = QtWidgets.QSizePolicy(QtWidgets.QSizePolicy.MinimumExpanding, QtWidgets.QSizePolicy.Fixed)
        sizePolicy.setHorizontalStretch(0)
        sizePolicy.setVerticalStretch(0)
        sizePolicy.setHeightForWidth(self.pushButton_view_open_tree_view.sizePolicy().hasHeightForWidth())
        self.pushButton_view_open_tree_view.setSizePolicy(sizePolicy)
        self.pushButton_view_open_tree_view.setMinimumSize(QtCore.QSize(75, 23))
        self.pushButton_view_open_tree_view.setMaximumSize(QtCore.QSize(16777215, 23))
        self.pushButton_view_open_tree_view.setObjectName("pushButton_view_open_tree_view")
        self.horizontalLayout_8.addWidget(self.pushButton_view_open_tree_view)
        spacerItem = QtWidgets.QSpacerItem(40, 20, QtWidgets.QSizePolicy.Expanding, QtWidgets.QSizePolicy.Minimum)
        self.horizontalLayout_8.addItem(spacerItem)
        self.pushButton_view_open_graph_view = QtWidgets.QPushButton(self.scrollAreaWidgetContents_4)
        sizePolicy = QtWidgets.QSizePolicy(QtWidgets.QSizePolicy.MinimumExpanding, QtWidgets.QSizePolicy.Fixed)
        sizePolicy.setHorizontalStretch(0)
        sizePolicy.setVerticalStretch(0)
        sizePolicy.setHeightForWidth(self.pushButton_view_open_graph_view.sizePolicy().hasHeightForWidth())
        self.pushButton_view_open_graph_view.setSizePolicy(sizePolicy)
        self.pushButton_view_open_graph_view.setMinimumSize(QtCore.QSize(75, 23))
        self.pushButton_view_open_graph_view.setMaximumSize(QtCore.QSize(16777215, 23))
        self.pushButton_view_open_graph_view.setObjectName("pushButton_view_open_graph_view")
        self.horizontalLayout_8.addWidget(self.pushButton_view_open_graph_view)
        spacerItem1 = QtWidgets.QSpacerItem(40, 20, QtWidgets.QSizePolicy.Expanding, QtWidgets.QSizePolicy.Minimum)
        self.horizontalLayout_8.addItem(spacerItem1)
        self.pushButton_view_open_tabular_view = QtWidgets.QPushButton(self.scrollAreaWidgetContents_4)
        sizePolicy = QtWidgets.QSizePolicy(QtWidgets.QSizePolicy.MinimumExpanding, QtWidgets.QSizePolicy.Fixed)
        sizePolicy.setHorizontalStretch(0)
        sizePolicy.setVerticalStretch(0)
        sizePolicy.setHeightForWidth(self.pushButton_view_open_tabular_view.sizePolicy().hasHeightForWidth())
        self.pushButton_view_open_tabular_view.setSizePolicy(sizePolicy)
        self.pushButton_view_open_tabular_view.setMinimumSize(QtCore.QSize(75, 23))
        self.pushButton_view_open_tabular_view.setMaximumSize(QtCore.QSize(16777215, 23))
        self.pushButton_view_open_tabular_view.setObjectName("pushButton_view_open_tabular_view")
        self.horizontalLayout_8.addWidget(self.pushButton_view_open_tabular_view)
        self.verticalLayout_18.addLayout(self.horizontalLayout_8)
        self.line_5 = QtWidgets.QFrame(self.scrollAreaWidgetContents_4)
        self.line_5.setFrameShape(QtWidgets.QFrame.HLine)
        self.line_5.setFrameShadow(QtWidgets.QFrame.Sunken)
        self.line_5.setObjectName("line_5")
        self.verticalLayout_18.addWidget(self.line_5)
        self.horizontalLayout_16 = QtWidgets.QHBoxLayout()
        self.horizontalLayout_16.setObjectName("horizontalLayout_16")
        spacerItem2 = QtWidgets.QSpacerItem(40, 20, QtWidgets.QSizePolicy.Expanding, QtWidgets.QSizePolicy.Minimum)
        self.horizontalLayout_16.addItem(spacerItem2)
        self.toolButton_view_open_dir = QtWidgets.QToolButton(self.scrollAreaWidgetContents_4)
        self.toolButton_view_open_dir.setMinimumSize(QtCore.QSize(22, 22))
        self.toolButton_view_open_dir.setMaximumSize(QtCore.QSize(22, 22))
        icon = QtGui.QIcon()
        icon.addPixmap(QtGui.QPixmap(":/icons/menu_icons/folder-open-solid.svg"), QtGui.QIcon.Normal, QtGui.QIcon.Off)
        self.toolButton_view_open_dir.setIcon(icon)
        self.toolButton_view_open_dir.setObjectName("toolButton_view_open_dir")
        self.horizontalLayout_16.addWidget(self.toolButton_view_open_dir)
        self.verticalLayout_18.addLayout(self.horizontalLayout_16)
        self.scrollArea_4.setWidget(self.scrollAreaWidgetContents_4)
        self.verticalLayout.addWidget(self.scrollArea_4)

        self.retranslateUi(Form)
        QtCore.QMetaObject.connectSlotsByName(Form)

    def retranslateUi(self, Form):
        Form.setWindowTitle(QtWidgets.QApplication.translate("Form", "Form", None, -1))
        self.label_view_name.setText(QtWidgets.QApplication.translate("Form", "Name", None, -1))
        self.pushButton_view_open_tree_view.setToolTip(QtWidgets.QApplication.translate("Form", "<html><head/><body><p>Open Tree view for selected db references (read-only)</p></body></html>", None, -1))
        self.pushButton_view_open_tree_view.setText(QtWidgets.QApplication.translate("Form", "Tree view", None, -1))
        self.pushButton_view_open_graph_view.setToolTip(QtWidgets.QApplication.translate("Form", "<html><head/><body><p>Open Graph view for selected db references (read-only)</p></body></html>", None, -1))
        self.pushButton_view_open_graph_view.setText(QtWidgets.QApplication.translate("Form", "Graph view", None, -1))
        self.pushButton_view_open_tabular_view.setToolTip(QtWidgets.QApplication.translate("Form", "<html><head/><body><p>Open Tabular view for selected db references (read-only)</p></body></html>", None, -1))
        self.pushButton_view_open_tabular_view.setText(QtWidgets.QApplication.translate("Form", "Tabular view", None, -1))
        self.toolButton_view_open_dir.setToolTip(QtWidgets.QApplication.translate("Form", "<html><head/><body><p>Open this View\'s project directory in file browser</p></body></html>", None, -1))

from spinetoolbox.widgets.custom_qtreeview import ReferencesTreeView
from spinetoolbox import resources_icons_rc<|MERGE_RESOLUTION|>--- conflicted
+++ resolved
@@ -13,11 +13,7 @@
 # Form implementation generated from reading ui file 'C:\data\GIT\SPINETOOLBOX\bin\..\spinetoolbox\project_items\view\ui\view_properties.ui',
 # licensing of 'C:\data\GIT\SPINETOOLBOX\bin\..\spinetoolbox\project_items\view\ui\view_properties.ui' applies.
 #
-<<<<<<< HEAD
-# Created: Thu Nov 21 19:48:11 2019
-=======
-# Created: Fri Nov 22 18:44:08 2019
->>>>>>> 3a73edd0
+# Created: Tue Nov 26 18:12:02 2019
 #      by: pyside2-uic  running on PySide2 5.11.2
 #
 # WARNING! All changes made in this file will be lost!
