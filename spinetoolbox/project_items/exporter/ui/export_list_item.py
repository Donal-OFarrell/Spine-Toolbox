# -*- coding: utf-8 -*-
######################################################################################################################
# Copyright (C) 2017-2020 Spine project consortium
# This file is part of Spine Toolbox.
# Spine Toolbox is free software: you can redistribute it and/or modify it under the terms of the GNU Lesser General
# Public License as published by the Free Software Foundation, either version 3 of the License, or (at your option)
# any later version. This program is distributed in the hope that it will be useful, but WITHOUT ANY WARRANTY;
# without even the implied warranty of MERCHANTABILITY or FITNESS FOR A PARTICULAR PURPOSE. See the GNU Lesser General
# Public License for more details. You should have received a copy of the GNU Lesser General Public License along with
# this program. If not, see <http://www.gnu.org/licenses/>.
######################################################################################################################

# Form implementation generated from reading ui file 'C:\data\GIT\SPINETOOLBOX\bin\..\spinetoolbox\project_items\exporter\ui\export_list_item.ui',
# licensing of 'C:\data\GIT\SPINETOOLBOX\bin\..\spinetoolbox\project_items\exporter\ui\export_list_item.ui' applies.
#
<<<<<<< HEAD
# Created: Thu Jan 16 13:03:12 2020
=======
# Created: Tue Jan 21 15:31:20 2020
>>>>>>> 76e6b244
#      by: pyside2-uic  running on PySide2 5.11.2
#
# WARNING! All changes made in this file will be lost!

from PySide2 import QtCore, QtGui, QtWidgets

class Ui_Form(object):
    def setupUi(self, Form):
        Form.setObjectName("Form")
        Form.resize(400, 117)
        self.verticalLayout_2 = QtWidgets.QVBoxLayout(Form)
        self.verticalLayout_2.setObjectName("verticalLayout_2")
        self.frame = QtWidgets.QFrame(Form)
        self.frame.setFrameShape(QtWidgets.QFrame.Box)
        self.frame.setFrameShadow(QtWidgets.QFrame.Plain)
        self.frame.setObjectName("frame")
        self.verticalLayout = QtWidgets.QVBoxLayout(self.frame)
        self.verticalLayout.setObjectName("verticalLayout")
        self.url_field = QtWidgets.QLineEdit(self.frame)
        font = QtGui.QFont()
        font.setWeight(75)
        font.setBold(True)
        self.url_field.setFont(font)
        self.url_field.setFrame(False)
        self.url_field.setReadOnly(True)
        self.url_field.setObjectName("url_field")
        self.verticalLayout.addWidget(self.url_field)
        self.formLayout = QtWidgets.QFormLayout()
        self.formLayout.setObjectName("formLayout")
        self.file_name_label = QtWidgets.QLabel(self.frame)
        self.file_name_label.setObjectName("file_name_label")
        self.formLayout.setWidget(0, QtWidgets.QFormLayout.LabelRole, self.file_name_label)
        self.out_file_name_edit = QtWidgets.QLineEdit(self.frame)
        self.out_file_name_edit.setObjectName("out_file_name_edit")
        self.formLayout.setWidget(0, QtWidgets.QFormLayout.FieldRole, self.out_file_name_edit)
        self.verticalLayout.addLayout(self.formLayout)
        self.horizontalLayout = QtWidgets.QHBoxLayout()
        self.horizontalLayout.setObjectName("horizontalLayout")
        spacerItem = QtWidgets.QSpacerItem(40, 20, QtWidgets.QSizePolicy.Expanding, QtWidgets.QSizePolicy.Minimum)
        self.horizontalLayout.addItem(spacerItem)
        self.notification_label = QtWidgets.QLabel(self.frame)
        self.notification_label.setText("")
        self.notification_label.setTextFormat(QtCore.Qt.RichText)
        self.notification_label.setObjectName("notification_label")
        self.horizontalLayout.addWidget(self.notification_label)
        self.settings_button = QtWidgets.QPushButton(self.frame)
        self.settings_button.setObjectName("settings_button")
        self.horizontalLayout.addWidget(self.settings_button)
        self.verticalLayout.addLayout(self.horizontalLayout)
        self.verticalLayout_2.addWidget(self.frame)

        self.retranslateUi(Form)
        QtCore.QMetaObject.connectSlotsByName(Form)

    def retranslateUi(self, Form):
        Form.setWindowTitle(QtWidgets.QApplication.translate("Form", "Form", None, -1))
        self.file_name_label.setText(QtWidgets.QApplication.translate("Form", "Filename:", None, -1))
        self.out_file_name_edit.setPlaceholderText(QtWidgets.QApplication.translate("Form", "Type output file name here...", None, -1))
        self.settings_button.setText(QtWidgets.QApplication.translate("Form", "Settings...", None, -1))
<|MERGE_RESOLUTION|>--- conflicted
+++ resolved
@@ -13,11 +13,7 @@
 # Form implementation generated from reading ui file 'C:\data\GIT\SPINETOOLBOX\bin\..\spinetoolbox\project_items\exporter\ui\export_list_item.ui',
 # licensing of 'C:\data\GIT\SPINETOOLBOX\bin\..\spinetoolbox\project_items\exporter\ui\export_list_item.ui' applies.
 #
-<<<<<<< HEAD
-# Created: Thu Jan 16 13:03:12 2020
-=======
-# Created: Tue Jan 21 15:31:20 2020
->>>>>>> 76e6b244
+# Created: Tue Jan 21 17:01:22 2020
 #      by: pyside2-uic  running on PySide2 5.11.2
 #
 # WARNING! All changes made in this file will be lost!
