--- conflicted
+++ resolved
@@ -437,19 +437,12 @@
             # Set database equal to dsn for creating the reference below
             database = dsn
         elif dialect == 'sqlite':
-<<<<<<< HEAD
-            sqlite_file = self._widget.ui.lineEdit_SQLite_file.text()
-            if not os.path.isfile(sqlite_file):
-                self._toolbox.msg_warning.emit("Set a path to an SQLite file or click create fresh Spine "
-                                               "database button")
-=======
             sqlite_file = self._toolbox.ui.lineEdit_SQLite_file.text()
             if not sqlite_file:
                 self._toolbox.msg_warning.emit("Path to SQLite file missing")
                 return None
             if not os.path.isfile(sqlite_file):
                 self._toolbox.msg_warning.emit("Invalid path")
->>>>>>> f440d1f4
                 return None
             url = 'sqlite:///{0}'.format(sqlite_file)
             # Set database equal to file's basename for creating the reference below
