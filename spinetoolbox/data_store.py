######################################################################################################################
# Copyright (C) 2017 - 2018 Spine project consortium
# This file is part of Spine Toolbox.
# Spine Toolbox is free software: you can redistribute it and/or modify it under the terms of the GNU Lesser General
# Public License as published by the Free Software Foundation, either version 3 of the License, or (at your option)
# any later version. This program is distributed in the hope that it will be useful, but WITHOUT ANY WARRANTY;
# without even the implied warranty of MERCHANTABILITY or FITNESS FOR A PARTICULAR PURPOSE. See the GNU Lesser General
# Public License for more details. You should have received a copy of the GNU Lesser General Public License along with
# this program. If not, see <http://www.gnu.org/licenses/>.
######################################################################################################################

"""
Module for data store class.

:author: P. Savolainen (VTT)
:date:   18.12.2017
"""

import os
import getpass
import logging
from PySide2.QtGui import QDesktopServices
from PySide2.QtCore import Slot, QUrl, Qt
<<<<<<< HEAD
from PySide2.QtWidgets import QInputDialog, QMessageBox, QFileDialog
from project_item import ProjectItem
from spinedatabase_api import DatabaseMapping, SpineDBAPIError, create_new_spine_database
=======
from PySide2.QtWidgets import QInputDialog, QMessageBox, QFileDialog, QFileIconProvider
from sqlalchemy import create_engine
from sqlalchemy.exc import SQLAlchemyError, DatabaseError
from spinedatabase_api import DiffDatabaseMapping, SpineDBAPIError, create_new_spine_database
>>>>>>> 6bd33cd9
from widgets.data_store_subwindow_widget import DataStoreWidget
from widgets.data_store_widget import DataStoreForm
from metaobject import MetaObject
from config import SQL_DIALECT_API
from graphics_items import DataStoreImage
from helpers import create_dir, busy_effect
<<<<<<< HEAD
from config import SQL_DIALECT_API
from sqlalchemy import create_engine
from sqlalchemy.exc import SQLAlchemyError, DatabaseError
=======
>>>>>>> 6bd33cd9
import qsubprocess


class DataStore(ProjectItem):
    """Data Store class.

    Attributes:
        toolbox (ToolboxUI): QMainWindow instance
        name (str): Object name
        description (str): Object description
        reference (dict): Reference to a database
        x (int): Initial X coordinate of item icon
        y (int): Initial Y coordinate of item icon
    """
    def __init__(self, toolbox, name, description, reference, x, y):
        """Class constructor."""
        super().__init__(name, description)
        self._toolbox = toolbox
        self._project = self._toolbox.project()
        self.item_type = "Data Store"
<<<<<<< HEAD
        # Instance variables for saving selections in shared widgets
        self.selected_dialect = -1
        self.selected_dsn = -1
        self.selected_sqlite_file = ""
        self.selected_host = ""
        self.selected_port = ""
        self.selected_db = ""
        self.selected_username = ""
        self.selected_password = ""
        # self._widget = DataStoreWidget(self, self.item_type)
=======
        self.item_category = "Data Stores"
        self.data_store_treeview = None
        self._widget = DataStoreWidget(self, self.item_type)
        self._widget.set_name_label(name)
        self._widget.ui.comboBox_dialect.addItems(list(SQL_DIALECT_API.keys()))
        self._widget.ui.comboBox_dialect.setCurrentIndex(-1)
        # self._widget.ui.toolButton_browse.setIcon(self._widget.style().standardIcon(QStyle.SP_DialogOpenButton))
        icon_provider = QFileIconProvider()
        self._widget.ui.toolButton_browse.setIcon(icon_provider.icon(QFileIconProvider.Folder))
>>>>>>> 6bd33cd9
        # Make directory for Data Store
        self.data_dir = os.path.join(self._project.project_dir, self.short_name)
        try:
            create_dir(self.data_dir)
        except OSError:
            self._toolbox.msg_error.emit("[OSError] Creating directory {0} failed."
                                         " Check permissions.".format(self.data_dir))
        self._graphics_item = DataStoreImage(self._toolbox, x - 35, y - 35, 70, 70, self.name)
        self.load_reference(reference)
        # TODO: try and create reference from first sqlite file in data directory

    def connect_signals(self):
        """Connect this data store's signals to slots."""
<<<<<<< HEAD
        self.restore_selections()  # Do this before connecting signals or funny things happen
        self._toolbox.ui.pushButton_ds_open_directory.clicked.connect(self.open_directory)
        self._toolbox.ui.pushButton_ds_open_treeview.clicked.connect(self.open_treeview)
        self._toolbox.ui.toolButton_browse.clicked.connect(self.browse_clicked)
        self._toolbox.ui.comboBox_dialect.currentTextChanged.connect(self.check_dialect)
        self._toolbox.ui.toolButton_spine.clicked.connect(self.create_new_spine_database)

    def disconnect_signals(self):
        """Disconnect this data store's signals."""
        self.save_selections()
        ret = True
        signals = list()
        retvals = dict()
        signals.append(self._toolbox.ui.pushButton_ds_open_directory.clicked)
        signals.append(self._toolbox.ui.pushButton_ds_open_treeview.clicked)
        signals.append(self._toolbox.ui.toolButton_browse.clicked)
        signals.append(self._toolbox.ui.comboBox_dialect.currentTextChanged)
        signals.append(self._toolbox.ui.toolButton_spine.clicked)
        # Do this in all project item if this works fine and the actual signal can be printed in plain english
        for i in range(len(signals)):
            try:
                retvals[signals[i]] = signals[i].disconnect()
            except RuntimeError:
                self._toolbox.msg_error.emit("RuntimeError disconnecting signal {0}".format(signals[i]))
                ret = False
        if not all(retvals.values()):
            logging.error("{0} retvals:{1}".format(self.name, retvals))
            self._toolbox.msg_error.emit("A signal in <b>{0}</b> was not disconnected properly<br/>{1}"
                                         .format(self.name, retvals))
            ret = False
        return ret

    def save_selections(self):
        """Save selections in shared widgets for this project item into instance variables."""
        self.selected_dialect = self._toolbox.ui.comboBox_dialect.currentIndex()
        self.selected_dsn = self._toolbox.ui.comboBox_dsn.currentIndex()
        self.selected_sqlite_file = self._toolbox.ui.lineEdit_SQLite_file.text()
        self.selected_host = self._toolbox.ui.lineEdit_host.text()
        self.selected_port = self._toolbox.ui.lineEdit_port.text()
        self.selected_db = self._toolbox.ui.lineEdit_database.text()
        self.selected_username = self._toolbox.ui.lineEdit_username.text()
        self.selected_password = self._toolbox.ui.lineEdit_password.text()

    def restore_selections(self):
        """Restore selections into shared widgets when this project item is selected."""
        self._toolbox.ui.comboBox_dialect.setCurrentIndex(self.selected_dialect)
        # Set widgets enabled/disabled according to selected dialect
        dialect = self._toolbox.ui.comboBox_dialect.currentText()
        if dialect == "":
            self.enable_no_dialect()
        elif dialect == "sqlite":
            self.enable_sqlite()
        elif dialect == "mssql":
            self.enable_mssql()
        else:
            self.enable_common()
        self._toolbox.ui.comboBox_dsn.setCurrentIndex(self.selected_dsn)
        self._toolbox.ui.lineEdit_SQLite_file.setText(self.selected_sqlite_file)
        self._toolbox.ui.lineEdit_host.setText(self.selected_host)
        self._toolbox.ui.lineEdit_port.setText(self.selected_port)
        self._toolbox.ui.lineEdit_database.setText(self.selected_db)
        self._toolbox.ui.lineEdit_username.setText(self.selected_username)
        self._toolbox.ui.lineEdit_password.setText(self.selected_password)
=======
        self._widget.ui.pushButton_open_directory.clicked.connect(self.open_directory)
        self._widget.ui.pushButton_open_treeview.clicked.connect(self.open_treeview)
        self._widget.ui.toolButton_browse.clicked.connect(self.browse_clicked)
        self._widget.ui.comboBox_dialect.currentTextChanged.connect(self.check_dialect)
        self._widget.ui.pushButton_spine.clicked.connect(self.create_new_spine_database)
        self._widget.ui.lineEdit_SQLite_file.file_dropped.connect(self.set_path_to_sqlite_file)
>>>>>>> 6bd33cd9

    def project(self):
        """Returns current project or None if no project open."""
        return self._project

    def set_icon(self, icon):
        self._graphics_item = icon

    def get_icon(self):
        """Returns the item representing this Data Store on the scene."""
        return self._graphics_item

    def get_widget(self):
        """OBSOLETE. Returns the graphical representation (QWidget) of this object."""
        return self._widget

    def update_tab(self):
        """Update Data Store tab with this item's information."""
        self._toolbox.ui.label_ds_name.setText(self.name)

    @Slot(name='browse_clicked')
    def browse_clicked(self):
        """Open file browser where user can select the path to an SQLite
        file that they want to use."""
        # noinspection PyCallByClass, PyTypeChecker, PyArgumentList
        answer = QFileDialog.getOpenFileName(self._toolbox, 'Select SQlite file', self.data_dir, 'SQLite (*.*)')
        file_path = answer[0]
        if not file_path:  # Cancel button clicked
            return
        self._toolbox.ui.lineEdit_SQLite_file.setText(file_path)

    @Slot("QString", name="set_path_to_sqlite_file")
    def set_path_to_sqlite_file(self, file_path):
        """Set path to SQLite file."""
        self._widget.ui.lineEdit_SQLite_file.setText(file_path)

    def load_reference(self, reference):
        """Update ui so it reflects the stored reference after loading a project."""
        # TODO: now it only handles SQLite references, but should handle all types of reference
        if not reference:  # This probably does not happen anymore
            return
        # Keep compatibility with previous versions where reference was a list
        if isinstance(reference, list):
            reference = reference[0]
        db_url = reference['url']
        if not db_url or db_url == "":
            # No point in checking further
            return
        database = reference['database']
        username = reference['username']
        try:
            dialect_dbapi = db_url.split('://')[0]
        except IndexError:
            self._toolbox.msg_error.emit("Unable to parse stored reference. Please select a new reference.")
            return
        try:
            dialect, dbapi = dialect_dbapi.split('+')
        except ValueError:
            dialect = dialect_dbapi
            dbapi = None
        if dialect not in SQL_DIALECT_API:
            self._toolbox.msg_error.emit("Stored reference dialect <b>{}</b> is not supported.".format(dialect))
            return
        self._toolbox.ui.comboBox_dialect.setCurrentText(dialect)
        if dbapi and SQL_DIALECT_API[dialect] != dbapi:
            recommended_dbapi = SQL_DIALECT_API[dialect]
            self._toolbox.msg_warning.emit("The stored reference is using dialect <b>{0}</b> with driver <b>{1}</b>, "
                                           "whereas <b>{2}</b> is recommended"
                                           .format(dialect, dbapi, recommended_dbapi))
        if dialect == 'sqlite':
            file_path = ""
            try:
                file_path = db_url.split(':///')[1]
                file_path = os.path.abspath(file_path)
            except IndexError:
                self._toolbox.msg_warning.emit("Unable to determine path of stored SQLite reference. "
                                               "Please select a new one.")
<<<<<<< HEAD
            self._toolbox.ui.lineEdit_SQLite_file.setText(os.path.abspath(file_path))
            self._toolbox.ui.lineEdit_database.setText(database)
            self._toolbox.ui.lineEdit_username.setText(username)

    def enable_no_dialect(self):
        """Adjust widget enabled status to default when no dialect is selected."""
        self._toolbox.ui.comboBox_dialect.setEnabled(True)
        self._toolbox.ui.comboBox_dsn.setEnabled(False)
        self._toolbox.ui.lineEdit_SQLite_file.setEnabled(False)
        self._toolbox.ui.toolButton_browse.setEnabled(False)
        self._toolbox.ui.lineEdit_host.setEnabled(False)
        self._toolbox.ui.lineEdit_port.setEnabled(False)
        self._toolbox.ui.lineEdit_database.setEnabled(False)
        self._toolbox.ui.lineEdit_username.setEnabled(False)
        self._toolbox.ui.lineEdit_password.setEnabled(False)
=======
            self._widget.ui.lineEdit_SQLite_file.setText(file_path)
            self._widget.ui.lineEdit_database.setText(database)
            self._widget.ui.lineEdit_username.setText(username)
>>>>>>> 6bd33cd9

    def enable_mssql(self):
        """Adjust controls to mssql connection specification."""
        self._toolbox.ui.comboBox_dsn.setEnabled(True)
        self._toolbox.ui.lineEdit_SQLite_file.setEnabled(False)
        self._toolbox.ui.toolButton_browse.setEnabled(False)
        self._toolbox.ui.lineEdit_host.setEnabled(False)
        self._toolbox.ui.lineEdit_port.setEnabled(False)
        self._toolbox.ui.lineEdit_database.setEnabled(False)
        self._toolbox.ui.lineEdit_username.setEnabled(True)
        self._toolbox.ui.lineEdit_password.setEnabled(True)

    def enable_sqlite(self):
        """Adjust controls to sqlite connection specification."""
        self._toolbox.ui.comboBox_dsn.setEnabled(False)
        self._toolbox.ui.comboBox_dsn.setCurrentIndex(0)
        self._toolbox.ui.lineEdit_SQLite_file.setEnabled(True)
        self._toolbox.ui.toolButton_browse.setEnabled(True)
        self._toolbox.ui.lineEdit_host.setEnabled(False)
        self._toolbox.ui.lineEdit_port.setEnabled(False)
        self._toolbox.ui.lineEdit_database.setEnabled(False)
        self._toolbox.ui.lineEdit_username.setEnabled(False)
        self._toolbox.ui.lineEdit_password.setEnabled(False)

    def enable_common(self):
        """Adjust controls to 'common' connection specification."""
        self._toolbox.ui.comboBox_dsn.setEnabled(False)
        self._toolbox.ui.comboBox_dsn.setCurrentIndex(0)
        self._toolbox.ui.lineEdit_SQLite_file.setEnabled(False)
        self._toolbox.ui.toolButton_browse.setEnabled(False)
        self._toolbox.ui.lineEdit_host.setEnabled(True)
        self._toolbox.ui.lineEdit_port.setEnabled(True)
        self._toolbox.ui.lineEdit_database.setEnabled(True)
        self._toolbox.ui.lineEdit_username.setEnabled(True)
        self._toolbox.ui.lineEdit_password.setEnabled(True)

    @Slot("str", name="check_dialect")
    def check_dialect(self, dialect):
        """Check if selected dialect is supported. Offer to install DBAPI if not.

        Returns:
            True if dialect is supported, False if not.
        """
        if dialect == "":  # TODO: Set text when index is -1 to 'Select dialect...'
            return
        dbapi = SQL_DIALECT_API[dialect]
        try:
            if dialect == 'sqlite':
                create_engine('sqlite://')
                self.enable_sqlite()
            elif dialect == 'mssql':
                import pyodbc
                dsns = pyodbc.dataSources()
                # Collect dsns which use the msodbcsql driver
                mssql_dsns = list()
                for key, value in dsns.items():
                    if 'msodbcsql' in value.lower():
                        mssql_dsns.append(key)
                if mssql_dsns:
                    self._toolbox.ui.comboBox_dsn.clear()
                    self._toolbox.ui.comboBox_dsn.addItems(mssql_dsns)
                    self._toolbox.ui.comboBox_dsn.setCurrentIndex(-1)
                    self.enable_mssql()
                else:
                    msg = "Please create a SQL Server ODBC Data Source first."
                    self._toolbox.msg_warning.emit(msg)
            else:
                create_engine('{}://username:password@host/database'.format("+".join([dialect, dbapi])))
                self.enable_common()
            return True
        except ModuleNotFoundError:
            dbapi = SQL_DIALECT_API[dialect]
            msg = QMessageBox()
            msg.setIcon(QMessageBox.Question)
            msg.setWindowTitle("Dialect not supported")
            msg.setText("There is no DBAPI installed for dialect '{0}'. "
                        "The default one is '{1}'.".format(dialect, dbapi))
            msg.setInformativeText("Do you want to install it using pip or conda?")
            pip_button = msg.addButton("pip", QMessageBox.YesRole)
            conda_button = msg.addButton("conda", QMessageBox.NoRole)
            cancel_button = msg.addButton("Cancel", QMessageBox.RejectRole)
            msg.exec_()  # Show message box
            if msg.clickedButton() == pip_button:
                if not self.install_dbapi_pip(dbapi):
                    self._toolbox.ui.comboBox_dialect.setCurrentIndex(0)
                    return False
            elif msg.clickedButton() == conda_button:
                if not self.install_dbapi_conda(dbapi):
                    self._toolbox.ui.comboBox_dialect.setCurrentIndex(0)
                    return False
            else:
<<<<<<< HEAD
                self._toolbox.ui.comboBox_dialect.setCurrentIndex(0)
                logging.debug("Cancelled")
=======
                self._widget.ui.comboBox_dialect.setCurrentIndex(0)
>>>>>>> 6bd33cd9
                msg = "Unable to use dialect '{}'.".format(dialect)
                self._toolbox.msg_error.emit(msg)
                return False
            # Check that dialect is not found
            if not self.check_dialect(dialect):
                self._toolbox.ui.comboBox_dialect.setCurrentIndex(0)

    @busy_effect
    def install_dbapi_pip(self, dbapi):
        """Install DBAPI using pip."""
        self._toolbox.msg.emit("Installing module <b>{0}</b> using pip".format(dbapi))
        program = "pip"
        args = list()
        args.append("install")
        args.append("{0}".format(dbapi))
        pip_install = qsubprocess.QSubProcess(self._toolbox, program, args)
        pip_install.start_process()
        if pip_install.wait_for_finished():
            self._toolbox.msg_success.emit("Module <b>{0}</b> successfully installed".format(dbapi))
            return True
        self._toolbox.msg_error.emit("Installing module <b>{0}</b> failed".format(dbapi))
        return False

    @busy_effect
    def install_dbapi_conda(self, dbapi):
        """Install DBAPI using conda. Fails if conda is not installed."""
        try:
            import conda.cli
        except ImportError:
<<<<<<< HEAD
            logging.debug("Could not find conda. Installing {0} failed.".format(dbapi))
            msg = "Conda is missing"
            self._toolbox.msg_error.emit(msg)
            self._toolbox.ui.comboBox_dialect.setCurrentIndex(0)
=======
            self._toolbox.msg_error.emit("Conda not found. Installing {0} failed.".format(dbapi))
            self._widget.ui.comboBox_dialect.setCurrentIndex(0)
>>>>>>> 6bd33cd9
            return False
        try:
            self._toolbox.msg.emit("Installing module <b>{0}</b> using Conda".format(dbapi))
            conda.cli.main('conda', 'install',  '-y', dbapi)
            self._toolbox.msg_success.emit("Module <b>{0}</b> successfully installed".format(dbapi))
            return True
        except Exception as e:
<<<<<<< HEAD
            logging.exception(e)
            logging.error("Failed to install module '{}' with conda.".format(dbapi))
            msg = "Failed to install module '{}' with conda.".format(dbapi)
            self._toolbox.msg_error.emit(msg)
            self._toolbox.ui.comboBox_dialect.setCurrentIndex(0)
=======
            self._toolbox.msg_error.emit("Installing module <b>{0}</b> failed".format(dbapi))
            self._widget.ui.comboBox_dialect.setCurrentIndex(0)
>>>>>>> 6bd33cd9
            return False

    def save_reference(self):
        """Returns the current state of the reference. Used when saving the project."""
        # TODO: Saving an SQLite reference is the only one that is implemented.
        dialect = self._widget.ui.comboBox_dialect.currentText()
        if not dialect:
            return {"database": "", "username": "", "url": ""}
        if dialect == 'sqlite':
            database = self._widget.ui.lineEdit_database.text()
            username = self._widget.ui.lineEdit_username.text()
            sqlite_file = self._widget.ui.lineEdit_SQLite_file.text()
            url = 'sqlite:///{0}'.format(sqlite_file)
        else:
            # TODO: This needs more work
            database = self._widget.ui.comboBox_dsn.currentText()
            username = self._widget.ui.lineEdit_username.text()
            url = ""
        reference = {
            'database': database,
            'username': username,
            'url': url
        }
        return reference

    def reference(self):
        """Return a reference from user's choices."""
<<<<<<< HEAD
        if self._toolbox.ui.comboBox_dialect.currentIndex() < 0:
            self._toolbox.msg_warning.emit("Please select dialect first")
            return None
        dialect = self._toolbox.ui.comboBox_dialect.currentText()
=======
        dialect = self._widget.ui.comboBox_dialect.currentText()
>>>>>>> 6bd33cd9
        if dialect == 'mssql':
            if self._toolbox.ui.comboBox_dsn.currentIndex() < 0:
                self._toolbox.msg_warning.emit("Please select DSN first")
                return None
            dsn = self._toolbox.ui.comboBox_dsn.currentText()
            username = self._toolbox.ui.lineEdit_username.text()
            password = self._toolbox.ui.lineEdit_password.text()
            url = 'mssql+pyodbc://'
            if username:
                url += username
            if password:
                url += ":" + password
            url += '@' + dsn
            # Set database equal to dsn for creating the reference below
            database = dsn
        elif dialect == 'sqlite':
<<<<<<< HEAD
            sqlite_file = self._toolbox.ui.lineEdit_SQLite_file.text()
=======
            sqlite_file = self._widget.ui.lineEdit_SQLite_file.text()
            if not sqlite_file:
                self._toolbox.msg_warning.emit("Path to SQLite file missing")
                return None
            if not os.path.isfile(sqlite_file):
                self._toolbox.msg_warning.emit("Invalid path")
                return None
>>>>>>> 6bd33cd9
            url = 'sqlite:///{0}'.format(sqlite_file)
            # Set database equal to file's basename for creating the reference below
            database = os.path.basename(sqlite_file)
            username = getpass.getuser()
        else:
            host = self._toolbox.ui.lineEdit_host.text()
            if not host:
                self._toolbox.msg_warning.emit("Host missing")
                return None
            database = self._toolbox.ui.lineEdit_database.text()
            if not database:
                self._toolbox.msg_warning.emit("Database missing")
                return None
            port = self._toolbox.ui.lineEdit_port.text()
            username = self._toolbox.ui.lineEdit_username.text()
            password = self._toolbox.ui.lineEdit_password.text()
            dbapi = SQL_DIALECT_API[dialect]
            url = "+".join([dialect, dbapi]) + "://"
            if username:
                url += username
            if password:
                url += ":" + password
            url += "@" + host
            if port:
                url += ":" + port
            url += "/" + database
        engine = create_engine(url)
        try:
            engine.connect()
        except SQLAlchemyError as e:
            self._toolbox.msg_error.emit("Connection failed: {}".format(e.orig.args))
            return None
        if dialect == 'sqlite':
            # Check integrity of SQLite database
            try:
                engine.execute('pragma quick_check;')
            except DatabaseError as e:
                self._toolbox.msg_error.emit("File {0} has integrity issues "
                                             "(not an SQLite database?): {1}".format(database, e.orig.args))
                return None
        # Get system's username if none given
        if not username:
            username = getpass.getuser()
        reference = {
            'database': database,
            'username': username,
            'url': url
        }
        return reference

    @busy_effect
    @Slot(name="open_treeview")
    def open_treeview(self):
        """Open reference in Data Store form."""
        if self.data_store_treeview:
            self.data_store_treeview.raise_()
            return
        if self._widget.ui.comboBox_dialect.currentIndex() < 0:
            self._toolbox.msg_warning.emit("Please select dialect first")
            return
        reference = self.reference()
        if not reference:
            return
        db_url = reference['url']
        database = reference['database']
        username = reference['username']
        try:
            db_map = DiffDatabaseMapping(db_url, username)
        except SpineDBAPIError as e:
            self._toolbox.msg_error.emit(e.msg)
            return
        self.data_store_treeview = DataStoreForm(self, db_map, database)
        self.data_store_treeview.destroyed.connect(self.data_store_treeview_destroyed)
        self.data_store_treeview.show()

    @Slot(name="data_store_treeview_destroyed")
    def data_store_treeview_destroyed(self):
        self.data_store_treeview = None

    @Slot(name="open_directory")
    def open_directory(self):
        """Open file explorer in this Data Store's data directory."""
        url = "file:///" + self.data_dir
        # noinspection PyTypeChecker, PyCallByClass, PyArgumentList
        res = QDesktopServices.openUrl(QUrl(url, QUrl.TolerantMode))
        if not res:
            self._toolbox.msg_error.emit("Failed to open directory: {0}".format(self.data_dir))

    def find_file(self, fname, visited_items):
        """Search for filename in data and return the path if found."""
        # logging.debug("Looking for file {0} in DS {1}.".format(fname, self.name))
        if self in visited_items:
            logging.debug("Infinite loop detected while visiting {0}.".format(self.name))
            return None
        reference = self.reference()
        dialect = self._toolbox.ui.comboBox_dialect.currentText()
        if dialect != "sqlite":
            return None
        file_path = self._toolbox.ui.lineEdit_SQLite_file.text()
        if not os.path.exists(file_path):
            return None
        if fname == os.path.basename(file_path):
            # logging.debug("{0} found in DS {1}".format(fname, self.name))
            self._toolbox.msg.emit("\t<b>{0}</b> found in Data Store <b>{1}</b>".format(fname, self.name))
            return file_path
        visited_items.append(self)
        for input_item in self._toolbox.connection_model.input_items(self.name):
            # Find item from project model
            found_item = self._toolbox.project_item_model.find_item(input_item, Qt.MatchExactly | Qt.MatchRecursive)
            if not found_item:
                self._toolbox.msg_error.emit("Item {0} not found. Something is seriously wrong.".format(input_item))
                continue
            item_data = found_item.data(Qt.UserRole)
            if item_data.item_type in ["Data Store", "Data Connection"]:
                path = item_data.find_file(fname, visited_items)
                if path is not None:
                    return path
        return None

    @Slot(name="create_new_spine_database")
    def create_new_spine_database(self):
        """Create new (empty) Spine database file in data directory."""
        answer = QInputDialog.getText(self._toolbox, "Create fresh Spine database", "Database name:")
        database = answer[0]
        if not database:
            return
        filename = os.path.join(self.data_dir, database + ".sqlite")
        if os.path.isfile(filename):
            msg = "File <b>{}</b> already in <b>{}</b> project directory.<br/><br/>Overwrite?"\
                .format(database + ".sqlite", os.path.basename(self.data_dir))
            answer = QMessageBox.question(self._toolbox, 'Overwrite file?', msg, QMessageBox.Yes, QMessageBox.No)
            if not answer == QMessageBox.Yes:
                return
        try:
            os.remove(filename)
        except OSError:
            pass
        url = "sqlite:///" + filename
        create_new_spine_database(url)
        # TODO: Is getuser() a problem with some users in release version?
        username = getpass.getuser()
        reference = {
            'database': database,
            'username': username,
            'url': url
        }
        self.load_reference(reference)<|MERGE_RESOLUTION|>--- conflicted
+++ resolved
@@ -21,28 +21,17 @@
 import logging
 from PySide2.QtGui import QDesktopServices
 from PySide2.QtCore import Slot, QUrl, Qt
-<<<<<<< HEAD
-from PySide2.QtWidgets import QInputDialog, QMessageBox, QFileDialog
+from PySide2.QtWidgets import QInputDialog, QMessageBox, QFileDialog, QFileIconProvider
 from project_item import ProjectItem
-from spinedatabase_api import DatabaseMapping, SpineDBAPIError, create_new_spine_database
-=======
-from PySide2.QtWidgets import QInputDialog, QMessageBox, QFileDialog, QFileIconProvider
-from sqlalchemy import create_engine
-from sqlalchemy.exc import SQLAlchemyError, DatabaseError
-from spinedatabase_api import DiffDatabaseMapping, SpineDBAPIError, create_new_spine_database
->>>>>>> 6bd33cd9
+from spinedatabase_api import DiffDatabaseMapping, DatabaseMapping, SpineDBAPIError, create_new_spine_database
 from widgets.data_store_subwindow_widget import DataStoreWidget
 from widgets.data_store_widget import DataStoreForm
-from metaobject import MetaObject
 from config import SQL_DIALECT_API
 from graphics_items import DataStoreImage
 from helpers import create_dir, busy_effect
-<<<<<<< HEAD
 from config import SQL_DIALECT_API
 from sqlalchemy import create_engine
 from sqlalchemy.exc import SQLAlchemyError, DatabaseError
-=======
->>>>>>> 6bd33cd9
 import qsubprocess
 
 
@@ -63,7 +52,6 @@
         self._toolbox = toolbox
         self._project = self._toolbox.project()
         self.item_type = "Data Store"
-<<<<<<< HEAD
         # Instance variables for saving selections in shared widgets
         self.selected_dialect = -1
         self.selected_dsn = -1
@@ -74,17 +62,7 @@
         self.selected_username = ""
         self.selected_password = ""
         # self._widget = DataStoreWidget(self, self.item_type)
-=======
-        self.item_category = "Data Stores"
         self.data_store_treeview = None
-        self._widget = DataStoreWidget(self, self.item_type)
-        self._widget.set_name_label(name)
-        self._widget.ui.comboBox_dialect.addItems(list(SQL_DIALECT_API.keys()))
-        self._widget.ui.comboBox_dialect.setCurrentIndex(-1)
-        # self._widget.ui.toolButton_browse.setIcon(self._widget.style().standardIcon(QStyle.SP_DialogOpenButton))
-        icon_provider = QFileIconProvider()
-        self._widget.ui.toolButton_browse.setIcon(icon_provider.icon(QFileIconProvider.Folder))
->>>>>>> 6bd33cd9
         # Make directory for Data Store
         self.data_dir = os.path.join(self._project.project_dir, self.short_name)
         try:
@@ -98,7 +76,6 @@
 
     def connect_signals(self):
         """Connect this data store's signals to slots."""
-<<<<<<< HEAD
         self.restore_selections()  # Do this before connecting signals or funny things happen
         self._toolbox.ui.pushButton_ds_open_directory.clicked.connect(self.open_directory)
         self._toolbox.ui.pushButton_ds_open_treeview.clicked.connect(self.open_treeview)
@@ -146,12 +123,12 @@
         """Restore selections into shared widgets when this project item is selected."""
         self._toolbox.ui.comboBox_dialect.setCurrentIndex(self.selected_dialect)
         # Set widgets enabled/disabled according to selected dialect
-        dialect = self._toolbox.ui.comboBox_dialect.currentText()
-        if dialect == "":
+        _dialect = self._toolbox.ui.comboBox_dialect.currentText()
+        if _dialect == "":
             self.enable_no_dialect()
-        elif dialect == "sqlite":
+        elif _dialect == "sqlite":
             self.enable_sqlite()
-        elif dialect == "mssql":
+        elif _dialect == "mssql":
             self.enable_mssql()
         else:
             self.enable_common()
@@ -162,14 +139,6 @@
         self._toolbox.ui.lineEdit_database.setText(self.selected_db)
         self._toolbox.ui.lineEdit_username.setText(self.selected_username)
         self._toolbox.ui.lineEdit_password.setText(self.selected_password)
-=======
-        self._widget.ui.pushButton_open_directory.clicked.connect(self.open_directory)
-        self._widget.ui.pushButton_open_treeview.clicked.connect(self.open_treeview)
-        self._widget.ui.toolButton_browse.clicked.connect(self.browse_clicked)
-        self._widget.ui.comboBox_dialect.currentTextChanged.connect(self.check_dialect)
-        self._widget.ui.pushButton_spine.clicked.connect(self.create_new_spine_database)
-        self._widget.ui.lineEdit_SQLite_file.file_dropped.connect(self.set_path_to_sqlite_file)
->>>>>>> 6bd33cd9
 
     def project(self):
         """Returns current project or None if no project open."""
@@ -226,20 +195,20 @@
             self._toolbox.msg_error.emit("Unable to parse stored reference. Please select a new reference.")
             return
         try:
-            dialect, dbapi = dialect_dbapi.split('+')
+            _dialect, _dbapi = dialect_dbapi.split('+')
         except ValueError:
-            dialect = dialect_dbapi
-            dbapi = None
-        if dialect not in SQL_DIALECT_API:
-            self._toolbox.msg_error.emit("Stored reference dialect <b>{}</b> is not supported.".format(dialect))
-            return
-        self._toolbox.ui.comboBox_dialect.setCurrentText(dialect)
-        if dbapi and SQL_DIALECT_API[dialect] != dbapi:
-            recommended_dbapi = SQL_DIALECT_API[dialect]
+            _dialect = dialect_dbapi
+            _dbapi = None
+        if _dialect not in SQL_DIALECT_API:
+            self._toolbox.msg_error.emit("Stored reference dialect <b>{}</b> is not supported.".format(_dialect))
+            return
+        self._toolbox.ui.comboBox_dialect.setCurrentText(_dialect)
+        if _dbapi and SQL_DIALECT_API[_dialect] != _dbapi:
+            recommended_dbapi = SQL_DIALECT_API[_dialect]
             self._toolbox.msg_warning.emit("The stored reference is using dialect <b>{0}</b> with driver <b>{1}</b>, "
                                            "whereas <b>{2}</b> is recommended"
-                                           .format(dialect, dbapi, recommended_dbapi))
-        if dialect == 'sqlite':
+                                           .format(_dialect, _dbapi, recommended_dbapi))
+        if _dialect == 'sqlite':
             file_path = ""
             try:
                 file_path = db_url.split(':///')[1]
@@ -247,7 +216,6 @@
             except IndexError:
                 self._toolbox.msg_warning.emit("Unable to determine path of stored SQLite reference. "
                                                "Please select a new one.")
-<<<<<<< HEAD
             self._toolbox.ui.lineEdit_SQLite_file.setText(os.path.abspath(file_path))
             self._toolbox.ui.lineEdit_database.setText(database)
             self._toolbox.ui.lineEdit_username.setText(username)
@@ -263,11 +231,6 @@
         self._toolbox.ui.lineEdit_database.setEnabled(False)
         self._toolbox.ui.lineEdit_username.setEnabled(False)
         self._toolbox.ui.lineEdit_password.setEnabled(False)
-=======
-            self._widget.ui.lineEdit_SQLite_file.setText(file_path)
-            self._widget.ui.lineEdit_database.setText(database)
-            self._widget.ui.lineEdit_username.setText(username)
->>>>>>> 6bd33cd9
 
     def enable_mssql(self):
         """Adjust controls to mssql connection specification."""
@@ -359,12 +322,7 @@
                     self._toolbox.ui.comboBox_dialect.setCurrentIndex(0)
                     return False
             else:
-<<<<<<< HEAD
                 self._toolbox.ui.comboBox_dialect.setCurrentIndex(0)
-                logging.debug("Cancelled")
-=======
-                self._widget.ui.comboBox_dialect.setCurrentIndex(0)
->>>>>>> 6bd33cd9
                 msg = "Unable to use dialect '{}'.".format(dialect)
                 self._toolbox.msg_error.emit(msg)
                 return False
@@ -394,15 +352,8 @@
         try:
             import conda.cli
         except ImportError:
-<<<<<<< HEAD
-            logging.debug("Could not find conda. Installing {0} failed.".format(dbapi))
-            msg = "Conda is missing"
-            self._toolbox.msg_error.emit(msg)
+            self._toolbox.msg_error.emit("Conda not found. Installing {0} failed.".format(dbapi))
             self._toolbox.ui.comboBox_dialect.setCurrentIndex(0)
-=======
-            self._toolbox.msg_error.emit("Conda not found. Installing {0} failed.".format(dbapi))
-            self._widget.ui.comboBox_dialect.setCurrentIndex(0)
->>>>>>> 6bd33cd9
             return False
         try:
             self._toolbox.msg.emit("Installing module <b>{0}</b> using Conda".format(dbapi))
@@ -410,16 +361,8 @@
             self._toolbox.msg_success.emit("Module <b>{0}</b> successfully installed".format(dbapi))
             return True
         except Exception as e:
-<<<<<<< HEAD
-            logging.exception(e)
-            logging.error("Failed to install module '{}' with conda.".format(dbapi))
-            msg = "Failed to install module '{}' with conda.".format(dbapi)
-            self._toolbox.msg_error.emit(msg)
+            self._toolbox.msg_error.emit("Installing module <b>{0}</b> failed".format(dbapi))
             self._toolbox.ui.comboBox_dialect.setCurrentIndex(0)
-=======
-            self._toolbox.msg_error.emit("Installing module <b>{0}</b> failed".format(dbapi))
-            self._widget.ui.comboBox_dialect.setCurrentIndex(0)
->>>>>>> 6bd33cd9
             return False
 
     def save_reference(self):
@@ -447,14 +390,10 @@
 
     def reference(self):
         """Return a reference from user's choices."""
-<<<<<<< HEAD
         if self._toolbox.ui.comboBox_dialect.currentIndex() < 0:
             self._toolbox.msg_warning.emit("Please select dialect first")
             return None
         dialect = self._toolbox.ui.comboBox_dialect.currentText()
-=======
-        dialect = self._widget.ui.comboBox_dialect.currentText()
->>>>>>> 6bd33cd9
         if dialect == 'mssql':
             if self._toolbox.ui.comboBox_dsn.currentIndex() < 0:
                 self._toolbox.msg_warning.emit("Please select DSN first")
@@ -471,17 +410,13 @@
             # Set database equal to dsn for creating the reference below
             database = dsn
         elif dialect == 'sqlite':
-<<<<<<< HEAD
             sqlite_file = self._toolbox.ui.lineEdit_SQLite_file.text()
-=======
-            sqlite_file = self._widget.ui.lineEdit_SQLite_file.text()
             if not sqlite_file:
                 self._toolbox.msg_warning.emit("Path to SQLite file missing")
                 return None
             if not os.path.isfile(sqlite_file):
                 self._toolbox.msg_warning.emit("Invalid path")
                 return None
->>>>>>> 6bd33cd9
             url = 'sqlite:///{0}'.format(sqlite_file)
             # Set database equal to file's basename for creating the reference below
             database = os.path.basename(sqlite_file)
@@ -539,7 +474,7 @@
         if self.data_store_treeview:
             self.data_store_treeview.raise_()
             return
-        if self._widget.ui.comboBox_dialect.currentIndex() < 0:
+        if self._toolbox.ui.comboBox_dialect.currentIndex() < 0:
             self._toolbox.msg_warning.emit("Please select dialect first")
             return
         reference = self.reference()
@@ -621,7 +556,6 @@
             pass
         url = "sqlite:///" + filename
         create_new_spine_database(url)
-        # TODO: Is getuser() a problem with some users in release version?
         username = getpass.getuser()
         reference = {
             'database': database,
