######################################################################################################################
# Copyright (C) 2017 - 2018 Spine project consortium
# This file is part of Spine Toolbox.
# Spine Toolbox is free software: you can redistribute it and/or modify it under the terms of the GNU Lesser General
# Public License as published by the Free Software Foundation, either version 3 of the License, or (at your option)
# any later version. This program is distributed in the hope that it will be useful, but WITHOUT ANY WARRANTY;
# without even the implied warranty of MERCHANTABILITY or FITNESS FOR A PARTICULAR PURPOSE. See the GNU Lesser General
# Public License for more details. You should have received a copy of the GNU Lesser General Public License along with
# this program. If not, see <http://www.gnu.org/licenses/>.
######################################################################################################################

"""
Module for data store class.

:authors: P. Savolainen (VTT), M. Marin (KTH)
:date:   18.12.2017
"""

import sys
import os
import getpass
import logging
from PySide2.QtGui import QDesktopServices
from PySide2.QtCore import Slot, QUrl, Qt
from PySide2.QtWidgets import QMessageBox, QFileDialog, QApplication, QCheckBox
from project_item import ProjectItem
from widgets.data_store_widgets import TreeViewForm, GraphViewForm
from widgets.tabular_view_widget import TabularViewForm
from graphics_items import DataStoreIcon
from helpers import create_dir, busy_effect
from sqlalchemy import create_engine
from sqlalchemy.exc import SQLAlchemyError, DatabaseError, ArgumentError
from sqlalchemy.engine.url import make_url, URL
import qsubprocess
import spinedb_api


class DataStore(ProjectItem):
    """Data Store class.

    Attributes:
        toolbox (ToolboxUI): QMainWindow instance
        name (str): Object name
        description (str): Object description
        url (str or dict): SQLAlchemy url
        x (int): Initial X coordinate of item icon
        y (int): Initial Y coordinate of item icon
    """

    def __init__(self, toolbox, name, description, url, x, y):
        """Class constructor."""
        super().__init__(name, description)
        self._toolbox = toolbox
        self._project = self._toolbox.project()
        self.item_type = "Data Store"
        self._url = self.parse_url(url)
        self.tree_view_form = None
        self.graph_view_form = None
        self.tabular_view_form = None
        # Make project directory for this Data Store
        self.data_dir = os.path.join(self._project.project_dir, self.short_name)
        try:
            create_dir(self.data_dir)
        except OSError:
            self._toolbox.msg_error.emit(
                "[OSError] Creating directory {0} failed." " Check permissions.".format(self.data_dir)
            )
        self._graphics_item = DataStoreIcon(self._toolbox, x - 35, y - 35, 70, 70, self.name)
        self._sigs = self.make_signal_handler_dict()

    def parse_url(self, url):
        """Return a complete url dictionary from the given dict or string"""
        base_url = dict(dialect=None, username=None, password=None, host=None, port=None, database=None)
        if isinstance(url, dict):
            base_url.update(url)
        elif isinstance(url, str):
            sa_url = make_url(url)
            base_url["dialect"] = sa_url.get_dialect().name
            base_url.update(sa_url.translate_connect_args())
        else:
            self._toolbox.msg_error.emit(
                "Unable to parse URL for <b>{0}</b>: unsupported type '{1}'".format(self.name, type(url))
            )
        return base_url

    def make_signal_handler_dict(self):
        """Returns a dictionary of all shared signals and their handlers.
        This is to enable simpler connecting and disconnecting."""
        s = dict()
        s[self._toolbox.ui.toolButton_ds_open_dir.clicked] = self.open_directory
        s[self._toolbox.ui.pushButton_ds_tree_view.clicked] = self.open_tree_view
        s[self._toolbox.ui.pushButton_ds_graph_view.clicked] = self.open_graph_view
        s[self._toolbox.ui.pushButton_ds_tabular_view.clicked] = self.open_tabular_view
        s[self._toolbox.ui.toolButton_open_sqlite_file.clicked] = self.open_sqlite_file
        s[self._toolbox.ui.pushButton_create_new_spine_db.clicked] = self.create_new_spine_database
        s[self._toolbox.ui.toolButton_copy_url.clicked] = self.copy_url
        s[self._toolbox.ui.comboBox_dialect.currentTextChanged] = self.refresh_dialect
        s[self._toolbox.ui.lineEdit_database.file_dropped] = self.set_path_to_sqlite_file
        s[self._toolbox.ui.lineEdit_username.textChanged] = self.refresh_username
        s[self._toolbox.ui.lineEdit_password.textChanged] = self.refresh_password
        s[self._toolbox.ui.lineEdit_host.textChanged] = self.refresh_host
        s[self._toolbox.ui.lineEdit_port.textChanged] = self.refresh_port
        s[self._toolbox.ui.lineEdit_database.textChanged] = self.refresh_database
        return s

    def activate(self):
        """Load url into selections and connect signals."""
        self._toolbox.ui.label_ds_name.setText(self.name)
        self.load_url_into_selections()  # Do this before connecting signals or funny things happen
        super().connect_signals()

    def deactivate(self):
        """Disconnect signals."""
        if not super().disconnect_signals():
            logging.error("Item %s deactivation failed", self.name)
            return False
        return True

    def set_url(self, url):
        """Set url attribute. Used by Tool when passing on results."""
        self._url = self.parse_url(url)

    def url(self):
        """Return the url attribute, for saving the project."""
        return self._url

    @busy_effect
    def make_url(self, log_errors=True):
        """Return a sqlalchemy url from the current url attribute or None if not valid."""
        if not self._url:
            log_errors and self._toolbox.msg_error.emit(
                "No URL specified for <b>{0}</b>. Please specify one and try again".format(self.name)
            )
            return None
        try:
            url_copy = dict(self._url)
            dialect = url_copy.pop("dialect")
            if not dialect:
                log_errors and self._toolbox.msg_error.emit(
                    "Unable to generate URL from <b>{0}</b> selections: invalid dialect {1}. "
                    "<br>Please select a new dialect and try again.".format(self.name, dialect)
                )
                return
            if dialect == 'sqlite':
                url = URL('sqlite', **url_copy)
            else:
                db_api = spinedb_api.SUPPORTED_DIALECTS[dialect]
                drivername = f"{dialect}+{db_api}"
                url = URL(drivername, **url_copy)
        except Exception as e:  # This is in case one of the keys has invalid format
            log_errors and self._toolbox.msg_error.emit(
                "Unable to generate URL from <b>{0}</b> selections: {1} "
                "<br>Please make new selections and try again.".format(self.name, e)
            )
            return None
        try:
            engine = create_engine(url)
            with engine.connect():
                pass
        except Exception as e:
            log_errors and self._toolbox.msg_error.emit(
                "Unable to generate URL from <b>{0}</b> selections: {1} "
                "<br>Please make new selections and try again.".format(self.name, e)
            )
            return None
        # Small hack to make sqlite file paths relative to this DS directory
        if dialect == "sqlite" and not url.database:
            log_errors and self._toolbox.msg_error.emit(
                "Unable to generate URL from <b>{0}</b> selections: database missing. "
                "<br>Please select a database and try again.".format(self.name)
            )
            return None
        if dialect == "sqlite" and not os.path.isabs(url.database):
            url.database = os.path.join(self.data_dir, url.database)
            self._toolbox.ui.lineEdit_database.setText(url.database)
        return url

    def project(self):
        """Returns current project or None if no project open."""
        return self._project

    def set_icon(self, icon):
        """Set the icon."""
        self._graphics_item = icon

    def get_icon(self):
        """Returns the item representing this Data Store on the scene."""
        return self._graphics_item

    @Slot("QString", name="set_path_to_sqlite_file")
    def set_path_to_sqlite_file(self, file_path):
        """Set path to SQLite file."""
        self._toolbox.ui.lineEdit_database.setText(file_path)

    @Slot(bool, name='open_sqlite_file')
    def open_sqlite_file(self, checked=False):
        """Open file browser where user can select the path to an SQLite
        file that they want to use."""
        # noinspection PyCallByClass, PyTypeChecker, PyArgumentList
        answer = QFileDialog.getOpenFileName(self._toolbox, 'Select SQlite file', self.data_dir)
        file_path = answer[0]
        if not file_path:  # Cancel button clicked
            return
        # Update UI
        self._toolbox.ui.lineEdit_database.setText(file_path)

    def load_url_into_selections(self):
        """Load url attribute into shared widget selections.
        Used when activating the item, and creating a new Spine db."""
        # TODO: Test what happens when Tool item calls this and this item is selected.
        self._toolbox.ui.comboBox_dialect.setCurrentIndex(-1)
        self._toolbox.ui.comboBox_dsn.setCurrentIndex(-1)
        self._toolbox.ui.lineEdit_host.clear()
        self._toolbox.ui.lineEdit_port.clear()
        self._toolbox.ui.lineEdit_database.clear()
        self._toolbox.ui.lineEdit_username.clear()
        self._toolbox.ui.lineEdit_password.clear()
        if not self._url:
            return
        dialect = self._url["dialect"]
        if not self.check_dialect(dialect):
            return
        self._toolbox.ui.comboBox_dialect.setCurrentText(dialect)
        if self._url["host"]:
            self._toolbox.ui.lineEdit_host.setText(self._url["host"])
        if self._url["port"]:
            self._toolbox.ui.lineEdit_port.setText(str(self._url["port"]))
        if self._url["database"]:
            self._toolbox.ui.lineEdit_database.setText(self._url["database"])
        if self._url["username"]:
            self._toolbox.ui.lineEdit_username.setText(self._url["username"])
        if self._url["password"]:
            self._toolbox.ui.lineEdit_password.setText(self._url["password"])

    @Slot("QString", name="refresh_host")
    def refresh_host(self, host=""):
        """Refresh host from selections."""
        if not host:
            host = None
        self._url["host"] = host

    @Slot("QString", name="refresh_port")
    def refresh_port(self, port=""):
        """Refresh port from selections."""
        if not port:
            port = None
        self._url["port"] = port

    @Slot("QString", name="refresh_database")
    def refresh_database(self, database=""):
        """Refresh database from selections."""
        if not database:
            database = None
        self._url["database"] = database

    @Slot("QString", name="refresh_username")
    def refresh_username(self, username=""):
        """Refresh username from selections."""
        if not username:
            username = None
        self._url["username"] = username

    @Slot("QString", name="refresh_password")
    def refresh_password(self, password=""):
        """Refresh password from selections."""
        if not password:
            password = None
        self._url["password"] = password

    @Slot("QString", name="refresh_dialect")
    def refresh_dialect(self, dialect=""):
        if self.check_dialect(dialect):
            self._url["dialect"] = dialect
        else:
            self._toolbox.msg_error.emit("Unable to use dialect '{}'.".format(dialect))
            self._url["dialect"] = None

    def enable_no_dialect(self):
        """Adjust widget enabled status to default when no dialect is selected."""
        self._toolbox.ui.comboBox_dialect.setEnabled(True)
        self._toolbox.ui.comboBox_dsn.setEnabled(False)
        self._toolbox.ui.toolButton_open_sqlite_file.setEnabled(False)
        self._toolbox.ui.lineEdit_host.setEnabled(False)
        self._toolbox.ui.lineEdit_port.setEnabled(False)
        self._toolbox.ui.lineEdit_database.setEnabled(False)
        self._toolbox.ui.lineEdit_username.setEnabled(False)
        self._toolbox.ui.lineEdit_password.setEnabled(False)

    def enable_mssql(self):
        """Adjust controls to mssql connection specification."""
        self._toolbox.ui.comboBox_dsn.setEnabled(True)
        self._toolbox.ui.toolButton_open_sqlite_file.setEnabled(False)
        self._toolbox.ui.lineEdit_host.setEnabled(False)
        self._toolbox.ui.lineEdit_port.setEnabled(False)
        self._toolbox.ui.lineEdit_database.setEnabled(False)
        self._toolbox.ui.lineEdit_username.setEnabled(True)
        self._toolbox.ui.lineEdit_password.setEnabled(True)
        self._toolbox.ui.lineEdit_host.clear()
        self._toolbox.ui.lineEdit_port.clear()
        self._toolbox.ui.lineEdit_database.clear()

    def enable_sqlite(self):
        """Adjust controls to sqlite connection specification."""
        self._toolbox.ui.comboBox_dsn.setEnabled(False)
        self._toolbox.ui.comboBox_dsn.setCurrentIndex(-1)
        self._toolbox.ui.toolButton_open_sqlite_file.setEnabled(True)
        self._toolbox.ui.lineEdit_host.setEnabled(False)
        self._toolbox.ui.lineEdit_port.setEnabled(False)
        self._toolbox.ui.lineEdit_database.setEnabled(True)
        self._toolbox.ui.lineEdit_username.setEnabled(False)
        self._toolbox.ui.lineEdit_password.setEnabled(False)
        self._toolbox.ui.lineEdit_host.clear()
        self._toolbox.ui.lineEdit_port.clear()
        self._toolbox.ui.lineEdit_username.clear()
        self._toolbox.ui.lineEdit_password.clear()

    def enable_common(self):
        """Adjust controls to 'common' connection specification."""
        self._toolbox.ui.comboBox_dsn.setEnabled(False)
        self._toolbox.ui.comboBox_dsn.setCurrentIndex(-1)
        self._toolbox.ui.toolButton_open_sqlite_file.setEnabled(False)
        self._toolbox.ui.lineEdit_host.setEnabled(True)
        self._toolbox.ui.lineEdit_port.setEnabled(True)
        self._toolbox.ui.lineEdit_database.setEnabled(True)
        self._toolbox.ui.lineEdit_username.setEnabled(True)
        self._toolbox.ui.lineEdit_password.setEnabled(True)

    def check_dialect(self, dialect):
        """Check if selected dialect is supported. Offer to install DBAPI if not.

        Returns:
            True if dialect is supported, False if not.
        """
        if dialect not in spinedb_api.SUPPORTED_DIALECTS:
            self.enable_no_dialect()
            return False
        dbapi = spinedb_api.SUPPORTED_DIALECTS[dialect]
        try:
            if dialect == 'sqlite':
                create_engine('sqlite://')
                self.enable_sqlite()
            elif dialect == 'mssql':
                import pyodbc

                dsns = pyodbc.dataSources()
                # Collect dsns which use the msodbcsql driver
                mssql_dsns = list()
                for key, value in dsns.items():
                    if 'msodbcsql' in value.lower():
                        mssql_dsns.append(key)
                if mssql_dsns:
                    self._toolbox.ui.comboBox_dsn.clear()
                    self._toolbox.ui.comboBox_dsn.addItems(mssql_dsns)
                    self._toolbox.ui.comboBox_dsn.setCurrentIndex(-1)
                    self.enable_mssql()
                else:
                    msg = "Please create a SQL Server ODBC Data Source first."
                    self._toolbox.msg_warning.emit(msg)
            else:
                create_engine(f"{dialect}+{dbapi}://")
                self.enable_common()
            return True
        except ModuleNotFoundError:
            dbapi = spinedb_api.SUPPORTED_DIALECTS[dialect]
            msg = QMessageBox()
            msg.setIcon(QMessageBox.Question)
            msg.setWindowTitle("Dialect not supported")
            msg.setText(
                "There is no DBAPI installed for dialect '{0}'. " "The default one is '{1}'.".format(dialect, dbapi)
            )
            msg.setInformativeText("Do you want to install it using pip or conda?")
            pip_button = msg.addButton("pip", QMessageBox.YesRole)
            conda_button = msg.addButton("conda", QMessageBox.NoRole)
            msg.addButton("Cancel", QMessageBox.RejectRole)
            msg.exec_()  # Show message box
            if msg.clickedButton() == pip_button:
                if not self.install_dbapi_pip(dbapi):
                    self._toolbox.ui.comboBox_dialect.setCurrentIndex(-1)
                    return False
            elif msg.clickedButton() == conda_button:
                if not self.install_dbapi_conda(dbapi):
                    self._toolbox.ui.comboBox_dialect.setCurrentIndex(-1)
                    return False
            else:
                self._toolbox.ui.comboBox_dialect.setCurrentIndex(-1)
                return False
            # Check dialect again to see how it went
            if not self.check_dialect(dialect):
                self._toolbox.ui.comboBox_dialect.setCurrentIndex(-1)
                return False
            return True

    @busy_effect
    def install_dbapi_pip(self, dbapi):
        """Install DBAPI using pip."""
        self._toolbox.msg.emit("Installing module <b>{0}</b> using pip".format(dbapi))
        program = sys.executable
        args = list()
        args.append("-m")
        args.append("pip")
        args.append("install")
        args.append("{0}".format(dbapi))
        pip_install = qsubprocess.QSubProcess(self._toolbox, program, args)
        pip_install.start_process()
        if pip_install.wait_for_finished():
            self._toolbox.msg_success.emit("Module <b>{0}</b> successfully installed".format(dbapi))
            return True
        self._toolbox.msg_error.emit("Installing module <b>{0}</b> failed".format(dbapi))
        return False

    @busy_effect
    def install_dbapi_conda(self, dbapi):
        """Install DBAPI using conda. Fails if conda is not installed."""
        try:
            import conda.cli
        except ImportError:
            self._toolbox.msg_error.emit("Conda not found. Installing {0} failed.".format(dbapi))
            return False
        try:
            self._toolbox.msg.emit("Installing module <b>{0}</b> using Conda".format(dbapi))
            conda.cli.main('conda', 'install', '-y', dbapi)
            self._toolbox.msg_success.emit("Module <b>{0}</b> successfully installed".format(dbapi))
            return True
        except Exception:
            self._toolbox.msg_error.emit("Installing module <b>{0}</b> failed".format(dbapi))
            return False

<<<<<<< HEAD
    def get_db_map(self, url, upgrade=False):
        """Return a DiffDatabaseMapping instance to work with.
        """
=======
    def make_reference(self):
        """Return a reference based on the current state of the ui,
        or None if something is bad/missing.
        Used when opening the data store tree view or graph view forms."""
        if self._toolbox.ui.comboBox_dialect.currentIndex() < 0:
            self._toolbox.msg_warning.emit("Please select dialect first")
            return None
        dialect = self._toolbox.ui.comboBox_dialect.currentText()
        if dialect == 'mssql':
            if self._toolbox.ui.comboBox_dsn.currentIndex() < 0:
                self._toolbox.msg_warning.emit("Please select DSN first")
                return None
            dsn = self._toolbox.ui.comboBox_dsn.currentText()
            username = self._toolbox.ui.lineEdit_username.text()
            password = self._toolbox.ui.lineEdit_password.text()
            url = 'mssql+pyodbc://'
            if username:
                url += username
            if password:
                url += ":" + password
            url += '@' + dsn
            # Set database equal to dsn for creating the reference below
            database = dsn
        elif dialect == 'sqlite':
            sqlite_file = self._toolbox.ui.lineEdit_SQLite_file.text()
            if not sqlite_file:
                self._toolbox.msg_warning.emit("Path to SQLite file missing")
                return None
            if not os.path.isfile(sqlite_file):
                self._toolbox.msg_warning.emit("Invalid path")
                return None
            url = 'sqlite:///{0}'.format(sqlite_file)
            # Set database equal to file's basename for creating the reference below
            database = os.path.basename(sqlite_file)
            username = getpass.getuser()
        else:
            host = self._toolbox.ui.lineEdit_host.text()
            if not host:
                self._toolbox.msg_warning.emit("Host missing")
                return None
            database = self._toolbox.ui.lineEdit_database.text()
            if not database:
                self._toolbox.msg_warning.emit("Database missing")
                return None
            port = self._toolbox.ui.lineEdit_port.text()
            username = self._toolbox.ui.lineEdit_username.text()
            password = self._toolbox.ui.lineEdit_password.text()
            dbapi = SQL_DIALECT_API[dialect]
            url = "+".join([dialect, dbapi]) + "://"
            if username:
                url += username
            if password:
                url += ":" + password
            url += "@" + host
            if port:
                url += ":" + port
            url += "/" + database
        engine = create_engine(url)
        try:
            engine.connect()
        except SQLAlchemyError as e:
            self._toolbox.msg_error.emit("Connection failed: {}".format(e.orig.args))
            return None
        if dialect == 'sqlite':
            # Check integrity of SQLite database
            try:
                engine.execute('pragma quick_check;')
            except DatabaseError as e:
                self._toolbox.msg_error.emit("File {0} has integrity issues "
                                             "(not an SQLite database?): {1}".format(database, e.orig.args))
                return None
        # Get system's username if none given
        if not username:
            username = getpass.getuser()
        reference = {
            'database': database,
            'username': username,
            'url': url
        }
        return reference

    def get_db_map(self, db_url, username, upgrade=False):
        """Returns a DiffDatabaseMapping instance to work with."""
>>>>>>> e683c878
        try:
            db_map = self.do_get_db_map(url, upgrade)
            return db_map
        except spinedb_api.SpineDBVersionError:
            msg = QMessageBox()
            msg.setIcon(QMessageBox.Question)
            msg.setWindowTitle("Incompatible database version")
<<<<<<< HEAD
            msg.setText(
                "The database at <b>{}</b> is from an older version of Spine "
                "and needs to be upgraded in order to be used with the current version.".format(url)
            )
            msg.setInformativeText(
                "Do you want to upgrade it now?"
                "<p><b>WARNING</b>: After the upgrade, "
                "the database may no longer be used "
                "with previous versions of Spine."
            )
=======
            msg.setText("The database at <b>{}</b> is from an older version of Spine "
                        "and needs to be upgraded in order to be used with the current version.".format(db_url))
            msg.setInformativeText("Do you want to upgrade it now?"
                                   "<p><b>WARNING</b>: After the upgrade, "
                                   "the database may no longer be used "
                                   "with previous versions of Spine.")
>>>>>>> e683c878
            msg.addButton(QMessageBox.Cancel)
            msg.addButton("Upgrade", QMessageBox.YesRole)
            ret = msg.exec_()  # Show message box
            if ret == QMessageBox.Cancel:
                return None
            return self.get_db_map(url, upgrade=True)
        except spinedb_api.SpineDBAPIError as e:
            self._toolbox.msg_error.emit(e.msg)
            return None

    @busy_effect
    def do_get_db_map(self, url, upgrade):
        """Separate method so 'busy_effect' don't overlay any message box."""
        return spinedb_api.DiffDatabaseMapping(url, upgrade=upgrade)

    @Slot(bool, name="open_tree_view")
    def open_tree_view(self, checked=False):
<<<<<<< HEAD
        """Open url in tree view form."""
        url = self.make_url()
        if not url:
=======
        """Opens reference in tree view form."""
        reference = self.make_reference()
        if not reference:
>>>>>>> e683c878
            return
        if self.tree_view_form:
            # If the url hasn't changed, just raise the current form
            if self.tree_view_form.db_map.db_url == url:
                if self.tree_view_form.windowState() & Qt.WindowMinimized:
                    # Remove minimized status and restore window with the previous state (maximized/normal state)
                    self.tree_view_form.setWindowState(
                        self.tree_view_form.windowState() & ~Qt.WindowMinimized | Qt.WindowActive
                    )
                    self.tree_view_form.activateWindow()
                else:
                    self.tree_view_form.raise_()
                return
            self.tree_view_form.destroyed.disconnect(self.tree_view_form_destroyed)
            self.tree_view_form.close()
        db_map = self.get_db_map(url)
        if not db_map:
            return
        self.do_open_tree_view(db_map, url.database)

    @busy_effect
    def do_open_tree_view(self, db_map, database):
        """Open url in tree view form."""
        self.tree_view_form = TreeViewForm(self, db_map, database)
        self.tree_view_form.show()
        self.tree_view_form.destroyed.connect(self.tree_view_form_destroyed)

    @Slot(name="tree_view_form_destroyed")
    def tree_view_form_destroyed(self):
        """Notify that tree view form has been destroyed."""
        self.tree_view_form = None

    @Slot(bool, name="open_graph_view")
    def open_graph_view(self, checked=False):
        """Open url in graph view form."""
        url = self.make_url()
        if not url:
            return
        if self.graph_view_form:
            # If the url hasn't changed, just raise the current form
            if self.graph_view_form.db_map.db_url == url:
                if self.graph_view_form.windowState() & Qt.WindowMinimized:
                    # Remove minimized status and restore window with the previous state (maximized/normal state)
<<<<<<< HEAD
                    self.graph_view_form.setWindowState(
                        self.graph_view_form.windowState() & ~Qt.WindowMinimized | Qt.WindowActive
                    )
=======
                    self.graph_view_form.setWindowState(self.graph_view_form.windowState()
                                                        & ~Qt.WindowMinimized | Qt.WindowActive)
>>>>>>> e683c878
                    self.graph_view_form.activateWindow()
                else:
                    self.graph_view_form.raise_()
                return
            self.graph_view_form.destroyed.disconnect(self.graph_view_form_destroyed)
            self.graph_view_form.close()
        db_map = self.get_db_map(url)
        if not db_map:
            return
        self.do_open_graph_view(db_map, url.database)

    @busy_effect
    def do_open_graph_view(self, db_map, database):
        """Open url in graph view form."""
        self.graph_view_form = GraphViewForm(self, db_map, database, read_only=False)
        self.graph_view_form.show()
        self.graph_view_form.destroyed.connect(self.graph_view_form_destroyed)

    @Slot(name="graph_view_form_destroyed")
    def graph_view_form_destroyed(self):
        """Notify that graph view form has been destroyed."""
        self.graph_view_form = None

    @Slot(bool, name="open_tabular_view")
    def open_tabular_view(self, checked=False):
<<<<<<< HEAD
        """Open url in Data Store tabular view."""
        url = self.make_url()
        if not url:
=======
        """Open reference in Data Store tabular view."""
        if self.tabular_view_form:
            if self.tabular_view_form.windowState() & Qt.WindowMinimized:
                # Remove minimized status and restore window with the previous state (maximized/normal state)
                self.tabular_view_form.setWindowState(self.tabular_view_form.windowState()
                                                      & ~Qt.WindowMinimized | Qt.WindowActive)
                self.tabular_view_form.activateWindow()
            else:
                self.tabular_view_form.raise_()
            return
        if self._toolbox.ui.comboBox_dialect.currentIndex() < 0:
            self._toolbox.msg_warning.emit("Please select dialect first")
            return
        reference = self.make_reference()
        if not reference:
>>>>>>> e683c878
            return
        if self.tabular_view_form:
            # If the url hasn't changed, just raise the current form
            if self.tabular_view_form.db_map.db_url == url:
                if self.tabular_view_form.windowState() & Qt.WindowMinimized:
                    # Remove minimized status and restore window with the previous state (maximized/normal state)
                    self.tabular_view_form.setWindowState(
                        self.tabular_view_form.windowState() & ~Qt.WindowMinimized | Qt.WindowActive
                    )
                    self.tabular_view_form.activateWindow()
                else:
                    self.tabular_view_form.raise_()
                return
            self.tabular_view_form.destroyed.disconnect(self.tabular_view_form_destroyed)
            self.tabular_view_form.close()
        db_map = self.get_db_map(url)
        if not db_map:
            return
        self.do_open_tabular_view(db_map, url.database)

    @busy_effect
    def do_open_tabular_view(self, db_map, database):
        """Open url in tabular view form."""
        self.tabular_view_form = TabularViewForm(self, db_map, database)
        self.tabular_view_form.destroyed.connect(self.tabular_view_form_destroyed)
        self.tabular_view_form.show()

    @Slot(name="tabular_view_form_destroyed")
    def tabular_view_form_destroyed(self):
        self.tabular_view_form = None

    @Slot(bool, name="open_directory")
    def open_directory(self, checked=False):
        """Open file explorer in this Data Store's data directory."""
        url = "file:///" + self.data_dir
        # noinspection PyTypeChecker, PyCallByClass, PyArgumentList
        res = QDesktopServices.openUrl(QUrl(url, QUrl.TolerantMode))
        if not res:
            self._toolbox.msg_error.emit("Failed to open directory: {0}".format(self.data_dir))

    def data_files(self):
        """Return a list of files that are in this items data directory."""
        if not os.path.isdir(self.data_dir):
            return None
        return os.listdir(self.data_dir)

<<<<<<< HEAD
    def find_file(self, fname, visited_items):
        """Search for filename in data and return the path if found."""
        # logging.debug("Looking for file {0} in DS {1}.".format(fname, self.name))
        if self in visited_items:
            self._toolbox.msg_warning.emit(
                "There seems to be an infinite loop in your project. Please fix the "
                "connections and try again. Detected at {0}.".format(self.name)
            )
            return None
        url = self.make_url()
        if not url:
            # Data Store has no valid url
            return None
        if not url.drivername.lower().startswith('sqlite'):
            return None
        file_path = os.path.abspath(url.database)
        if not os.path.exists(file_path):
            return None
        if fname == os.path.basename(file_path):
            # logging.debug("{0} found in DS {1}".format(fname, self.name))
            self._toolbox.msg.emit("\t<b>{0}</b> found in Data Store <b>{1}</b>".format(fname, self.name))
            return file_path
        visited_items.append(self)
        for input_item in self._toolbox.connection_model.input_items(self.name):
            # Find item from project model
            item_index = self._toolbox.project_item_model.find_item(input_item)
            if not item_index:
                self._toolbox.msg_error.emit("Item {0} not found. Something is seriously wrong.".format(input_item))
                continue
            item = self._toolbox.project_item_model.project_item(item_index)
            if item.item_type in ["Data Store", "Data Connection"]:
                path = item.find_file(fname, visited_items)
                if path is not None:
                    return path
        return None

    def find_files(self, pattern, visited_items):
        """Search for files matching the given pattern (with wildcards) in data directory
        and return a list of matching paths.

        Args:
            pattern (str): File name (no path). May contain wildcards.
            visited_items (list): List of project item names that have been visited

        Returns:
            List of matching paths. List is empty if no matches found.
        """
        paths = list()
        if self in visited_items:
            self._toolbox.msg_warning.emit(
                "There seems to be an infinite loop in your project. Please fix the "
                "connections and try again. Detected at {0}.".format(self.name)
            )
            return paths
        # Check the current url. If it is an sqlite file, this is a possible match
        # If dialect is not sqlite, the url is ignored
        url = self.make_url()
        if url and url.drivername.lower().startswith('sqlite'):
            file_path = os.path.abspath(url.database)
            if os.path.exists(file_path):
                if fnmatch.fnmatch(file_path, pattern):  # fname == os.path.basename(file_path):
                    # self._toolbox.msg.emit("\t<b>{0}</b> found in Data Store <b>{1}</b>".format(fname, self.name))
                    paths.append(file_path)
        else:  # Not an SQLite url
            pass
        # Search files that match the pattern from this Data Store's data directory
        for data_file in self.data_files():  # data_file is a filename (no path)
            if fnmatch.fnmatch(data_file, pattern):
                # self._toolbox.msg.emit("\t<b>{0}</b> matches pattern <b>{1}</b> in Data Store <b>{2}</b>"
                #                        .format(data_file, pattern, self.name))
                path = os.path.join(self.data_dir, data_file)
                if path not in paths:  # Skip if the sqlite file was already added from the url
                    paths.append(path)
        visited_items.append(self)
        # Find items that are connected to this Data Connection
        for input_item in self._toolbox.connection_model.input_items(self.name):
            found_index = self._toolbox.project_item_model.find_item(input_item)
            if not found_index:
                self._toolbox.msg_error.emit("Item {0} not found. Something is seriously wrong.".format(input_item))
                continue
            item = self._toolbox.project_item_model.project_item(found_index)
            if item.item_type in ["Data Store", "Data Connection"]:
                matching_paths = item.find_files(pattern, visited_items)
                if matching_paths is not None:
                    paths = paths + matching_paths
                    return paths
        return paths

    @Slot(bool, name="copy_url")
    def copy_url(self, checked=False):
=======
    @Slot(bool, name="copy_db_url")
    def copy_db_url(self, checked=False):
>>>>>>> e683c878
        """Copy db url to clipboard."""
        url = self.make_url()
        url.password = None
        QApplication.clipboard().setText(str(url))
        self._toolbox.msg.emit("Database url '{}' successfully copied to clipboard.".format(url))

    @Slot(bool, name="create_new_spine_database")
    def create_new_spine_database(self, checked=False):
        """Create new (empty) Spine database."""
        for_spine_model = self._toolbox.ui.checkBox_for_spine_model.isChecked()
        url = self.make_url(log_errors=False)
        if not url:
            self._toolbox.msg_warning.emit(
                "Unable to generate URL from <b>{0}</b> selections. Defaults will be used...".format(self.name)
            )
            self._toolbox.ui.comboBox_dialect.setCurrentText("sqlite")
            self._toolbox.ui.lineEdit_database.setText("spinedb.sqlite")
            url = self.make_url()
            if not url:
                return
        try:
            if not spinedb_api.is_empty(url):
                msg = QMessageBox()
                msg.setIcon(QMessageBox.Question)
                msg.setWindowTitle("Database not empty")
                msg.setText("The database at <b>'{0}'</b> is not empty.".format(url))
                msg.setInformativeText("Do you want to overwrite it?")
                overwrite_button = msg.addButton("Overwrite", QMessageBox.AcceptRole)
                msg.addButton("Cancel", QMessageBox.RejectRole)
                ret = msg.exec_()  # Show message box
                if ret != QMessageBox.AcceptRole:
                    return
            self.do_create_new_spine_database(url, for_spine_model)
            self._toolbox.msg_success.emit("New Spine db successfully created at '{0}'.".format(url))
        except spinedb_api.SpineDBAPIError as e:
            self._toolbox.msg_error.emit("Unable to create new Spine db at '{0}': {1}.".format(url, e))

    @busy_effect
    def do_create_new_spine_database(self, url, for_spine_model):
        """Separate method so 'busy_effect' don't overlay any message box."""
        spinedb_api.create_new_spine_database(url, for_spine_model=for_spine_model)

    def update_name_label(self):
        """Update Data Store tab name label. Used only when renaming project items."""
        self._toolbox.ui.label_ds_name.setText(self.name)

    def execute(self):
        """Executes this Data Store."""
        self._toolbox.msg.emit("")
        self._toolbox.msg.emit("Executing Data Store <b>{0}</b>".format(self.name))
        inst = self._toolbox.project().execution_instance
        # Update Data Store based on project items that are already executed
        # Override reference if there's an sqlite Tool output file in the execution instance
        # NOTE: Takes the first .sqlite file that is found
        for output_file_path in inst.tool_output_files:
            p, fn = os.path.split(output_file_path)
            if fn.lower().endswith(".sqlite"):
                self._toolbox.msg_warning.emit("Overriding database reference")
                self.enable_sqlite()
                reference = {
                    "url": "sqlite:///{0}".format(output_file_path),
                    "database": fn,
                    "username": getpass.getuser()
                }
                self.set_reference(reference)
                self.load_reference_into_selections()
                # Update UI
                self._toolbox.ui.comboBox_dialect.setCurrentText("sqlite")
                self._toolbox.ui.comboBox_dsn.clear()
                self._toolbox.ui.lineEdit_SQLite_file.setText(output_file_path)
                self._toolbox.ui.lineEdit_host.clear()
                self._toolbox.ui.lineEdit_port.clear()
                self._toolbox.ui.lineEdit_database.setText(fn)
                self._toolbox.ui.lineEdit_username.setText(getpass.getuser())
                self._toolbox.ui.lineEdit_password.clear()
                self._toolbox.msg.emit("New URL:<i>{0}<i/>".format(reference["url"]))
        # Update execution instance for project items downstream
        reference = self.current_reference()
        if not reference:
            # Dialect is set but details are missing
            self._toolbox.msg_warning.emit("No database reference set. Please provide a <i>path</i> to an "
                                           "SQLite file or <i>host</i>, <i>port</i>, and <i>username</i> "
                                           "& <i>password</i> for other database dialects.")
            ref = None
        else:
            if self.selected_dialect == "sqlite":
                # If dialect is sqlite, append full path of the sqlite file to execution_instance
                sqlite_file = self.selected_sqlite_file
                if not sqlite_file or not os.path.isfile(sqlite_file):
                    self._toolbox.msg_warning.emit("Warning: Data Store <b>{0}</b> Sqlite reference is not valid."
                                                   .format(self.name))
                    ref = None
                else:
                    ref = sqlite_file
            else:
                # If dialect is other than sqlite file, append full url to execution_instance
                # TODO: What else needs to be done here?
                ref = reference["url"]
        # Add Data Store reference into execution instance
        if ref is not None:
            inst.add_ds_ref(self.selected_dialect, ref)
        self._toolbox.msg.emit("***")
        self._toolbox.project().execution_instance.project_item_execution_finished_signal.emit(0)  # 0 success

    def stop_execution(self):
        """Stops executing this Data Store."""
        self._toolbox.msg.emit("Stopping {0}".format(self.name))
        self._toolbox.project().execution_instance.project_item_execution_finished_signal.emit(-2)<|MERGE_RESOLUTION|>--- conflicted
+++ resolved
@@ -425,95 +425,9 @@
             self._toolbox.msg_error.emit("Installing module <b>{0}</b> failed".format(dbapi))
             return False
 
-<<<<<<< HEAD
     def get_db_map(self, url, upgrade=False):
         """Return a DiffDatabaseMapping instance to work with.
         """
-=======
-    def make_reference(self):
-        """Return a reference based on the current state of the ui,
-        or None if something is bad/missing.
-        Used when opening the data store tree view or graph view forms."""
-        if self._toolbox.ui.comboBox_dialect.currentIndex() < 0:
-            self._toolbox.msg_warning.emit("Please select dialect first")
-            return None
-        dialect = self._toolbox.ui.comboBox_dialect.currentText()
-        if dialect == 'mssql':
-            if self._toolbox.ui.comboBox_dsn.currentIndex() < 0:
-                self._toolbox.msg_warning.emit("Please select DSN first")
-                return None
-            dsn = self._toolbox.ui.comboBox_dsn.currentText()
-            username = self._toolbox.ui.lineEdit_username.text()
-            password = self._toolbox.ui.lineEdit_password.text()
-            url = 'mssql+pyodbc://'
-            if username:
-                url += username
-            if password:
-                url += ":" + password
-            url += '@' + dsn
-            # Set database equal to dsn for creating the reference below
-            database = dsn
-        elif dialect == 'sqlite':
-            sqlite_file = self._toolbox.ui.lineEdit_SQLite_file.text()
-            if not sqlite_file:
-                self._toolbox.msg_warning.emit("Path to SQLite file missing")
-                return None
-            if not os.path.isfile(sqlite_file):
-                self._toolbox.msg_warning.emit("Invalid path")
-                return None
-            url = 'sqlite:///{0}'.format(sqlite_file)
-            # Set database equal to file's basename for creating the reference below
-            database = os.path.basename(sqlite_file)
-            username = getpass.getuser()
-        else:
-            host = self._toolbox.ui.lineEdit_host.text()
-            if not host:
-                self._toolbox.msg_warning.emit("Host missing")
-                return None
-            database = self._toolbox.ui.lineEdit_database.text()
-            if not database:
-                self._toolbox.msg_warning.emit("Database missing")
-                return None
-            port = self._toolbox.ui.lineEdit_port.text()
-            username = self._toolbox.ui.lineEdit_username.text()
-            password = self._toolbox.ui.lineEdit_password.text()
-            dbapi = SQL_DIALECT_API[dialect]
-            url = "+".join([dialect, dbapi]) + "://"
-            if username:
-                url += username
-            if password:
-                url += ":" + password
-            url += "@" + host
-            if port:
-                url += ":" + port
-            url += "/" + database
-        engine = create_engine(url)
-        try:
-            engine.connect()
-        except SQLAlchemyError as e:
-            self._toolbox.msg_error.emit("Connection failed: {}".format(e.orig.args))
-            return None
-        if dialect == 'sqlite':
-            # Check integrity of SQLite database
-            try:
-                engine.execute('pragma quick_check;')
-            except DatabaseError as e:
-                self._toolbox.msg_error.emit("File {0} has integrity issues "
-                                             "(not an SQLite database?): {1}".format(database, e.orig.args))
-                return None
-        # Get system's username if none given
-        if not username:
-            username = getpass.getuser()
-        reference = {
-            'database': database,
-            'username': username,
-            'url': url
-        }
-        return reference
-
-    def get_db_map(self, db_url, username, upgrade=False):
-        """Returns a DiffDatabaseMapping instance to work with."""
->>>>>>> e683c878
         try:
             db_map = self.do_get_db_map(url, upgrade)
             return db_map
@@ -521,7 +435,6 @@
             msg = QMessageBox()
             msg.setIcon(QMessageBox.Question)
             msg.setWindowTitle("Incompatible database version")
-<<<<<<< HEAD
             msg.setText(
                 "The database at <b>{}</b> is from an older version of Spine "
                 "and needs to be upgraded in order to be used with the current version.".format(url)
@@ -532,14 +445,6 @@
                 "the database may no longer be used "
                 "with previous versions of Spine."
             )
-=======
-            msg.setText("The database at <b>{}</b> is from an older version of Spine "
-                        "and needs to be upgraded in order to be used with the current version.".format(db_url))
-            msg.setInformativeText("Do you want to upgrade it now?"
-                                   "<p><b>WARNING</b>: After the upgrade, "
-                                   "the database may no longer be used "
-                                   "with previous versions of Spine.")
->>>>>>> e683c878
             msg.addButton(QMessageBox.Cancel)
             msg.addButton("Upgrade", QMessageBox.YesRole)
             ret = msg.exec_()  # Show message box
@@ -557,15 +462,9 @@
 
     @Slot(bool, name="open_tree_view")
     def open_tree_view(self, checked=False):
-<<<<<<< HEAD
         """Open url in tree view form."""
         url = self.make_url()
         if not url:
-=======
-        """Opens reference in tree view form."""
-        reference = self.make_reference()
-        if not reference:
->>>>>>> e683c878
             return
         if self.tree_view_form:
             # If the url hasn't changed, just raise the current form
@@ -609,14 +508,9 @@
             if self.graph_view_form.db_map.db_url == url:
                 if self.graph_view_form.windowState() & Qt.WindowMinimized:
                     # Remove minimized status and restore window with the previous state (maximized/normal state)
-<<<<<<< HEAD
                     self.graph_view_form.setWindowState(
                         self.graph_view_form.windowState() & ~Qt.WindowMinimized | Qt.WindowActive
                     )
-=======
-                    self.graph_view_form.setWindowState(self.graph_view_form.windowState()
-                                                        & ~Qt.WindowMinimized | Qt.WindowActive)
->>>>>>> e683c878
                     self.graph_view_form.activateWindow()
                 else:
                     self.graph_view_form.raise_()
@@ -642,27 +536,9 @@
 
     @Slot(bool, name="open_tabular_view")
     def open_tabular_view(self, checked=False):
-<<<<<<< HEAD
         """Open url in Data Store tabular view."""
         url = self.make_url()
         if not url:
-=======
-        """Open reference in Data Store tabular view."""
-        if self.tabular_view_form:
-            if self.tabular_view_form.windowState() & Qt.WindowMinimized:
-                # Remove minimized status and restore window with the previous state (maximized/normal state)
-                self.tabular_view_form.setWindowState(self.tabular_view_form.windowState()
-                                                      & ~Qt.WindowMinimized | Qt.WindowActive)
-                self.tabular_view_form.activateWindow()
-            else:
-                self.tabular_view_form.raise_()
-            return
-        if self._toolbox.ui.comboBox_dialect.currentIndex() < 0:
-            self._toolbox.msg_warning.emit("Please select dialect first")
-            return
-        reference = self.make_reference()
-        if not reference:
->>>>>>> e683c878
             return
         if self.tabular_view_form:
             # If the url hasn't changed, just raise the current form
@@ -709,101 +585,8 @@
             return None
         return os.listdir(self.data_dir)
 
-<<<<<<< HEAD
-    def find_file(self, fname, visited_items):
-        """Search for filename in data and return the path if found."""
-        # logging.debug("Looking for file {0} in DS {1}.".format(fname, self.name))
-        if self in visited_items:
-            self._toolbox.msg_warning.emit(
-                "There seems to be an infinite loop in your project. Please fix the "
-                "connections and try again. Detected at {0}.".format(self.name)
-            )
-            return None
-        url = self.make_url()
-        if not url:
-            # Data Store has no valid url
-            return None
-        if not url.drivername.lower().startswith('sqlite'):
-            return None
-        file_path = os.path.abspath(url.database)
-        if not os.path.exists(file_path):
-            return None
-        if fname == os.path.basename(file_path):
-            # logging.debug("{0} found in DS {1}".format(fname, self.name))
-            self._toolbox.msg.emit("\t<b>{0}</b> found in Data Store <b>{1}</b>".format(fname, self.name))
-            return file_path
-        visited_items.append(self)
-        for input_item in self._toolbox.connection_model.input_items(self.name):
-            # Find item from project model
-            item_index = self._toolbox.project_item_model.find_item(input_item)
-            if not item_index:
-                self._toolbox.msg_error.emit("Item {0} not found. Something is seriously wrong.".format(input_item))
-                continue
-            item = self._toolbox.project_item_model.project_item(item_index)
-            if item.item_type in ["Data Store", "Data Connection"]:
-                path = item.find_file(fname, visited_items)
-                if path is not None:
-                    return path
-        return None
-
-    def find_files(self, pattern, visited_items):
-        """Search for files matching the given pattern (with wildcards) in data directory
-        and return a list of matching paths.
-
-        Args:
-            pattern (str): File name (no path). May contain wildcards.
-            visited_items (list): List of project item names that have been visited
-
-        Returns:
-            List of matching paths. List is empty if no matches found.
-        """
-        paths = list()
-        if self in visited_items:
-            self._toolbox.msg_warning.emit(
-                "There seems to be an infinite loop in your project. Please fix the "
-                "connections and try again. Detected at {0}.".format(self.name)
-            )
-            return paths
-        # Check the current url. If it is an sqlite file, this is a possible match
-        # If dialect is not sqlite, the url is ignored
-        url = self.make_url()
-        if url and url.drivername.lower().startswith('sqlite'):
-            file_path = os.path.abspath(url.database)
-            if os.path.exists(file_path):
-                if fnmatch.fnmatch(file_path, pattern):  # fname == os.path.basename(file_path):
-                    # self._toolbox.msg.emit("\t<b>{0}</b> found in Data Store <b>{1}</b>".format(fname, self.name))
-                    paths.append(file_path)
-        else:  # Not an SQLite url
-            pass
-        # Search files that match the pattern from this Data Store's data directory
-        for data_file in self.data_files():  # data_file is a filename (no path)
-            if fnmatch.fnmatch(data_file, pattern):
-                # self._toolbox.msg.emit("\t<b>{0}</b> matches pattern <b>{1}</b> in Data Store <b>{2}</b>"
-                #                        .format(data_file, pattern, self.name))
-                path = os.path.join(self.data_dir, data_file)
-                if path not in paths:  # Skip if the sqlite file was already added from the url
-                    paths.append(path)
-        visited_items.append(self)
-        # Find items that are connected to this Data Connection
-        for input_item in self._toolbox.connection_model.input_items(self.name):
-            found_index = self._toolbox.project_item_model.find_item(input_item)
-            if not found_index:
-                self._toolbox.msg_error.emit("Item {0} not found. Something is seriously wrong.".format(input_item))
-                continue
-            item = self._toolbox.project_item_model.project_item(found_index)
-            if item.item_type in ["Data Store", "Data Connection"]:
-                matching_paths = item.find_files(pattern, visited_items)
-                if matching_paths is not None:
-                    paths = paths + matching_paths
-                    return paths
-        return paths
-
     @Slot(bool, name="copy_url")
     def copy_url(self, checked=False):
-=======
-    @Slot(bool, name="copy_db_url")
-    def copy_db_url(self, checked=False):
->>>>>>> e683c878
         """Copy db url to clipboard."""
         url = self.make_url()
         url.password = None
