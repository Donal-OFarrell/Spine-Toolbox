--- conflicted
+++ resolved
@@ -445,11 +445,7 @@
 
     @Slot("QModelIndex", "QModelIndex", name="filter_parameter_models")
     def filter_parameter_value_models(self, current, previous):
-<<<<<<< HEAD
-        """Filer parameter value tableViews whenever an item is selected in the treeView"""
-=======
         """Filter parameter value tableViews whenever an item is selected in the treeView"""
->>>>>>> d70e7b9c
         self.object_parameter_value_proxy.clear_filter()
         self.relationship_parameter_value_proxy.clear_filter()
         selected_type = current.data(Qt.UserRole)
@@ -474,21 +470,11 @@
                 object_name = selected['name']
                 # TODO: get his query from other place. Maybe send a signal when relationship classes change?
                 relationship_class_list = self.db_map.wide_relationship_class_list(object_class_id=object_class_id)
-<<<<<<< HEAD
-                relationship_class_name = [x.name for x in relationship_class_list]
-                object_name_header = self.relationship_parameter_value_model.object_name_header
-                object_name_dict = {x: object_name for x in object_name_header}
-                self.object_parameter_value_proxy.add_rule(object_class_name=object_class_name)
-                self.object_parameter_value_proxy.add_rule(object_name=object_name)
-                self.relationship_parameter_value_proxy.add_rule(relationship_class_name=relationship_class_name)
-                self.relationship_parameter_value_proxy.add_rule(**object_name_dict)
-=======
                 relationship_class_name_list = [x.name for x in relationship_class_list]
                 self.object_parameter_value_proxy.object_class_name = object_class_name
                 self.object_parameter_value_proxy.object_name = object_name
                 self.relationship_parameter_value_proxy.relationship_class_name_list = relationship_class_name_list
                 self.relationship_parameter_value_proxy.object_name = object_name
->>>>>>> d70e7b9c
                 max_object_count = max(
                     [len(x.object_class_id_list.split(',')) for x in relationship_class_list], default=0)
             elif selected_type == 'relationship_class':
