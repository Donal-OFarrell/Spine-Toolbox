--- conflicted
+++ resolved
@@ -314,13 +314,6 @@
             link.dst_connector.links.remove(link)
         self.scene().removeItem(icon)
 
-<<<<<<< HEAD
-    def add_link(self, src_connector, dst_connector, index):
-        """
-        Draws link between source and sink items on scene and appends connection model.
-
-        Refreshes destination item's references if needed.
-=======
     def links(self):
         """Returns all Links in the scene.
         Used for saving the project."""
@@ -328,7 +321,6 @@
 
     def add_link(self, src_connector, dst_connector):
         """Draws link between source and destination connectors on scene.
->>>>>>> 3b2cb1ad
 
         Args:
             src_connector (ConnectorButton): Source connector button
@@ -344,24 +336,8 @@
         dst_name = link.dst_icon.name()
         self._toolbox.project().dag_handler.add_graph_edge(src_name, dst_name)
 
-<<<<<<< HEAD
-    def remove_link(self, index):
-        """
-        Removes link between source and sink items on scene and updates connection model.
-
-        Refreshes destination item's references if needed.
-
-        Args:
-            index (QModelIndex): index in connection model
-        """
-        link = self._connection_model.data(index, Qt.UserRole)
-        if not link:
-            logging.error("Link not found. This should not happen.")
-            return False
-=======
     def remove_link(self, link, from_dag=True):
         """Removes link from scene."""
->>>>>>> 3b2cb1ad
         self.scene().removeItem(link)
         # Remove Link from connectors
         link.src_connector.links.remove(link)
@@ -482,71 +458,59 @@
                 return
             src_item_type = self._project_item_model.project_item(src_index).item_type
             dst_item_type = self._project_item_model.project_item(dst_index).item_type
-            if src_item_type == "Data Connection":
-                if dst_item_type == "Tool":
-                    self._toolbox.msg.emit(
-                        "Link established. Tool <b>{0}</b> will look for input "
-                        "files from <b>{1}</b>'s references and data directory.".format(
-                            self.dst_item_name, self.src_item_name
-                        )
+            if src_item_type == "Data Connection" and dst_item_type == "Tool":
+                self._toolbox.msg.emit(
+                    "Link established. Tool <b>{0}</b> will look for input "
+                    "files from <b>{1}</b>'s references and data directory.".format(
+                        self.dst_item_name, self.src_item_name
                     )
-                    return
-            elif src_item_type == "Data Store":
-                if dst_item_type == "Tool":
-                    self._toolbox.msg.emit(
-                        "Link established. Data Store <b>{0}</b> reference will "
-                        "be passed to Tool <b>{1}</b> when executing.".format(self.src_item_name, self.dst_item_name)
+                )
+            elif src_item_type == "Data Store" and dst_item_type == "Tool":
+                self._toolbox.msg.emit(
+                    "Link established. Data Store <b>{0}</b> reference will "
+                    "be passed to Tool <b>{1}</b> when executing.".format(self.src_item_name, self.dst_item_name)
+                )
+            elif src_item_type == "Tool" and dst_item_type in ["Data Connection", "Data Store"]:
+                self._toolbox.msg.emit(
+                    "Link established. Tool <b>{0}</b> output files will be "
+                    "passed to item <b>{1}</b> after execution.".format(self.src_item_name, self.dst_item_name)
+                )
+            elif src_item_type == "Data Store" and dst_item_type == "Gdx Export":
+                self._toolbox.msg.emit(
+                    "Link established. Data Store <b>{0}</b> will be "
+                    "exported to a .gdx file by <b>{1}</b> when executing.".format(
+                        self.src_item_name, self.dst_item_name
                     )
-                    return
-                if dst_item_type == "View":
-                    self._toolbox.msg_warning.emit(
-                        "Link established. You can visualize Data Store "
-                        "<b>{0}</b> in View <b>{1}</b>.".format(self.src_item_name, self.dst_item_name)
-                    )
-                    return
-                if dst_item_type == "Gdx Export":
-                    self._toolbox.msg_warning.emit(
-                        "Link established. Gdx Export <b>{}</b> will export Data Store <b>{}</b> into GDX format when executing.".format(
-                            self.dst_item_name, self.src_item_name
-                        )
-                    )
-                    return
-            elif src_item_type == "Tool":
-                if dst_item_type in ["Data Connection", "Data Store"]:
-                    self._toolbox.msg.emit(
-                        "Link established. Tool <b>{0}</b> output files will be "
-                        "passed to item <b>{1}</b> after execution.".format(self.src_item_name, self.dst_item_name)
-                    )
-                    return
-                if dst_item_type == "View":
-                    self._toolbox.msg_warning.emit(
-                        "Link established. You can visualize the output from Tool "
-                        "<b>{0}</b> in View <b>{1}</b>.".format(self.src_item_name, self.dst_item_name)
-                    )
-                    return
-                if dst_item_type == "Tool":
-                    self._toolbox.msg_warning.emit("Link established.")
-                    return
-            elif src_item_type == "Gdx Export":
-                if dst_item_type == "Tool":
-                    self._toolbox.msg_warning.emit(
-                        "Link established. GDX file from <b>{}</b> will be passed to Tool <b>{}</b> upon execution.".format(
-                            self.src_item_name, self.dst_item_name
-                        )
-                    )
-                    return
-            if src_item_type in ["Data Connection", "Data Store", "Data Interface"] and dst_item_type in [
+                )
+            elif src_item_type == "Gdx Export" and dst_item_type == "Tool":
+                self._toolbox.msg.emit(
+                    "Link established. Gdx Export <b>{0}</b> exported file will "
+                    "be passed to Tool <b>{1}</b> when executing.".format(self.src_item_name, self.dst_item_name)
+                )
+            elif src_item_type in ["Data Connection", "Data Store", "Data Interface"] and dst_item_type in [
                 "Data Connection",
                 "Data Store",
                 "Data Interface",
             ]:
                 self._toolbox.msg.emit("Link established")
-                return
-            self._toolbox.msg_warning.emit(
-                "Link established. Interaction between a "
-                "<b>{0}</b> and a <b>{1}</b> has not been "
-                "implemented yet.".format(src_item_type, dst_item_type)
-            )
+            elif src_item_type == "Tool" and dst_item_type == "View":
+                self._toolbox.msg_warning.emit(
+                    "Link established. You can visualize the ouput from Tool "
+                    "<b>{0}</b> in View <b>{1}</b>.".format(self.src_item_name, self.dst_item_name)
+                )
+            elif src_item_type == "Data Store" and dst_item_type == "View":
+                self._toolbox.msg_warning.emit(
+                    "Link established. You can visualize Data Store "
+                    "<b>{0}</b> in View <b>{1}</b>.".format(self.src_item_name, self.dst_item_name)
+                )
+            elif src_item_type == "Tool" and dst_item_type == "Tool":
+                self._toolbox.msg_warning.emit("Link established.")
+            else:
+                self._toolbox.msg_warning.emit(
+                    "Link established. Interaction between a "
+                    "<b>{0}</b> and a <b>{1}</b> has not been "
+                    "implemented yet.".format(src_item_type, dst_item_type)
+                )
 
 
 class GraphQGraphicsView(CustomQGraphicsView):
