######################################################################################################################
# Copyright (C) 2017 - 2019 Spine project consortium
# This file is part of Spine Toolbox.
# Spine Toolbox is free software: you can redistribute it and/or modify it under the terms of the GNU Lesser General
# Public License as published by the Free Software Foundation, either version 3 of the License, or (at your option)
# any later version. This program is distributed in the hope that it will be useful, but WITHOUT ANY WARRANTY;
# without even the implied warranty of MERCHANTABILITY or FITNESS FOR A PARTICULAR PURPOSE. See the GNU Lesser General
# Public License for more details. You should have received a copy of the GNU Lesser General Public License along with
# this program. If not, see <http://www.gnu.org/licenses/>.
######################################################################################################################

"""
Contains TabularViewForm class and some related constants.

:author: P. Vennström (VTT)
:date:   1.11.2018
"""

from itertools import product
from collections import namedtuple
from PySide2.QtCore import Qt, Slot
from .custom_menus import FilterMenu, PivotTableModelMenu, PivotTableHorizontalHeaderMenu
from .tabular_view_header_widget import TabularViewHeaderWidget
from .custom_delegates import PivotTableDelegate
from ..helpers import fix_name_ambiguity, busy_effect
from ..mvcmodels.pivot_table_models import PivotTableSortFilterProxy, PivotTableModel
from ..mvcmodels.frozen_table_model import FrozenTableModel


class TabularViewMixin:
    """Provides the pivot table and its frozen table for the DS form."""

    _PARAMETER_VALUE = "Parameter value"
    _RELATIONSHIP = "Relationship"

    _PARAMETER = "parameter"
    _PARAM_INDEX_ID = -1

    def __init__(self, *args, **kwargs):
        super().__init__(*args, **kwargs)
        # current state of ui
        self.current_class_type = None
        self.current_class_id = None
        self.current_input_type = self._PARAMETER_VALUE
        self.filter_menus = {}
        self.class_pivot_preferences = {}
        self.PivotPreferences = namedtuple("PivotPreferences", ["index", "columns", "frozen", "frozen_value"])
        self.ui.comboBox_pivot_table_input_type.addItems([self._PARAMETER_VALUE, self._RELATIONSHIP])
        self.pivot_table_proxy = PivotTableSortFilterProxy()
        self.pivot_table_model = PivotTableModel(self)
        self.pivot_table_proxy.setSourceModel(self.pivot_table_model)
        self.frozen_table_model = FrozenTableModel(self)
        self.ui.pivot_table.setModel(self.pivot_table_proxy)
        self.ui.frozen_table.setModel(self.frozen_table_model)
        self.ui.pivot_table.setContextMenuPolicy(Qt.CustomContextMenu)
        self.ui.pivot_table.verticalHeader().setDefaultSectionSize(self.default_row_height)
        self.ui.frozen_table.verticalHeader().setDefaultSectionSize(self.default_row_height)
        self.ui.pivot_table.horizontalHeader().setResizeContentsPrecision(self.visible_rows)
        self.pivot_table_menu = PivotTableModelMenu(self)

<<<<<<< HEAD
        self._pivot_table_horizontal_header_menu = PivotTableHorizontalHeaderMenu(self.proxy_model, self.ui.pivot_table)

    def is_value_input_type(self):
        return self.current_input_type == self._INPUT_VALUE
=======
        self._pivot_table_horizontal_header_menu = PivotTableHorizontalHeaderMenu(
            self.pivot_table_model, self.ui.pivot_table
        )
>>>>>>> e2f11ce4

    def setup_delegates(self):
        """Sets delegates for tables."""
        super().setup_delegates()
        delegate = PivotTableDelegate(self)
        self.ui.pivot_table.setItemDelegate(delegate)
        delegate.parameter_value_editor_requested.connect(self.show_parameter_value_editor)
        delegate.data_committed.connect(self._set_model_data)

    def add_toggle_view_actions(self):
        """Adds toggle view actions to View menu."""
        super().add_toggle_view_actions()
        self.ui.menuView.addSeparator()
        self.ui.menuView.addAction(self.ui.dockWidget_pivot_table.toggleViewAction())
        self.ui.menuView.addAction(self.ui.dockWidget_frozen_table.toggleViewAction())

    def connect_signals(self):
        """Connects signals to slots."""
        super().connect_signals()
        self.ui.treeView_object.selectionModel().selectionChanged.connect(self._handle_entity_tree_selection_changed)
        self.ui.treeView_relationship.selectionModel().selectionChanged.connect(
            self._handle_entity_tree_selection_changed
        )
        self.ui.pivot_table.customContextMenuRequested.connect(self.pivot_table_menu.request_menu)
        self.ui.pivot_table.horizontalHeader().customContextMenuRequested.connect(
            self._pivot_table_horizontal_header_menu.request_menu
        )
        self.pivot_table_model.modelReset.connect(self.make_pivot_headers)
        self.ui.pivot_table.horizontalHeader().header_dropped.connect(self.handle_header_dropped)
        self.ui.pivot_table.verticalHeader().header_dropped.connect(self.handle_header_dropped)
        self.ui.frozen_table.header_dropped.connect(self.handle_header_dropped)
        self.ui.frozen_table.selectionModel().currentChanged.connect(self.change_frozen_value)
        self.ui.comboBox_pivot_table_input_type.currentTextChanged.connect(self.reload_pivot_table)
        self.ui.dockWidget_pivot_table.visibilityChanged.connect(self._handle_pivot_table_visibility_changed)
        self.ui.dockWidget_frozen_table.visibilityChanged.connect(self._handle_frozen_table_visibility_changed)

    def is_value_input_type(self):
        return self.current_input_type == self._PARAMETER_VALUE

    @Slot("QModelIndex", object)
    def _set_model_data(self, index, value):
        self.pivot_table_proxy.setData(index, value)

    def current_object_class_id_list(self):
        if self.current_class_type == "object class":
            return [self.current_class_id]
        relationship_class = self.db_mngr.get_item(self.db_map, "relationship class", self.current_class_id)
        return [int(id_) for id_ in relationship_class["object_class_id_list"].split(",")]

    def current_object_class_name_list(self):
        if self.current_class_type == "object class":
            return [self.db_mngr.get_item(self.db_map, "object class", self.current_class_id)["name"]]
        relationship_class = self.db_mngr.get_item(self.db_map, "relationship class", self.current_class_id)
        return fix_name_ambiguity(relationship_class["object_class_name_list"].split(","))

    @staticmethod
    def _is_class_index(index, class_type):
        """Returns whether or not the given tree index is a class index.

        Args:
            index (QModelIndex): index from object or relationship tree
            class_type (str)
        Returns:
            bool
        """
        return index.column() == 0 and index.model().item_from_index(index).item_type == class_type

    @Slot(bool)
    def _handle_pivot_table_visibility_changed(self, visible):
        if visible:
            self.reload_pivot_table()
            self.reload_frozen_table()
        self.ui.dockWidget_frozen_table.setVisible(self.ui.dockWidget_pivot_table.isVisible())

    @Slot(bool)
    def _handle_frozen_table_visibility_changed(self, visible):
        if visible:
            self.ui.dockWidget_pivot_table.show()

    @Slot("QItemSelection", "QItemSelection")
    def _handle_entity_tree_selection_changed(self, selected, deselected):
        if self.ui.dockWidget_pivot_table.isVisible():
            self.reload_pivot_table()
            self.reload_frozen_table()

    def _get_entities(self, class_id=None, class_type=None):
        """Returns a list of dict items from the object or relationship tree model
        corresponding to the given class id.

        Args:
            class_id (int)
            class_type (str)

        Returns:
            list(dict)
        """
        if class_id is None:
            class_id = self.current_class_id
        if class_type is None:
            class_type = self.current_class_type
        model = {"object class": self.object_tree_model, "relationship class": self.relationship_tree_model}[class_type]
        class_item = next(model.root_item.find_children_by_id(self.db_map, class_id))
        if class_item.can_fetch_more():
            class_item.fetch_more()
        return [item.db_map_data(self.db_map) for item in class_item.find_children_by_id(self.db_map, True)]

    def load_empty_relationship_data(self, objects_per_class=None):
        """Returns a dict containing all possible relationships in the current class.

        Args:
            objects_per_class (dict)

        Returns:
            dict: Key is object id tuple, value is None.
        """
        if objects_per_class is None:
            objects_per_class = dict()
        if self.current_class_type == "object class":
            return {}
        object_id_sets = []
        for obj_cls_id in self.current_object_class_id_list():
            objects = objects_per_class.get(obj_cls_id, None)
            if objects is None:
                objects = self._get_entities(obj_cls_id, "object class")
            id_set = {item["id"] for item in objects}
            object_id_sets.append(id_set)
        return dict.fromkeys(product(*object_id_sets))

    def load_full_relationship_data(self, relationships=None, action="add"):
        """Returns a dict of relationships in the current class.

        Returns:
            dict: Key is object id tuple, value is relationship id.
        """
        if self.current_class_type == "object class":
            return {}
        if relationships is None:
            relationships = self._get_entities()
        if action == "add":
            get_id = lambda x: x["id"]
        else:
            get_id = lambda x: None
        return {tuple(int(id_) for id_ in x["object_id_list"].split(',')): get_id(x) for x in relationships}

    def load_relationship_data(self):
        """Returns a dict that merges empty and full relationship data.

        Returns:
            dict: Key is object id tuple, value is True if a relationship exists, False otherwise.
        """
        data = self.load_empty_relationship_data()
        data.update(self.load_full_relationship_data())
        return data

    def _get_parameter_value_or_def_ids(self, item_type):
        """Returns a set of integer ids from the parameter model
        corresponding to the currently selected class and the given item type.

        Args:
            item_type (str): either "parameter value" or "parameter definition"

        Returns:
            set(int)
        """
        entity_class = self.db_mngr.get_item(self.db_map, self.current_class_type, self.current_class_id)
        model = {
            "object class": {
                "parameter value": self.object_parameter_value_model,
                "parameter definition": self.object_parameter_definition_model,
            },
            "relationship class": {
                "parameter value": self.relationship_parameter_value_model,
                "parameter definition": self.relationship_parameter_definition_model,
            },
        }[self.current_class_type][item_type]
        sub_models = [
            m for m in model.single_models if (m.db_map, m.entity_class_id) == (self.db_map, entity_class["id"])
        ]
        if not sub_models:
            return []
        for m in sub_models:
            if m.canFetchMore():
                model._fetch_sub_model = m
                model.fetchMore()
        return {id_ for m in sub_models for id_ in m._main_data}

    def _get_parameter_values_or_defs(self, item_type):
        """Returns a list of dict items from the parameter model
        corresponding to the currently selected class and the given item type.

        Args:
            item_type (str): either "parameter value" or "parameter definition"

        Returns:
            list(dict)
        """
        ids = self._get_parameter_value_or_def_ids(item_type)
        return [self.db_mngr.get_item(self.db_map, item_type, id_) for id_ in ids]

    def load_empty_parameter_value_data(self, entities=None, parameter_ids=None):
        """Returns a dict containing all possible combinations of entities and parameters for the current class.

        Args:
            entities (list, optional): if given, only load data for these entities
            parameter_ids (set, optional): if given, only load data for these parameter definitions

        Returns:
            dict: Key is a tuple object_id, ..., parameter_id, value is None.
        """
        if entities is None:
            entities = self._get_entities()
        if parameter_ids is None:
            parameter_ids = self._get_parameter_value_or_def_ids("parameter definition")
        if self.current_class_type == "relationship class":
            entity_ids = [tuple(int(id_) for id_ in e["object_id_list"].split(',')) for e in entities]
        else:
            entity_ids = [(e["id"],) for e in entities]
        if not entity_ids:
            entity_ids = [(None,)]
        if not parameter_ids:
            parameter_ids = [None]
        return {entity_id + (parameter_id,): None for entity_id in entity_ids for parameter_id in parameter_ids}

    def load_full_parameter_value_data(self, parameter_values=None, action="add"):
        """Returns a dict of parameter values for the current class.

        Args:
            parameter_values (list, optional)

        Returns:
            dict: Key is a tuple object_id, ..., parameter_id, value is the parameter value.
        """
        if parameter_values is None:
            parameter_values = self._get_parameter_values_or_defs("parameter value")
        if action == "add":
            get_id = lambda x: x["id"]
        else:
            get_id = lambda x: None
        if self.current_class_type == "object class":
            return {(x["object_id"], x["parameter_id"]): get_id(x) for x in parameter_values}
        return {
            tuple(int(id_) for id_ in x["object_id_list"].split(',')) + (x["parameter_id"],): get_id(x)
            for x in parameter_values
        }

    def load_parameter_value_data(self):
        """Returns a dict that merges empty and full parameter value data.

        Returns:
            dict: Key is a tuple object_id, ..., parameter_id, value is the parameter value or None if not specified.
        """
        data = self.load_empty_parameter_value_data()
        data.update(self.load_full_parameter_value_data())
        return data

    def get_pivot_preferences(self, selection_key):
        """Returns saved or default pivot preferences.

        Args:
            selection_key (tuple(int,str,str)): Tuple of class id, class type, and input type.

        Returns
            list: indexes in rows
            list: indexes in columns
            list: frozen indexes
            tuple: selection in frozen table
        """
        if selection_key in self.class_pivot_preferences:
            # get previously used pivot
            rows = self.class_pivot_preferences[selection_key].index
            columns = self.class_pivot_preferences[selection_key].columns
            frozen = self.class_pivot_preferences[selection_key].frozen
            frozen_value = self.class_pivot_preferences[selection_key].frozen_value
        else:
            # use default pivot
            length = len(self.current_object_class_id_list())
            rows = list(range(length))
            columns = [self._PARAM_INDEX_ID] if self.current_input_type == self._PARAMETER_VALUE else []
            frozen = []
            frozen_value = ()
        return rows, columns, frozen, frozen_value

    @Slot(str)
    def reload_pivot_table(self, text=""):
        """Updates current class (type and id) and reloads pivot table for it."""
        if self._selection_source == self.ui.treeView_object:
            selected = self.ui.treeView_object.selectionModel().currentIndex()
            class_type = "object class"
        elif self._selection_source == self.ui.treeView_relationship:
            selected = self.ui.treeView_relationship.selectionModel().currentIndex()
            class_type = "relationship class"
        else:
            return
        if self._is_class_index(selected, class_type):
            self.current_class_type = class_type
            selected_item = selected.model().item_from_index(selected)
            self.current_class_id = selected_item.db_map_id(self.db_map)
            self.do_reload_pivot_table()

    @busy_effect
    def do_reload_pivot_table(self):
        """Reloads pivot table.
        """
        self.current_input_type = self.ui.comboBox_pivot_table_input_type.currentText()
        if self.current_input_type == self._RELATIONSHIP and self.current_class_type != "relationship class":
            self.clear_pivot_table()
            return
        length = len(self.current_object_class_id_list())
        index_ids = tuple(range(length))
        if self.current_input_type == self._PARAMETER_VALUE:
            data = self.load_parameter_value_data()
            index_ids += (self._PARAM_INDEX_ID,)
        else:
            data = self.load_relationship_data()
        # get pivot preference for current selection
        selection_key = (self.current_class_id, self.current_class_type, self.current_input_type)
        rows, columns, frozen, frozen_value = self.get_pivot_preferences(selection_key)
        self.wipe_out_filter_menus()
        self.pivot_table_model.reset_model(data, index_ids, rows, columns, frozen, frozen_value)
        self.pivot_table_proxy.clear_filter()

    def clear_pivot_table(self):
        self.wipe_out_filter_menus()
        self.pivot_table_model.clear_model()
        self.pivot_table_proxy.clear_filter()

    def wipe_out_filter_menus(self):
        while self.filter_menus:
            _, menu = self.filter_menus.popitem()
            menu.wipe_out()

    @Slot()
    def make_pivot_headers(self):
        """
        Turns top left indexes in the pivot table into TabularViewHeaderWidget.
        """
        top_indexes, left_indexes = self.pivot_table_model.top_left_indexes()
        for index in left_indexes:
            proxy_index = self.pivot_table_proxy.mapFromSource(index)
            widget = self.create_header_widget(proxy_index.data(Qt.DisplayRole), "columns")
            self.ui.pivot_table.setIndexWidget(proxy_index, widget)
        for index in top_indexes:
            proxy_index = self.pivot_table_proxy.mapFromSource(index)
            widget = self.create_header_widget(proxy_index.data(Qt.DisplayRole), "rows")
            self.ui.pivot_table.setIndexWidget(proxy_index, widget)
        # TODO: find out why we need two processEvents when changing the frozen value
        qApp.processEvents()
        qApp.processEvents()
        self.ui.pivot_table.resizeColumnsToContents()

    def make_frozen_headers(self):
        """
        Turns indexes in the first row of the frozen table into TabularViewHeaderWidget.
        """
        for column in range(self.frozen_table_model.columnCount()):
            index = self.frozen_table_model.index(0, column)
            widget = self.create_header_widget(index.data(Qt.DisplayRole), "frozen", with_menu=False)
            self.ui.frozen_table.setIndexWidget(index, widget)
            self.ui.frozen_table.horizontalHeader().resizeSection(column, widget.size().width())

    def create_filter_menu(self, identifier):
        """Returns a filter menu for given given object class identifier.

        Args:
            identifier (int)

        Returns:
            FilterMenu
        """
        if identifier not in self.filter_menus:
            item_type = "parameter definition" if identifier == self._PARAM_INDEX_ID else "object"
            self.filter_menus[identifier] = menu = FilterMenu(self, identifier, item_type)
            index_values = set(self.pivot_table_model.model.index_values.get(identifier, []))
            index_values.discard(None)
            menu.set_filter_list(index_values)
            menu.filterChanged.connect(self.change_filter)
        return self.filter_menus[identifier]

    def create_header_widget(self, identifier, area, with_menu=True):
        """
        Returns a TabularViewHeaderWidget for given object class identifier.

        Args:
            identifier (int)
            area (str)
            with_menu (bool)

        Returns:
            TabularViewHeaderWidget
        """
        if with_menu:
            menu = self.create_filter_menu(identifier)
        else:
            menu = None
        if identifier == -1:
            name = self._PARAMETER
        else:
            name = self.current_object_class_name_list()[identifier]
        widget = TabularViewHeaderWidget(identifier, name, area, menu=menu, parent=self)
        widget.header_dropped.connect(self.handle_header_dropped)
        return widget

    @staticmethod
    def _get_insert_index(pivot_list, catcher, position):
        """Returns an index for inserting a new element in the given pivot list.

        Returns:
            int
        """
        if isinstance(catcher, TabularViewHeaderWidget):
            i = pivot_list.index(catcher.identifier)
            if position == "after":
                i += 1
        else:
            i = 0
        return i

    @Slot(object, object, str)
    def handle_header_dropped(self, dropped, catcher, position=""):
        """
        Updates pivots when a header is dropped.

        Args:
            dropped (TabularViewHeaderWidget)
            catcher (TabularViewHeaderWidget, PivotTableHeaderView, FrozenTableView)
            position (str): either "before", "after", or ""
        """
        top_indexes, left_indexes = self.pivot_table_model.top_left_indexes()
        rows = [index.data(Qt.DisplayRole) for index in top_indexes]
        columns = [index.data(Qt.DisplayRole) for index in left_indexes]
        frozen = self.frozen_table_model.headers
        dropped_list = {"columns": columns, "rows": rows, "frozen": frozen}[dropped.area]
        catcher_list = {"columns": columns, "rows": rows, "frozen": frozen}[catcher.area]
        dropped_list.remove(dropped.identifier)
        i = self._get_insert_index(catcher_list, catcher, position)
        catcher_list.insert(i, dropped.identifier)
        if dropped.area == "frozen" or catcher.area == "frozen":
            if frozen:
                frozen_values = self.find_frozen_values(frozen)
                self.frozen_table_model.reset_model(frozen_values, frozen)
                self.make_frozen_headers()
                self.ui.frozen_table.resizeColumnsToContents()
            else:
                self.frozen_table_model.clear_model()
        frozen_value = self.get_frozen_value(self.ui.frozen_table.currentIndex())
        self.pivot_table_model.set_pivot(rows, columns, frozen, frozen_value)
        # save current pivot
        self.class_pivot_preferences[
            (self.current_class_id, self.current_class_type, self.current_input_type)
        ] = self.PivotPreferences(rows, columns, frozen, frozen_value)
        self.make_pivot_headers()

    def get_frozen_value(self, index):
        """
        Returns the value in the frozen table corresponding to the given index.

        Args:
            index (QModelIndex)
        Returns:
            tuple
        """
        if not index.isValid():
            return tuple(None for _ in range(self.frozen_table_model.columnCount()))
        return self.frozen_table_model.row(index)

    @Slot("QModelIndex", "QModelIndex")
    def change_frozen_value(self, current, previous):
        """Sets the frozen value from selection in frozen table.
        """
        frozen_value = self.get_frozen_value(current)
        self.pivot_table_model.set_frozen_value(frozen_value)
        # store pivot preferences
        self.class_pivot_preferences[
            (self.current_class_id, self.current_class_type, self.current_input_type)
        ] = self.PivotPreferences(
            self.pivot_table_model.model.pivot_rows,
            self.pivot_table_model.model.pivot_columns,
            self.pivot_table_model.model.pivot_frozen,
            self.pivot_table_model.model.frozen_value,
        )

    @Slot(int, set, bool)
    def change_filter(self, identifier, valid_values, has_filter):
        if has_filter:
            self.pivot_table_proxy.set_filter(identifier, valid_values)
        else:
            self.pivot_table_proxy.set_filter(identifier, None)  # None means everything passes

    def reload_frozen_table(self):
        """Resets the frozen model according to new selection in entity trees."""
        frozen = self.pivot_table_model.model.pivot_frozen
        frozen_value = self.pivot_table_model.model.frozen_value
        frozen_values = self.find_frozen_values(frozen)
        self.frozen_table_model.reset_model(frozen_values, frozen)
        self.make_frozen_headers()
        if frozen_value in frozen_values:
            # update selected row
            ind = frozen_values.index(frozen_value)
            self.ui.frozen_table.selectionModel().blockSignals(True)  # prevent selectionChanged signal when updating
            self.ui.frozen_table.selectRow(ind)
            self.ui.frozen_table.selectionModel().blockSignals(False)
        else:
            # frozen value not found, remove selection
            self.ui.frozen_table.selectionModel().blockSignals(True)  # prevent selectionChanged signal when updating
            self.ui.frozen_table.clearSelection()
            self.ui.frozen_table.selectionModel().blockSignals(False)
        self.ui.frozen_table.resizeColumnsToContents()

    def find_frozen_values(self, frozen):
        """Returns a list of tuples containing unique values (object ids) for the frozen indexes (object class ids).

        Args:
            frozen (tuple(int)): A tuple of currently frozen indexes
        Returns:
            list(tuple(list(int)))
        """
        return sorted(set(zip(*[self.pivot_table_model.model.index_values.get(k, []) for k in frozen])))

    @staticmethod
    def refresh_table_view(table_view):
        top_left = table_view.indexAt(table_view.rect().topLeft())
        bottom_right = table_view.indexAt(table_view.rect().bottomRight())
        table_view.model().dataChanged.emit(top_left, bottom_right)

    def _check_db_map_data(self, db_map_data):
        if self.db_map not in db_map_data:
            raise RuntimeError("Data Store view received signal from wrong database.")

    @staticmethod
    def _group_by_class(items, get_class_id):
        d = dict()
        for item in items:
            d.setdefault(get_class_id(item), []).append(item)
        return d

    def receive_data_added_or_removed(self, data, action):
        if action == "add":
            self.pivot_table_model.add_to_model(data)
        elif action == "remove":
            self.pivot_table_model.remove_from_model(data)
        for identifier, menu in self.filter_menus.items():
            current = set(self.pivot_table_model.model.index_values.get(identifier, []))
            previous = menu._filter._filter_model._id_data_set
            if action == "add":
                menu.add_items_to_filter_list(list(current - previous))
            elif action == "remove":
                menu.remove_items_from_filter_list(list(previous - current))
        self.reload_frozen_table()

    def receive_objects_added_or_removed(self, db_map_data, action):
        self._check_db_map_data(db_map_data)
        if self.current_input_type == self._RELATIONSHIP and self.current_class_type == "relationship class":
            objects_per_class = self._group_by_class(db_map_data[self.db_map], lambda x: x["class_id"])
            if not set(objects_per_class.keys()).intersection(self.current_object_class_id_list()):
                return
            data = self.load_empty_relationship_data(objects_per_class=objects_per_class)
            self.receive_data_added_or_removed(data, action)
        elif self.current_input_type == self._PARAMETER_VALUE and self.current_class_type == "object class":
            objects = [x for x in db_map_data[self.db_map] if x["class_id"] == self.current_class_id]
            if not objects:
                return
            data = self.load_empty_parameter_value_data(entities=objects)
            self.receive_data_added_or_removed(data, action)

    def receive_relationships_added_or_removed(self, db_map_data, action):
        self._check_db_map_data(db_map_data)
        if self.current_class_type != "relationship class":
            return
        relationships = [x for x in db_map_data[self.db_map] if x["class_id"] == self.current_class_id]
        if not relationships:
            return
        if self.current_input_type == self._RELATIONSHIP:
            data = self.load_full_relationship_data(relationships=relationships, action=action)
            self.pivot_table_model.update_model(data)
            self.refresh_table_view(self.ui.pivot_table)
        elif self.current_input_type == self._PARAMETER_VALUE:
            data = self.load_empty_parameter_value_data(relationships)
            self.receive_data_added_or_removed(data, action)

    def receive_parameter_definitions_added_or_removed(self, db_map_data, action):
        self._check_db_map_data(db_map_data)
        if self.current_input_type != self._PARAMETER_VALUE:
            return
        parameters = [
            x
            for x in db_map_data[self.db_map]
            if (x.get("object_class_id") or x.get("relationship_class_id")) == self.current_class_id
        ]
        if not parameters:
            return
        parameter_ids = {x["id"] for x in parameters}
        data = self.load_empty_parameter_value_data(parameter_ids=parameter_ids)
        self.receive_data_added_or_removed(data, action)

    def receive_parameter_values_added_or_removed(self, db_map_data, action):
        self._check_db_map_data(db_map_data)
        if self.current_input_type != self._PARAMETER_VALUE:
            return
        parameter_values = [
            x
            for x in db_map_data[self.db_map]
            if (x.get("object_class_id") or x.get("relationship_class_id")) == self.current_class_id
        ]
        if not parameter_values:
            return
        data = self.load_full_parameter_value_data(parameter_values=parameter_values, action=action)
        self.pivot_table_model.update_model(data)
        self.refresh_table_view(self.ui.pivot_table)

    def receive_db_map_data_updated(self, db_map_data, get_class_id):
        self._check_db_map_data(db_map_data)
        items = db_map_data[self.db_map]
        for item in items:
            if get_class_id(item) == self.current_class_id:
                self.refresh_table_view(self.ui.pivot_table)
                self.refresh_table_view(self.ui.frozen_table)
                break

    def receive_classes_removed(self, db_map_data):
        self._check_db_map_data(db_map_data)
        items = db_map_data[self.db_map]
        for item in items:
            if item["id"] == self.current_class_id:
                self.current_class_type = None
                self.current_class_id = None
                self.clear_pivot_table()
                break

    def receive_objects_added(self, db_map_data):
        """Reacts to objects added event."""
        super().receive_objects_added(db_map_data)
        self.receive_objects_added_or_removed(db_map_data, action="add")

    def receive_relationships_added(self, db_map_data):
        """Reacts to relationships added event."""
        super().receive_relationships_added(db_map_data)
        self.receive_relationships_added_or_removed(db_map_data, action="add")

    def receive_parameter_definitions_added(self, db_map_data):
        """Reacts to parameter definitions added event."""
        super().receive_parameter_definitions_added(db_map_data)
        self.receive_parameter_definitions_added_or_removed(db_map_data, action="add")

    def receive_parameter_values_added(self, db_map_data):
        """Reacts to parameter values added event."""
        super().receive_parameter_values_added(db_map_data)
        self.receive_parameter_values_added_or_removed(db_map_data, action="add")

    def receive_object_classes_updated(self, db_map_data):
        """Reacts to object classes updated event."""
        super().receive_object_classes_updated(db_map_data)
        self.receive_db_map_data_updated(db_map_data, get_class_id=lambda x: x["id"])

    def receive_objects_updated(self, db_map_data):
        """Reacts to objects updated event."""
        super().receive_objects_updated(db_map_data)
        self.receive_db_map_data_updated(db_map_data, get_class_id=lambda x: x["class_id"])

    def receive_relationship_classes_updated(self, db_map_data):
        """Reacts to relationship classes updated event."""
        super().receive_relationship_classes_updated(db_map_data)
        self.receive_db_map_data_updated(db_map_data, get_class_id=lambda x: x["id"])

    def receive_relationships_updated(self, db_map_data):
        """Reacts to relationships updated event."""
        super().receive_relationships_updated(db_map_data)
        self.receive_db_map_data_updated(db_map_data, get_class_id=lambda x: x["class_id"])

    def receive_parameter_values_updated(self, db_map_data):
        """Reacts to parameter values added event."""
        super().receive_parameter_values_updated(db_map_data)
        self.receive_db_map_data_updated(
            db_map_data, get_class_id=lambda x: x.get("object_class_id") or x.get("relationship_class_id")
        )

    def receive_parameter_definitions_updated(self, db_map_data):
        """Reacts to parameter definitions updated event."""
        super().receive_parameter_definitions_updated(db_map_data)
        self.receive_db_map_data_updated(
            db_map_data, get_class_id=lambda x: x.get("object_class_id") or x.get("relationship_class_id")
        )

    def receive_object_classes_removed(self, db_map_data):
        """Reacts to object classes removed event."""
        super().receive_object_classes_removed(db_map_data)
        self.receive_classes_removed(db_map_data)

    def receive_objects_removed(self, db_map_data):
        """Reacts to objects removed event."""
        super().receive_objects_removed(db_map_data)
        self.receive_objects_added_or_removed(db_map_data, action="remove")

    def receive_relationship_classes_removed(self, db_map_data):
        """Reacts to relationship classes remove event."""
        super().receive_relationship_classes_removed(db_map_data)
        self.receive_classes_removed(db_map_data)

    def receive_relationships_removed(self, db_map_data):
        """Reacts to relationships removed event."""
        super().receive_relationships_removed(db_map_data)
        self.receive_relationships_added_or_removed(db_map_data, action="remove")

    def receive_parameter_definitions_removed(self, db_map_data):
        """Reacts to parameter definitions removed event."""
        super().receive_parameter_definitions_removed(db_map_data)
        self.receive_parameter_definitions_added_or_removed(db_map_data, action="remove")

    def receive_parameter_values_removed(self, db_map_data):
        """Reacts to parameter values removed event."""
        super().receive_parameter_values_removed(db_map_data)
        self.receive_parameter_values_added_or_removed(db_map_data, action="remove")

    def receive_session_rolled_back(self, db_maps):
        """Reacts to session rolled back event."""
        super().receive_session_rolled_back(db_maps)
        self.reload_pivot_table()
        self.reload_frozen_table()<|MERGE_RESOLUTION|>--- conflicted
+++ resolved
@@ -58,16 +58,9 @@
         self.ui.pivot_table.horizontalHeader().setResizeContentsPrecision(self.visible_rows)
         self.pivot_table_menu = PivotTableModelMenu(self)
 
-<<<<<<< HEAD
-        self._pivot_table_horizontal_header_menu = PivotTableHorizontalHeaderMenu(self.proxy_model, self.ui.pivot_table)
-
-    def is_value_input_type(self):
-        return self.current_input_type == self._INPUT_VALUE
-=======
         self._pivot_table_horizontal_header_menu = PivotTableHorizontalHeaderMenu(
-            self.pivot_table_model, self.ui.pivot_table
+            self.pivot_table_proxy, self.ui.pivot_table
         )
->>>>>>> e2f11ce4
 
     def setup_delegates(self):
         """Sets delegates for tables."""
