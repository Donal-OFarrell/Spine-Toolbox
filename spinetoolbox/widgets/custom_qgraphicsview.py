#############################################################################
# Copyright (C) 2017 - 2018 VTT Technical Research Centre of Finland
#
# This file is part of Spine Toolbox.
#
# Spine Toolbox is free software: you can redistribute it and/or modify
# it under the terms of the GNU Lesser General Public License as published by
# the Free Software Foundation, either version 3 of the License, or
# (at your option) any later version.
#
# This program is distributed in the hope that it will be useful,
# but WITHOUT ANY WARRANTY; without even the implied warranty of
# MERCHANTABILITY or FITNESS FOR A PARTICULAR PURPOSE. See the
# GNU Lesser General Public License for more details.
#
# You should have received a copy of the GNU Lesser General Public License
# along with this program.  If not, see <http://www.gnu.org/licenses/>.
#############################################################################

"""
Class for a custom QGraphicsView for visualizing project items and connections.

:author: Pekka Savolainen <pekka.t.savolainen@vtt.fi>
:date:   6.2.2018
"""

import logging
from PySide2.QtWidgets import QGraphicsView, QGraphicsScene
from PySide2.QtCore import Slot, Qt, QRectF
from PySide2.QtGui import QColor, QPen, QBrush
from graphics_items import LinkDrawer, Link, ItemImage
from widgets.toolbars import DraggableWidget


class CustomQGraphicsView(QGraphicsView):
    """Custom QGraphicsView class.

    Attributes:
        parent (QWidget): This is a QSplitter object
    """
    def __init__(self, parent):
        """Initialize the QGraphicsView."""
        super().__init__(parent)
        self._scene = QGraphicsScene(self)
        self.setScene(self._scene)
        self._ui = parent.parent().parent()  # ToolboxUI (QMainWindow) instance
        self._connection_model = None
        self._project_item_model = None
        self.link_drawer = None
        self.item_shadow = None
        self.make_link_drawer()
        self.max_sw_width = 0
        self.max_sw_height = 0
        self.scene().changed.connect(self.scene_changed)
        self.scene().selectionChanged.connect(self.selection_changed)
        self.active_subwindow = None
        self.from_widget = None
        self.to_widget = None
        self.show()

    @Slot("QList", name='scene_changed')
    def scene_changed(self, changed_qrects):
        """Make the scene larger as items get moved."""
        # logging.debug("scene changed. {0}".format(changed_qrects))
        qrect = self.sceneRect()
        for changed in changed_qrects:
            qrect |= changed
        self.setSceneRect(qrect)

    @Slot(name='selection_changed')
    def selection_changed(self):
        """Bring selected item to top."""
        # logging.debug("selection changed: {}.".format(self.scene().selectedItems()))
        for selected in self.scene().selectedItems():
            # Bring selected to top
            if not selected.zValue():
                continue
            for item in selected.collidingItems():
                if item != selected and item.zValue() == selected.zValue():
                    item.stackBefore(selected)

    def reset_scene(self):
        """Get a new, clean scene. Needed when clearing the UI for a new project
        so that new items are correctly placed."""
        self.scene().changed.disconnect(self.scene_changed)
        self.scene().selectionChanged.disconnect(self.selection_changed)
        self._scene = QGraphicsScene(self)
        self.setScene(self._scene)
        self.scene().changed.connect(self.scene_changed)
        self.scene().selectionChanged.connect(self.selection_changed)
        self.setSceneRect(QRectF(0, 0, 0, 0))
        self.scene().addItem(self.link_drawer)

    def make_link_drawer(self):
        """Make new LinkDrawer and add it scene. Needed when opening a new project."""
        self.link_drawer = LinkDrawer(self._ui)
        self.scene().addItem(self.link_drawer)

    def set_project_item_model(self, model):
        """Set project item model."""
        self._project_item_model = model

    def set_connection_model(self, model):
        """Set connection model and connect signals."""
        self._connection_model = model
        # self._connection_model.dataChanged.connect(self.connection_data_changed)
        self._connection_model.rowsAboutToBeRemoved.connect(self.connection_rows_removed)
        self._connection_model.columnsAboutToBeRemoved.connect(self.connection_columns_removed)

    def add_link(self, src_name, dst_name, index):
        """Draw link between source and sink items on scene and add Link instance to connection model."""
        # Find items from project model
        flags = Qt.MatchExactly | Qt.MatchRecursive
        src_item = self._project_item_model.find_item(src_name, flags).data(Qt.UserRole)
        dst_item = self._project_item_model.find_item(dst_name, flags).data(Qt.UserRole)
        logging.debug("Adding link {0} -> {1}".format(src_name, dst_name))
        link = Link(self._ui, src_item.get_icon(), dst_item.get_icon())
        self.scene().addItem(link)
        self._connection_model.setData(index, link)

    def remove_link(self, index):
        """Remove link between source and sink items
        on scene and remove Link instance from connection model."""
        link = self._connection_model.data(index, Qt.UserRole)
        if not link:
            logging.error("Link not found. This should not happen.")
            return False
        logging.debug("Removing link in ({0},{1})".format(index.row(), index.column()))
        self.scene().removeItem(link)
        self._connection_model.setData(index, None)

    def restore_links(self):
        """Iterate connection model and draw links to all that are 'True'
        Should be called only when a project is loaded from a save file."""
        rows = self._connection_model.rowCount()
        columns = self._connection_model.columnCount()
        for row in range(rows):
            for column in range(columns):
                index = self._connection_model.index(row, column)
<<<<<<< HEAD
                data = self._connection_model.data(index, Qt.DisplayRole)  # NOTE: data is a string
                src_name = self._connection_model.headerData(row, Qt.Vertical, Qt.DisplayRole)
                dst_name = self._connection_model.headerData(column, Qt.Horizontal, Qt.DisplayRole)
=======
                data = self._connection_model.data(index, Qt.DisplayRole)  # NOTE: data DisplayRole returns a string
                from_name = self._connection_model.headerData(row, Qt.Vertical, Qt.DisplayRole)
                to_name = self._connection_model.headerData(column, Qt.Horizontal, Qt.DisplayRole)
>>>>>>> 694503e3
                flags = Qt.MatchExactly | Qt.MatchRecursive
                src_item = self._project_item_model.find_item(src_name, flags).data(Qt.UserRole)
                dst_item = self._project_item_model.find_item(dst_name, flags).data(Qt.UserRole)
                if data == "True":
                    # logging.debug("Cell ({0},{1}):{2} -> Adding link".format(row, column, data))
                    link = Link(self._ui, src_item.get_icon(), dst_item.get_icon())
                    self.scene().addItem(link)
                    self._connection_model.setData(index, link)
                else:
                    # logging.debug("Cell ({0},{1}):{2} -> No link".format(row, column, data))
                    self._connection_model.setData(index, None)

    @Slot("QModelIndex", "int", "int", name='connection_rows_removed')
    def connection_rows_removed(self, index, first, last):
        """Update view when connection model changes."""
        for i in range(first, last+1):
            for j in range(self._connection_model.columnCount()):
                link = self._connection_model.link(i, j)
                if link:
                    self.scene().removeItem(link)

    @Slot("QModelIndex", "int", "int", name='connection_columns_removed')
    def connection_columns_removed(self, index, first, last):
        """Update view when connection model changes."""
        for j in range(first, last+1):
            for i in range(self._connection_model.rowCount()):
                link = self._connection_model.link(i, j)
                if link:
                    self.scene().removeItem(link)

    def draw_links(self, src_rect, name):
        """Draw links when slot button is clicked.

        Args:
            src_rect (QRectF): Position on scene where to start drawing. Rect of connector button.
            name (str): Name of item where to start drawing
        """
        if not self.link_drawer.drawing:
            # start drawing and remember connector
            self.link_drawer.drawing = True
            self.link_drawer.start_drawing_at(src_rect)
            self.from_widget = name  # owner is Name of Item (e.g. DC1)
        else:
            # stop drawing and make connection
            self.link_drawer.drawing = False
            self.to_widget = name
            # create connection
            row = self._connection_model.header.index(self.from_widget)
            column = self._connection_model.header.index(self.to_widget)
            index = self._connection_model.createIndex(row, column)
            if self._connection_model.data(index, Qt.DisplayRole) == "False":
                self.add_link(self.from_widget, self.to_widget, index)
                self._ui.msg.emit("<b>{}</b>'s output is now connected to <b>{}</b>'s input."
                                  .format(self.from_widget, self.to_widget))
            elif self._connection_model.data(index, Qt.DisplayRole) == "True":
                self._ui.msg.emit("<b>{}</b>'s output is already connected to <b>{}</b>'s input."
                                  .format(self.from_widget, self.to_widget))

    def dragLeaveEvent(self, event):
        """Accept event."""
        event.accept()

    def dragEnterEvent(self, event):
        """Only accept drops of DraggableWidget instances (from Add Item toolbar).
        Expand scene so as to fit the viewport. In this way, when the new item is created in the drop position
        the scene does not need to get bigger and recenter itself at that point (causing all items in the view
        to abruptly shift)."""
        source = event.source()
        if not isinstance(source, DraggableWidget):
            event.ignore()
        else:
            event.accept()
            top_left = self.mapToScene(self.viewport().frameGeometry().topLeft())
            bottom_right = self.mapToScene(self.viewport().frameGeometry().bottomRight())
            qrect = QRectF(top_left, bottom_right)
            qrect |= self.sceneRect()
            self.setSceneRect(qrect)

    def dragMoveEvent(self, event):
        """Only accept drops of DraggableWidget instances (from Add Item toolbar)"""
        source = event.source()
        if not isinstance(source, DraggableWidget):
            event.ignore()
        else:
            event.accept()

    def dropEvent(self, event):
        """Capture text from event's mimedata and show the appropriate 'Add Item form'"""
        text = event.mimeData().text()
        pos = self.mapToScene(event.pos())
        pen = QPen(QColor('white'))
        x = pos.x() - 35
        y = pos.y() - 35
        w = 70
        h = 70
        # self.item_shadow = self.scene().addEllipse(0, 0, 70, 70)
        if text == "Data Store":
            brush = QBrush(QColor(0, 255, 255, 128))
            self.item_shadow = ItemImage(None, x, y, w, h, '').make_data_master(pen, brush)
            self._ui.show_add_data_store_form(pos.x(), pos.y())
        elif text == "Data Connection":
            brush = QBrush(QColor(0, 0, 255, 128))
            self.item_shadow = ItemImage(None, x, y, w, h, '').make_data_master(pen, brush)
            self._ui.show_add_data_connection_form(pos.x(), pos.y())
        elif text == "Tool":
            brush = QBrush(QColor(255, 0, 0, 128))
            self.item_shadow = ItemImage(None, x, y, w, h, '').make_master(pen, brush)
            self._ui.show_add_tool_form(pos.x(), pos.y())
        elif text == "View":
            brush = QBrush(QColor(0, 255, 0, 128))
            self.item_shadow = ItemImage(None, x, y, w, h, '').make_master(pen, brush)
            self._ui.show_add_view_form(pos.x(), pos.y())
        self.scene().addItem(self.item_shadow)

    def mouseMoveEvent(self, e):
        """Update line end position.

        Args:
            e (QGraphicsSceneMouseEvent): Mouse event
        """
        if self.link_drawer and self.link_drawer.src:
            self.link_drawer.dst = self.mapToScene(e.pos())
            self.link_drawer.update_geometry()
        super().mouseMoveEvent(e)

    def mousePressEvent(self, e):
        """If link lands on slot button, trigger click.

        Args:
            e (QGraphicsSceneMouseEvent): Mouse event
        """
        if self.link_drawer and self.link_drawer.drawing:
            self.link_drawer.hide()
            if e.button() != Qt.LeftButton:
                self.link_drawer.drawing = False
            else:
                connectors = [item for item in self.items(e.pos()) if hasattr(item, 'is_connector')]
                if not connectors:
                    self.link_drawer.drawing = False
                    self._ui.msg_warning.emit("Unable to make connection. "
                                              "Try landing the connection onto a connector button.")
        super().mousePressEvent(e)<|MERGE_RESOLUTION|>--- conflicted
+++ resolved
@@ -137,15 +137,9 @@
         for row in range(rows):
             for column in range(columns):
                 index = self._connection_model.index(row, column)
-<<<<<<< HEAD
-                data = self._connection_model.data(index, Qt.DisplayRole)  # NOTE: data is a string
+                data = self._connection_model.data(index, Qt.DisplayRole)  # NOTE: data DisplayRole returns a string
                 src_name = self._connection_model.headerData(row, Qt.Vertical, Qt.DisplayRole)
                 dst_name = self._connection_model.headerData(column, Qt.Horizontal, Qt.DisplayRole)
-=======
-                data = self._connection_model.data(index, Qt.DisplayRole)  # NOTE: data DisplayRole returns a string
-                from_name = self._connection_model.headerData(row, Qt.Vertical, Qt.DisplayRole)
-                to_name = self._connection_model.headerData(column, Qt.Horizontal, Qt.DisplayRole)
->>>>>>> 694503e3
                 flags = Qt.MatchExactly | Qt.MatchRecursive
                 src_item = self._project_item_model.find_item(src_name, flags).data(Qt.UserRole)
                 dst_item = self._project_item_model.find_item(dst_name, flags).data(Qt.UserRole)
