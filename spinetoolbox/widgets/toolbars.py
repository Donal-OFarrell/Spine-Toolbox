######################################################################################################################
# Copyright (C) 2017 - 2018 Spine project consortium
# This file is part of Spine Toolbox.
# Spine Toolbox is free software: you can redistribute it and/or modify it under the terms of the GNU Lesser General
# Public License as published by the Free Software Foundation, either version 3 of the License, or (at your option)
# any later version. This program is distributed in the hope that it will be useful, but WITHOUT ANY WARRANTY;
# without even the implied warranty of MERCHANTABILITY or FITNESS FOR A PARTICULAR PURPOSE. See the GNU Lesser General
# Public License for more details. You should have received a copy of the GNU Lesser General Public License along with
# this program. If not, see <http://www.gnu.org/licenses/>.
######################################################################################################################

"""
Functions to make and handle QToolBars.

:author: P. Savolainen (VTT)
:date:   19.1.2018
"""

from PySide2.QtCore import Qt, QMimeData, Signal, Slot
from PySide2.QtWidgets import (
    QToolBar,
    QLabel,
    QAction,
    QApplication,
    QButtonGroup,
    QPushButton,
    QWidget,
    QSizePolicy,
    QToolButton,
)
from PySide2.QtGui import QIcon, QDrag
from config import ICON_TOOLBAR_SS, PARAMETER_TAG_TOOLBAR_SS


class ItemToolBar(QToolBar):
    """A toolbar to add items using drag and drop actions.

    Attributes:
        parent (ToolboxUI): QMainWindow instance
    """
<<<<<<< HEAD

=======
    # noinspection PyUnresolvedReferences, PyUnusedLocal
>>>>>>> e683c878
    def __init__(self, parent):
        """Init class."""
        super().__init__("Add Item Toolbar", parent=parent)  # Inherits stylesheet from ToolboxUI
        self._toolbox = parent
        label = QLabel("Drag & Drop Icon")
        self.addWidget(label)
        # DS
        data_store_pixmap = QIcon(":/icons/project_item_icons/database.svg").pixmap(24, 24)
        data_store_widget = DraggableWidget(self, data_store_pixmap, "Data Store")
        self.addWidget(data_store_widget)
        # DC
        data_connection_pixmap = QIcon(":/icons/project_item_icons/file-alt.svg").pixmap(24, 24)
        data_connection_widget = DraggableWidget(self, data_connection_pixmap, "Data Connection")
        self.addWidget(data_connection_widget)
        # Tool
        tool_pixmap = QIcon(":/icons/project_item_icons/hammer.svg").pixmap(24, 24)
        tool_widget = DraggableWidget(self, tool_pixmap, "Tool")
        self.addWidget(tool_widget)
        # View
        view_pixmap = QIcon(":/icons/project_item_icons/binoculars.svg").pixmap(24, 24)
        view_widget = DraggableWidget(self, view_pixmap, "View")
        self.addWidget(view_widget)
        # set remove all action
        remove_all_icon = QIcon(":/icons/menu_icons/trash-alt.svg").pixmap(24, 24)
        remove_all = QToolButton(parent)
        remove_all.setIcon(remove_all_icon)
        remove_all.clicked.connect(self.remove_all_clicked)
        self.addSeparator()
        self.addWidget(remove_all)
        # Execute label and button
        self.addSeparator()
        ex_label = QLabel("Execute Project")
        self.addWidget(ex_label)
        execute_project_icon = QIcon(":/icons/project_item_icons/play-circle-solid.svg").pixmap(24, 24)
        execute_project = QToolButton(parent)
        execute_project.setIcon(execute_project_icon)
        execute_project.clicked.connect(self.execute_project_clicked)
        self.addWidget(execute_project)
        ex_selected_label = QLabel("Execute Selected")
        self.addWidget(ex_selected_label)
        execute_selected_icon = QIcon(":/icons/project_item_icons/play-circle-regular.svg").pixmap(24, 24)
        execute_selected = QToolButton(parent)
        execute_selected.setIcon(execute_selected_icon)
        execute_selected.clicked.connect(self.execute_selected_clicked)
        self.addWidget(execute_selected)
        self.addSeparator()
        stop_icon = QIcon(":/icons/project_item_icons/stop-circle-regular.svg").pixmap(24, 24)
        stop = QToolButton(parent)
        stop.setIcon(stop_icon)
        stop.clicked.connect(self.stop_clicked)
        self.addWidget(stop)
        # Set stylesheet
        self.setStyleSheet(ICON_TOOLBAR_SS)
        self.setObjectName("ItemToolbar")

    @Slot(bool, name="remove_all_clicked")
    def remove_all_clicked(self, checked=False):
        """Slot for handling the remove all tool button clicked signal.
        Calls ToolboxUI remove_all_items() method."""
        self._toolbox.remove_all_items()

    @Slot(bool, name="execute_project_clicked")
    def execute_project_clicked(self, checked=False):
        """Slot for handling the Execute project tool button clicked signal."""
        if not self._toolbox.project():
            self._toolbox.msg.emit("Please create a new project or open an existing one first")
            return
        self._toolbox.project().execute_project()
        return

    @Slot(bool, name="execute_selected_clicked")
    def execute_selected_clicked(self, checked=False):
        """Slot for handling the Execute selected tool button clicked signal."""
        if not self._toolbox.project():
            self._toolbox.msg.emit("Please create a new project or open an existing one first")
            return
        self._toolbox.project().execute_selected()
        return

    @Slot(bool, name="stop_clicked")
    def stop_clicked(self, checked=False):
        """Slot for handling the Stop execution tool button clicked signal."""
        self._toolbox.project().stop()


class DraggableWidget(QLabel):
    """A draggable QLabel.

    Attributes:
        parent (QWidget): Parent widget
        pixmap (QPixMap): Picture for the label
        text (str): Item type
    """

    def __init__(self, parent, pixmap, text):
        super().__init__(parent=parent)  # Parent passed to QFrame constructor. Inherits stylesheet from ToolboxUI.
        self.text = text
        self.setPixmap(pixmap)
        self.drag_start_pos = None
        self.setToolTip(
            """
            <p>Drag-and-drop this icon into the Design View to create a new <b>{}</b> item.</p>
        """.format(
                self.text
            )
        )
        self.setAlignment(Qt.AlignHCenter)
        self.setAttribute(Qt.WA_DeleteOnClose)

    def mousePressEvent(self, event):
        """Register drag start position"""
        if event.button() == Qt.LeftButton:
            self.drag_start_pos = event.pos()

    # noinspection PyArgumentList, PyUnusedLocal
    def mouseMoveEvent(self, event):
        """Start dragging action if needed"""
        if not event.buttons() & Qt.LeftButton:
            return
        if not self.drag_start_pos:
            return
        if (event.pos() - self.drag_start_pos).manhattanLength() < QApplication.startDragDistance():
            return
        drag = QDrag(self)
        mime_data = QMimeData()
        mime_data.setText(self.text)
        drag.setMimeData(mime_data)
        drag.setPixmap(self.pixmap())
        drag.setHotSpot(self.pixmap().rect().center())
<<<<<<< HEAD
        drag.exec_()
=======
        drop_action = drag.exec_()
>>>>>>> e683c878

    def mouseReleaseEvent(self, event):
        """Forget drag start position"""
        self.drag_start_pos = None


class ParameterTagToolBar(QToolBar):
    """A toolbar to add items using drag and drop actions.

    Attributes:
        parent (ToolboxUI): QMainWindow instance
    """

    tag_button_toggled = Signal("int", "bool", name="tag_button_toggled")
    manage_tags_action_triggered = Signal("bool", name="manage_tags_action_triggered")

    def __init__(self, parent, db_map):
        """Init class"""
        super().__init__("Parameter Tag Toolbar", parent=parent)
        self.db_map = db_map
        self.action_dict = {}
        self.filter_action_tool_tip = "<html>Check these buttons to filter parameters according to their tags.</html>"
        self.tag_button_group = QButtonGroup(self)
        self.tag_button_group.setExclusive(False)
        label = QLabel("Parameter tag")
        self.addWidget(label)
        action = self.addAction("untagged")
        action.setCheckable(True)
        action.setToolTip(self.filter_action_tool_tip)
        self.action_dict[0] = action
        button = self.widgetForAction(action)
        self.tag_button_group.addButton(button, id=0)
        for tag in self.db_map.parameter_tag_list():
            action = self.addAction(tag.tag)
            action.setCheckable(True)
            action.setToolTip(self.filter_action_tool_tip)
            self.action_dict[tag.id] = action
            button = self.widgetForAction(action)
            self.tag_button_group.addButton(button, id=tag.id)
        self.tag_button_group.buttonToggled["int", "bool"].connect(
            lambda id, checked: self.tag_button_toggled.emit(id, checked)
        )
        empty = QWidget()
        empty.setSizePolicy(QSizePolicy.Expanding, QSizePolicy.Expanding)
        self.empty_action = self.addWidget(empty)
        button = QPushButton("Manage tags...")
        self.addWidget(button)
        # noinspection PyUnresolvedReferences
        button.clicked.connect(lambda checked: self.manage_tags_action_triggered.emit(checked))
        self.setStyleSheet(PARAMETER_TAG_TOOLBAR_SS)
        self.setObjectName("ParameterTagToolbar")

    def add_tag_actions(self, parameter_tags):
        for tag in parameter_tags:
            action = QAction(tag.tag)
            self.insertAction(self.empty_action, action)
            action.setCheckable(True)
            action.setToolTip(self.filter_action_tool_tip)
            self.action_dict[tag.id] = action
            button = self.widgetForAction(action)
            self.tag_button_group.addButton(button, id=tag.id)

    def remove_tag_actions(self, parameter_tag_ids):
        for tag_id in parameter_tag_ids:
            action = self.action_dict[tag_id]
            self.removeAction(action)

    def update_tag_actions(self, parameter_tags):
        for tag in parameter_tags:
            action = self.action_dict[tag.id]
            action.setText(tag.tag)<|MERGE_RESOLUTION|>--- conflicted
+++ resolved
@@ -38,11 +38,7 @@
     Attributes:
         parent (ToolboxUI): QMainWindow instance
     """
-<<<<<<< HEAD
-
-=======
     # noinspection PyUnresolvedReferences, PyUnusedLocal
->>>>>>> e683c878
     def __init__(self, parent):
         """Init class."""
         super().__init__("Add Item Toolbar", parent=parent)  # Inherits stylesheet from ToolboxUI
@@ -172,11 +168,7 @@
         drag.setMimeData(mime_data)
         drag.setPixmap(self.pixmap())
         drag.setHotSpot(self.pixmap().rect().center())
-<<<<<<< HEAD
         drag.exec_()
-=======
-        drop_action = drag.exec_()
->>>>>>> e683c878
 
     def mouseReleaseEvent(self, event):
         """Forget drag start position"""
