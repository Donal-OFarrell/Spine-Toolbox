--- conflicted
+++ resolved
@@ -46,41 +46,14 @@
         self._toolbox = parent
         label = QLabel("Drag & Drop Icon")
         self.addWidget(label)
-<<<<<<< HEAD
         icon_size = 24
-        # Data Store
-        data_store_pixmap = QIcon(":/icons/project_item_icons/database.svg").pixmap(icon_size, icon_size)
-        data_store_widget = DraggableWidget(self, data_store_pixmap, "Data Store")
-        self.addWidget(data_store_widget)
-        # Data Connection
-        data_connection_pixmap = QIcon(":/icons/project_item_icons/file-alt.svg").pixmap(icon_size, icon_size)
-        data_connection_widget = DraggableWidget(self, data_connection_pixmap, "Data Connection")
-        self.addWidget(data_connection_widget)
-        # Tool
-        tool_pixmap = QIcon(":/icons/project_item_icons/hammer.svg").pixmap(icon_size, icon_size)
-        tool_widget = DraggableWidget(self, tool_pixmap, "Tool")
-        self.addWidget(tool_widget)
-        # View
-        view_pixmap = QIcon(":/icons/project_item_icons/binoculars.svg").pixmap(icon_size, icon_size)
-        view_widget = DraggableWidget(self, view_pixmap, "View")
-        self.addWidget(view_widget)
-        # Data Interface
-        data_interface_pixmap = QIcon(":/icons/project_item_icons/map-solid.svg").pixmap(icon_size, icon_size)
-        data_interface_widget = DraggableWidget(self, data_interface_pixmap, "Data Interface")
-        self.addWidget(data_interface_widget)
-        # Gdx Export
-        gdx_export_pixmap = QIcon(":/icons/project_item_icons/file-export-solid.svg").pixmap(icon_size, icon_size)
-        gdx_export_widget = DraggableWidget(self, gdx_export_pixmap, "Gdx Export")
-        self.addWidget(gdx_export_widget)
-=======
->>>>>>> 3b2cb1ad
         # set remove all action
         remove_all_icon = QIcon(":/icons/menu_icons/trash-alt.svg").pixmap(icon_size, icon_size)
         remove_all = QToolButton(parent)
         remove_all.setIcon(remove_all_icon)
         remove_all.clicked.connect(self.remove_all)
         remove_all.setToolTip("Remove all items from project.")
-        self.separator = self.addSeparator()
+        self.tool_separator = self.addSeparator()
         self.addWidget(remove_all)
         # Execute label and button
         self.addSeparator()
@@ -123,7 +96,7 @@
             widget = DraggableWidget(self, pixmap, category)
             widgets.append(widget)
         for widget in widgets:
-            self.insertWidget(self.separator, widget)
+            self.insertWidget(self.tool_separator, widget)
 
     @Slot(bool, name="remove_all")
     def remove_all(self, checked=False):
