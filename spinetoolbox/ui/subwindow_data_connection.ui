--- conflicted
+++ resolved
@@ -95,37 +95,6 @@
          <verstretch>0</verstretch>
         </sizepolicy>
        </property>
-<<<<<<< HEAD
-       <item>
-        <widget class="QLabel" name="label_name">
-         <property name="sizePolicy">
-          <sizepolicy hsizetype="Preferred" vsizetype="Minimum">
-           <horstretch>0</horstretch>
-           <verstretch>0</verstretch>
-          </sizepolicy>
-         </property>
-         <property name="minimumSize">
-          <size>
-           <width>0</width>
-           <height>18</height>
-          </size>
-         </property>
-         <property name="maximumSize">
-          <size>
-           <width>16777215</width>
-           <height>18</height>
-          </size>
-         </property>
-         <property name="font">
-          <font>
-           <pointsize>10</pointsize>
-           <weight>75</weight>
-           <bold>true</bold>
-          </font>
-         </property>
-         <property name="styleSheet">
-          <string notr="true">background-color: rgb(0, 0, 255);
-=======
        <property name="minimumSize">
         <size>
          <width>0</width>
@@ -147,7 +116,6 @@
        </property>
        <property name="styleSheet">
         <string notr="true">background-color: rgb(0, 0, 255);
->>>>>>> c22c0eca
 color: rgb(255, 255, 255);</string>
        </property>
        <property name="text">
