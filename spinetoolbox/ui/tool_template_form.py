######################################################################################################################
# Copyright (C) 2017 - 2019 Spine project consortium
# This file is part of Spine Toolbox.
# Spine Toolbox is free software: you can redistribute it and/or modify it under the terms of the GNU Lesser General
# Public License as published by the Free Software Foundation, either version 3 of the License, or (at your option)
# any later version. This program is distributed in the hope that it will be useful, but WITHOUT ANY WARRANTY;
# without even the implied warranty of MERCHANTABILITY or FITNESS FOR A PARTICULAR PURPOSE. See the GNU Lesser General
# Public License for more details. You should have received a copy of the GNU Lesser General Public License along with
# this program. If not, see <http://www.gnu.org/licenses/>.
######################################################################################################################

# -*- coding: utf-8 -*-

<<<<<<< HEAD
# Form implementation generated from reading ui file 'C:/data/src/toolbox/spinetoolbox/ui/tool_template_form.ui',
# licensing of 'C:/data/src/toolbox/spinetoolbox/ui/tool_template_form.ui' applies.
=======
# Form implementation generated from reading ui file 'spinetoolbox/ui/tool_template_form.ui',
# licensing of 'spinetoolbox/ui/tool_template_form.ui' applies.
>>>>>>> 3b2cb1ad
#
#
# WARNING! All changes made in this file will be lost!

from PySide2 import QtCore, QtGui, QtWidgets

class Ui_Form(object):
    def setupUi(self, Form):
        Form.setObjectName("Form")
        Form.setWindowModality(QtCore.Qt.ApplicationModal)
        Form.resize(600, 761)
        sizePolicy = QtWidgets.QSizePolicy(QtWidgets.QSizePolicy.Minimum, QtWidgets.QSizePolicy.Minimum)
        sizePolicy.setHorizontalStretch(0)
        sizePolicy.setVerticalStretch(0)
        sizePolicy.setHeightForWidth(Form.sizePolicy().hasHeightForWidth())
        Form.setSizePolicy(sizePolicy)
        Form.setStyleSheet("")
        self.verticalLayout_6 = QtWidgets.QVBoxLayout(Form)
        self.verticalLayout_6.setSpacing(0)
        self.verticalLayout_6.setContentsMargins(0, 0, 0, 0)
        self.verticalLayout_6.setObjectName("verticalLayout_6")
        self.verticalLayout_5 = QtWidgets.QVBoxLayout()
        self.verticalLayout_5.setSpacing(6)
        self.verticalLayout_5.setContentsMargins(9, 9, 9, 9)
        self.verticalLayout_5.setObjectName("verticalLayout_5")
        self.horizontalLayout = QtWidgets.QHBoxLayout()
        self.horizontalLayout.setObjectName("horizontalLayout")
        self.lineEdit_name = QtWidgets.QLineEdit(Form)
        sizePolicy = QtWidgets.QSizePolicy(QtWidgets.QSizePolicy.Expanding, QtWidgets.QSizePolicy.Fixed)
        sizePolicy.setHorizontalStretch(0)
        sizePolicy.setVerticalStretch(0)
        sizePolicy.setHeightForWidth(self.lineEdit_name.sizePolicy().hasHeightForWidth())
        self.lineEdit_name.setSizePolicy(sizePolicy)
        self.lineEdit_name.setMinimumSize(QtCore.QSize(220, 24))
        self.lineEdit_name.setMaximumSize(QtCore.QSize(5000, 24))
        self.lineEdit_name.setClearButtonEnabled(True)
        self.lineEdit_name.setObjectName("lineEdit_name")
        self.horizontalLayout.addWidget(self.lineEdit_name)
        self.comboBox_tooltype = QtWidgets.QComboBox(Form)
        sizePolicy = QtWidgets.QSizePolicy(QtWidgets.QSizePolicy.Preferred, QtWidgets.QSizePolicy.Fixed)
        sizePolicy.setHorizontalStretch(0)
        sizePolicy.setVerticalStretch(0)
        sizePolicy.setHeightForWidth(self.comboBox_tooltype.sizePolicy().hasHeightForWidth())
        self.comboBox_tooltype.setSizePolicy(sizePolicy)
        self.comboBox_tooltype.setMinimumSize(QtCore.QSize(180, 24))
        self.comboBox_tooltype.setMaximumSize(QtCore.QSize(16777215, 24))
        self.comboBox_tooltype.setCurrentText("")
        self.comboBox_tooltype.setObjectName("comboBox_tooltype")
        self.horizontalLayout.addWidget(self.comboBox_tooltype)
        self.verticalLayout_5.addLayout(self.horizontalLayout)
        self.checkBox_execute_in_work = QtWidgets.QCheckBox(Form)
        self.checkBox_execute_in_work.setChecked(True)
        self.checkBox_execute_in_work.setObjectName("checkBox_execute_in_work")
        self.verticalLayout_5.addWidget(self.checkBox_execute_in_work)
        self.textEdit_description = QtWidgets.QTextEdit(Form)
        self.textEdit_description.setMaximumSize(QtCore.QSize(16777215, 80))
        self.textEdit_description.setFocusPolicy(QtCore.Qt.StrongFocus)
        self.textEdit_description.setTabChangesFocus(True)
        self.textEdit_description.setObjectName("textEdit_description")
        self.verticalLayout_5.addWidget(self.textEdit_description)
        self.horizontalLayout_6 = QtWidgets.QHBoxLayout()
        self.horizontalLayout_6.setObjectName("horizontalLayout_6")
        self.lineEdit_main_program = CustomQLineEdit(Form)
        self.lineEdit_main_program.setClearButtonEnabled(True)
        self.lineEdit_main_program.setObjectName("lineEdit_main_program")
        self.horizontalLayout_6.addWidget(self.lineEdit_main_program)
        self.toolButton_add_main_program = QtWidgets.QToolButton(Form)
        self.toolButton_add_main_program.setMaximumSize(QtCore.QSize(22, 22))
        icon = QtGui.QIcon()
        icon.addPixmap(QtGui.QPixmap(":/icons/file.svg"), QtGui.QIcon.Normal, QtGui.QIcon.Off)
        self.toolButton_add_main_program.setIcon(icon)
        self.toolButton_add_main_program.setPopupMode(QtWidgets.QToolButton.InstantPopup)
        self.toolButton_add_main_program.setAutoRaise(False)
        self.toolButton_add_main_program.setObjectName("toolButton_add_main_program")
        self.horizontalLayout_6.addWidget(self.toolButton_add_main_program)
        self.verticalLayout_5.addLayout(self.horizontalLayout_6)
        self.lineEdit_args = QtWidgets.QLineEdit(Form)
        self.lineEdit_args.setEnabled(True)
        sizePolicy = QtWidgets.QSizePolicy(QtWidgets.QSizePolicy.Expanding, QtWidgets.QSizePolicy.Fixed)
        sizePolicy.setHorizontalStretch(0)
        sizePolicy.setVerticalStretch(0)
        sizePolicy.setHeightForWidth(self.lineEdit_args.sizePolicy().hasHeightForWidth())
        self.lineEdit_args.setSizePolicy(sizePolicy)
        self.lineEdit_args.setMinimumSize(QtCore.QSize(220, 24))
        self.lineEdit_args.setMaximumSize(QtCore.QSize(5000, 24))
        self.lineEdit_args.setClearButtonEnabled(True)
        self.lineEdit_args.setObjectName("lineEdit_args")
        self.verticalLayout_5.addWidget(self.lineEdit_args)
        self.gridLayout = QtWidgets.QGridLayout()
        self.gridLayout.setObjectName("gridLayout")
        self.verticalLayout = QtWidgets.QVBoxLayout()
        self.verticalLayout.setSpacing(6)
        self.verticalLayout.setObjectName("verticalLayout")
        self.treeView_sourcefiles = SourcesTreeView(Form)
        sizePolicy = QtWidgets.QSizePolicy(QtWidgets.QSizePolicy.Expanding, QtWidgets.QSizePolicy.Preferred)
        sizePolicy.setHorizontalStretch(0)
        sizePolicy.setVerticalStretch(0)
        sizePolicy.setHeightForWidth(self.treeView_sourcefiles.sizePolicy().hasHeightForWidth())
        self.treeView_sourcefiles.setSizePolicy(sizePolicy)
        self.treeView_sourcefiles.setMaximumSize(QtCore.QSize(16777215, 200))
        font = QtGui.QFont()
        font.setPointSize(10)
        self.treeView_sourcefiles.setFont(font)
        self.treeView_sourcefiles.setFocusPolicy(QtCore.Qt.StrongFocus)
        self.treeView_sourcefiles.setAcceptDrops(True)
        self.treeView_sourcefiles.setLineWidth(1)
        self.treeView_sourcefiles.setSelectionMode(QtWidgets.QAbstractItemView.ExtendedSelection)
        self.treeView_sourcefiles.setVerticalScrollMode(QtWidgets.QAbstractItemView.ScrollPerPixel)
        self.treeView_sourcefiles.setIndentation(5)
        self.treeView_sourcefiles.setObjectName("treeView_sourcefiles")
        self.verticalLayout.addWidget(self.treeView_sourcefiles)
        self.horizontalLayout_2 = QtWidgets.QHBoxLayout()
        self.horizontalLayout_2.setObjectName("horizontalLayout_2")
        self.toolButton_add_source_files = QtWidgets.QToolButton(Form)
        sizePolicy = QtWidgets.QSizePolicy(QtWidgets.QSizePolicy.Fixed, QtWidgets.QSizePolicy.Fixed)
        sizePolicy.setHorizontalStretch(0)
        sizePolicy.setVerticalStretch(0)
        sizePolicy.setHeightForWidth(self.toolButton_add_source_files.sizePolicy().hasHeightForWidth())
        self.toolButton_add_source_files.setSizePolicy(sizePolicy)
        self.toolButton_add_source_files.setMinimumSize(QtCore.QSize(22, 22))
        self.toolButton_add_source_files.setMaximumSize(QtCore.QSize(22, 22))
        font = QtGui.QFont()
        font.setPointSize(10)
        font.setWeight(75)
        font.setBold(True)
        self.toolButton_add_source_files.setFont(font)
        self.toolButton_add_source_files.setText("")
        icon1 = QtGui.QIcon()
        icon1.addPixmap(QtGui.QPixmap(":/icons/file-link.svg"), QtGui.QIcon.Normal, QtGui.QIcon.Off)
        self.toolButton_add_source_files.setIcon(icon1)
        self.toolButton_add_source_files.setObjectName("toolButton_add_source_files")
        self.horizontalLayout_2.addWidget(self.toolButton_add_source_files)
        self.toolButton_add_source_dirs = QtWidgets.QToolButton(Form)
        self.toolButton_add_source_dirs.setMinimumSize(QtCore.QSize(22, 22))
        self.toolButton_add_source_dirs.setMaximumSize(QtCore.QSize(22, 22))
        icon2 = QtGui.QIcon()
        icon2.addPixmap(QtGui.QPixmap(":/icons/folder-link.svg"), QtGui.QIcon.Normal, QtGui.QIcon.Off)
        self.toolButton_add_source_dirs.setIcon(icon2)
        self.toolButton_add_source_dirs.setObjectName("toolButton_add_source_dirs")
        self.horizontalLayout_2.addWidget(self.toolButton_add_source_dirs)
        self.toolButton_minus_source_files = QtWidgets.QToolButton(Form)
        sizePolicy = QtWidgets.QSizePolicy(QtWidgets.QSizePolicy.Fixed, QtWidgets.QSizePolicy.Fixed)
        sizePolicy.setHorizontalStretch(0)
        sizePolicy.setVerticalStretch(0)
        sizePolicy.setHeightForWidth(self.toolButton_minus_source_files.sizePolicy().hasHeightForWidth())
        self.toolButton_minus_source_files.setSizePolicy(sizePolicy)
        self.toolButton_minus_source_files.setMinimumSize(QtCore.QSize(22, 22))
        self.toolButton_minus_source_files.setMaximumSize(QtCore.QSize(22, 22))
        font = QtGui.QFont()
        font.setPointSize(10)
        font.setWeight(75)
        font.setBold(True)
        self.toolButton_minus_source_files.setFont(font)
        self.toolButton_minus_source_files.setText("")
        icon3 = QtGui.QIcon()
        icon3.addPixmap(QtGui.QPixmap(":/icons/menu_icons/trash-alt.svg"), QtGui.QIcon.Normal, QtGui.QIcon.Off)
        self.toolButton_minus_source_files.setIcon(icon3)
        self.toolButton_minus_source_files.setObjectName("toolButton_minus_source_files")
        self.horizontalLayout_2.addWidget(self.toolButton_minus_source_files)
        spacerItem = QtWidgets.QSpacerItem(40, 20, QtWidgets.QSizePolicy.Expanding, QtWidgets.QSizePolicy.Minimum)
        self.horizontalLayout_2.addItem(spacerItem)
        self.verticalLayout.addLayout(self.horizontalLayout_2)
        self.gridLayout.addLayout(self.verticalLayout, 0, 0, 1, 1)
        self.verticalLayout_3 = QtWidgets.QVBoxLayout()
        self.verticalLayout_3.setSpacing(6)
        self.verticalLayout_3.setObjectName("verticalLayout_3")
        self.treeView_inputfiles = CustomTreeView(Form)
        sizePolicy = QtWidgets.QSizePolicy(QtWidgets.QSizePolicy.Expanding, QtWidgets.QSizePolicy.Preferred)
        sizePolicy.setHorizontalStretch(0)
        sizePolicy.setVerticalStretch(0)
        sizePolicy.setHeightForWidth(self.treeView_inputfiles.sizePolicy().hasHeightForWidth())
        self.treeView_inputfiles.setSizePolicy(sizePolicy)
        self.treeView_inputfiles.setMaximumSize(QtCore.QSize(16777215, 500))
        font = QtGui.QFont()
        font.setPointSize(10)
        self.treeView_inputfiles.setFont(font)
        self.treeView_inputfiles.setFocusPolicy(QtCore.Qt.StrongFocus)
        self.treeView_inputfiles.setLineWidth(1)
        self.treeView_inputfiles.setSelectionMode(QtWidgets.QAbstractItemView.ExtendedSelection)
        self.treeView_inputfiles.setVerticalScrollMode(QtWidgets.QAbstractItemView.ScrollPerPixel)
        self.treeView_inputfiles.setIndentation(5)
        self.treeView_inputfiles.setUniformRowHeights(False)
        self.treeView_inputfiles.setObjectName("treeView_inputfiles")
        self.verticalLayout_3.addWidget(self.treeView_inputfiles)
        self.horizontalLayout_4 = QtWidgets.QHBoxLayout()
        self.horizontalLayout_4.setObjectName("horizontalLayout_4")
        self.toolButton_plus_inputfiles = QtWidgets.QToolButton(Form)
        sizePolicy = QtWidgets.QSizePolicy(QtWidgets.QSizePolicy.Fixed, QtWidgets.QSizePolicy.Fixed)
        sizePolicy.setHorizontalStretch(0)
        sizePolicy.setVerticalStretch(0)
        sizePolicy.setHeightForWidth(self.toolButton_plus_inputfiles.sizePolicy().hasHeightForWidth())
        self.toolButton_plus_inputfiles.setSizePolicy(sizePolicy)
        self.toolButton_plus_inputfiles.setMinimumSize(QtCore.QSize(22, 22))
        self.toolButton_plus_inputfiles.setMaximumSize(QtCore.QSize(22, 22))
        font = QtGui.QFont()
        font.setPointSize(10)
        font.setWeight(75)
        font.setBold(True)
        self.toolButton_plus_inputfiles.setFont(font)
        self.toolButton_plus_inputfiles.setText("")
        self.toolButton_plus_inputfiles.setIcon(icon1)
        self.toolButton_plus_inputfiles.setObjectName("toolButton_plus_inputfiles")
        self.horizontalLayout_4.addWidget(self.toolButton_plus_inputfiles)
        self.toolButton_minus_inputfiles = QtWidgets.QToolButton(Form)
        sizePolicy = QtWidgets.QSizePolicy(QtWidgets.QSizePolicy.Fixed, QtWidgets.QSizePolicy.Fixed)
        sizePolicy.setHorizontalStretch(0)
        sizePolicy.setVerticalStretch(0)
        sizePolicy.setHeightForWidth(self.toolButton_minus_inputfiles.sizePolicy().hasHeightForWidth())
        self.toolButton_minus_inputfiles.setSizePolicy(sizePolicy)
        self.toolButton_minus_inputfiles.setMinimumSize(QtCore.QSize(22, 22))
        self.toolButton_minus_inputfiles.setMaximumSize(QtCore.QSize(22, 22))
        font = QtGui.QFont()
        font.setPointSize(10)
        font.setWeight(75)
        font.setBold(True)
        self.toolButton_minus_inputfiles.setFont(font)
        self.toolButton_minus_inputfiles.setText("")
        self.toolButton_minus_inputfiles.setIcon(icon3)
        self.toolButton_minus_inputfiles.setObjectName("toolButton_minus_inputfiles")
        self.horizontalLayout_4.addWidget(self.toolButton_minus_inputfiles)
        spacerItem1 = QtWidgets.QSpacerItem(40, 20, QtWidgets.QSizePolicy.Expanding, QtWidgets.QSizePolicy.Minimum)
        self.horizontalLayout_4.addItem(spacerItem1)
        self.verticalLayout_3.addLayout(self.horizontalLayout_4)
        self.gridLayout.addLayout(self.verticalLayout_3, 0, 1, 1, 1)
        self.verticalLayout_4 = QtWidgets.QVBoxLayout()
        self.verticalLayout_4.setSpacing(6)
        self.verticalLayout_4.setObjectName("verticalLayout_4")
        self.treeView_inputfiles_opt = CustomTreeView(Form)
        self.treeView_inputfiles_opt.setMaximumSize(QtCore.QSize(16777215, 500))
        font = QtGui.QFont()
        font.setPointSize(10)
        self.treeView_inputfiles_opt.setFont(font)
        self.treeView_inputfiles_opt.setFocusPolicy(QtCore.Qt.StrongFocus)
        self.treeView_inputfiles_opt.setSelectionMode(QtWidgets.QAbstractItemView.ExtendedSelection)
        self.treeView_inputfiles_opt.setVerticalScrollMode(QtWidgets.QAbstractItemView.ScrollPerPixel)
        self.treeView_inputfiles_opt.setIndentation(5)
        self.treeView_inputfiles_opt.setObjectName("treeView_inputfiles_opt")
        self.verticalLayout_4.addWidget(self.treeView_inputfiles_opt)
        self.horizontalLayout_5 = QtWidgets.QHBoxLayout()
        self.horizontalLayout_5.setObjectName("horizontalLayout_5")
        self.toolButton_plus_inputfiles_opt = QtWidgets.QToolButton(Form)
        sizePolicy = QtWidgets.QSizePolicy(QtWidgets.QSizePolicy.Fixed, QtWidgets.QSizePolicy.Fixed)
        sizePolicy.setHorizontalStretch(0)
        sizePolicy.setVerticalStretch(0)
        sizePolicy.setHeightForWidth(self.toolButton_plus_inputfiles_opt.sizePolicy().hasHeightForWidth())
        self.toolButton_plus_inputfiles_opt.setSizePolicy(sizePolicy)
        self.toolButton_plus_inputfiles_opt.setMinimumSize(QtCore.QSize(22, 22))
        self.toolButton_plus_inputfiles_opt.setMaximumSize(QtCore.QSize(22, 22))
        font = QtGui.QFont()
        font.setPointSize(10)
        font.setWeight(75)
        font.setBold(True)
        self.toolButton_plus_inputfiles_opt.setFont(font)
        self.toolButton_plus_inputfiles_opt.setText("")
        self.toolButton_plus_inputfiles_opt.setIcon(icon1)
        self.toolButton_plus_inputfiles_opt.setObjectName("toolButton_plus_inputfiles_opt")
        self.horizontalLayout_5.addWidget(self.toolButton_plus_inputfiles_opt)
        self.toolButton_minus_inputfiles_opt = QtWidgets.QToolButton(Form)
        sizePolicy = QtWidgets.QSizePolicy(QtWidgets.QSizePolicy.Fixed, QtWidgets.QSizePolicy.Fixed)
        sizePolicy.setHorizontalStretch(0)
        sizePolicy.setVerticalStretch(0)
        sizePolicy.setHeightForWidth(self.toolButton_minus_inputfiles_opt.sizePolicy().hasHeightForWidth())
        self.toolButton_minus_inputfiles_opt.setSizePolicy(sizePolicy)
        self.toolButton_minus_inputfiles_opt.setMinimumSize(QtCore.QSize(22, 22))
        self.toolButton_minus_inputfiles_opt.setMaximumSize(QtCore.QSize(22, 22))
        font = QtGui.QFont()
        font.setPointSize(10)
        font.setWeight(75)
        font.setBold(True)
        self.toolButton_minus_inputfiles_opt.setFont(font)
        self.toolButton_minus_inputfiles_opt.setText("")
        self.toolButton_minus_inputfiles_opt.setIcon(icon3)
        self.toolButton_minus_inputfiles_opt.setObjectName("toolButton_minus_inputfiles_opt")
        self.horizontalLayout_5.addWidget(self.toolButton_minus_inputfiles_opt)
        spacerItem2 = QtWidgets.QSpacerItem(40, 20, QtWidgets.QSizePolicy.Expanding, QtWidgets.QSizePolicy.Minimum)
        self.horizontalLayout_5.addItem(spacerItem2)
        self.verticalLayout_4.addLayout(self.horizontalLayout_5)
        self.gridLayout.addLayout(self.verticalLayout_4, 1, 0, 1, 1)
        self.verticalLayout_2 = QtWidgets.QVBoxLayout()
        self.verticalLayout_2.setSpacing(6)
        self.verticalLayout_2.setObjectName("verticalLayout_2")
        self.treeView_outputfiles = CustomTreeView(Form)
        self.treeView_outputfiles.setMaximumSize(QtCore.QSize(16777215, 500))
        font = QtGui.QFont()
        font.setPointSize(10)
        self.treeView_outputfiles.setFont(font)
        self.treeView_outputfiles.setFocusPolicy(QtCore.Qt.WheelFocus)
        self.treeView_outputfiles.setSelectionMode(QtWidgets.QAbstractItemView.ExtendedSelection)
        self.treeView_outputfiles.setVerticalScrollMode(QtWidgets.QAbstractItemView.ScrollPerPixel)
        self.treeView_outputfiles.setIndentation(5)
        self.treeView_outputfiles.setObjectName("treeView_outputfiles")
        self.verticalLayout_2.addWidget(self.treeView_outputfiles)
        self.horizontalLayout_3 = QtWidgets.QHBoxLayout()
        self.horizontalLayout_3.setObjectName("horizontalLayout_3")
        self.toolButton_plus_outputfiles = QtWidgets.QToolButton(Form)
        sizePolicy = QtWidgets.QSizePolicy(QtWidgets.QSizePolicy.Fixed, QtWidgets.QSizePolicy.Fixed)
        sizePolicy.setHorizontalStretch(0)
        sizePolicy.setVerticalStretch(0)
        sizePolicy.setHeightForWidth(self.toolButton_plus_outputfiles.sizePolicy().hasHeightForWidth())
        self.toolButton_plus_outputfiles.setSizePolicy(sizePolicy)
        self.toolButton_plus_outputfiles.setMinimumSize(QtCore.QSize(22, 22))
        self.toolButton_plus_outputfiles.setMaximumSize(QtCore.QSize(22, 22))
        font = QtGui.QFont()
        font.setPointSize(10)
        font.setWeight(75)
        font.setBold(True)
        self.toolButton_plus_outputfiles.setFont(font)
        self.toolButton_plus_outputfiles.setText("")
        self.toolButton_plus_outputfiles.setIcon(icon1)
        self.toolButton_plus_outputfiles.setObjectName("toolButton_plus_outputfiles")
        self.horizontalLayout_3.addWidget(self.toolButton_plus_outputfiles)
        self.toolButton_minus_outputfiles = QtWidgets.QToolButton(Form)
        sizePolicy = QtWidgets.QSizePolicy(QtWidgets.QSizePolicy.Fixed, QtWidgets.QSizePolicy.Fixed)
        sizePolicy.setHorizontalStretch(0)
        sizePolicy.setVerticalStretch(0)
        sizePolicy.setHeightForWidth(self.toolButton_minus_outputfiles.sizePolicy().hasHeightForWidth())
        self.toolButton_minus_outputfiles.setSizePolicy(sizePolicy)
        self.toolButton_minus_outputfiles.setMinimumSize(QtCore.QSize(22, 22))
        self.toolButton_minus_outputfiles.setMaximumSize(QtCore.QSize(22, 22))
        font = QtGui.QFont()
        font.setPointSize(10)
        font.setWeight(75)
        font.setBold(True)
        self.toolButton_minus_outputfiles.setFont(font)
        self.toolButton_minus_outputfiles.setText("")
        self.toolButton_minus_outputfiles.setIcon(icon3)
        self.toolButton_minus_outputfiles.setObjectName("toolButton_minus_outputfiles")
        self.horizontalLayout_3.addWidget(self.toolButton_minus_outputfiles)
        spacerItem3 = QtWidgets.QSpacerItem(40, 20, QtWidgets.QSizePolicy.Expanding, QtWidgets.QSizePolicy.Minimum)
        self.horizontalLayout_3.addItem(spacerItem3)
        self.verticalLayout_2.addLayout(self.horizontalLayout_3)
        self.gridLayout.addLayout(self.verticalLayout_2, 1, 1, 1, 1)
        self.verticalLayout_5.addLayout(self.gridLayout)
        self.horizontalLayout_7 = QtWidgets.QHBoxLayout()
        self.horizontalLayout_7.setObjectName("horizontalLayout_7")
        self.label = QtWidgets.QLabel(Form)
        self.label.setMaximumSize(QtCore.QSize(16777215, 16777215))
        font = QtGui.QFont()
        font.setPointSize(8)
        self.label.setFont(font)
        self.label.setObjectName("label")
        self.horizontalLayout_7.addWidget(self.label)
        self.label_mainpath = QtWidgets.QLabel(Form)
        sizePolicy = QtWidgets.QSizePolicy(QtWidgets.QSizePolicy.Expanding, QtWidgets.QSizePolicy.Preferred)
        sizePolicy.setHorizontalStretch(0)
        sizePolicy.setVerticalStretch(0)
        sizePolicy.setHeightForWidth(self.label_mainpath.sizePolicy().hasHeightForWidth())
        self.label_mainpath.setSizePolicy(sizePolicy)
        font = QtGui.QFont()
        font.setPointSize(8)
        font.setWeight(75)
        font.setBold(True)
        self.label_mainpath.setFont(font)
        self.label_mainpath.setText("")
        self.label_mainpath.setObjectName("label_mainpath")
        self.horizontalLayout_7.addWidget(self.label_mainpath)
        self.verticalLayout_5.addLayout(self.horizontalLayout_7)
        self.horizontalLayout_8 = QtWidgets.QHBoxLayout()
        self.horizontalLayout_8.setContentsMargins(-1, -1, -1, 6)
        self.horizontalLayout_8.setObjectName("horizontalLayout_8")
        spacerItem4 = QtWidgets.QSpacerItem(40, 20, QtWidgets.QSizePolicy.Expanding, QtWidgets.QSizePolicy.Minimum)
        self.horizontalLayout_8.addItem(spacerItem4)
        self.pushButton_ok = QtWidgets.QPushButton(Form)
        self.pushButton_ok.setDefault(True)
        self.pushButton_ok.setObjectName("pushButton_ok")
        self.horizontalLayout_8.addWidget(self.pushButton_ok)
        spacerItem5 = QtWidgets.QSpacerItem(40, 20, QtWidgets.QSizePolicy.Expanding, QtWidgets.QSizePolicy.Minimum)
        self.horizontalLayout_8.addItem(spacerItem5)
        self.pushButton_cancel = QtWidgets.QPushButton(Form)
        self.pushButton_cancel.setDefault(True)
        self.pushButton_cancel.setObjectName("pushButton_cancel")
        self.horizontalLayout_8.addWidget(self.pushButton_cancel)
        spacerItem6 = QtWidgets.QSpacerItem(40, 20, QtWidgets.QSizePolicy.Expanding, QtWidgets.QSizePolicy.Minimum)
        self.horizontalLayout_8.addItem(spacerItem6)
        self.verticalLayout_5.addLayout(self.horizontalLayout_8)
        self.verticalLayout_6.addLayout(self.verticalLayout_5)
        self.horizontalLayout_statusbar_placeholder = QtWidgets.QHBoxLayout()
        self.horizontalLayout_statusbar_placeholder.setObjectName("horizontalLayout_statusbar_placeholder")
        self.widget_invisible_dummy = QtWidgets.QWidget(Form)
        self.widget_invisible_dummy.setObjectName("widget_invisible_dummy")
        self.horizontalLayout_statusbar_placeholder.addWidget(self.widget_invisible_dummy)
        self.verticalLayout_6.addLayout(self.horizontalLayout_statusbar_placeholder)

        self.retranslateUi(Form)
        QtCore.QMetaObject.connectSlotsByName(Form)
        Form.setTabOrder(self.lineEdit_name, self.comboBox_tooltype)
        Form.setTabOrder(self.comboBox_tooltype, self.checkBox_execute_in_work)
        Form.setTabOrder(self.checkBox_execute_in_work, self.textEdit_description)
        Form.setTabOrder(self.textEdit_description, self.lineEdit_main_program)
        Form.setTabOrder(self.lineEdit_main_program, self.toolButton_add_main_program)
        Form.setTabOrder(self.toolButton_add_main_program, self.lineEdit_args)
        Form.setTabOrder(self.lineEdit_args, self.treeView_sourcefiles)
        Form.setTabOrder(self.treeView_sourcefiles, self.toolButton_add_source_files)
        Form.setTabOrder(self.toolButton_add_source_files, self.toolButton_add_source_dirs)
        Form.setTabOrder(self.toolButton_add_source_dirs, self.toolButton_minus_source_files)
        Form.setTabOrder(self.toolButton_minus_source_files, self.treeView_inputfiles)
        Form.setTabOrder(self.treeView_inputfiles, self.toolButton_plus_inputfiles)
        Form.setTabOrder(self.toolButton_plus_inputfiles, self.toolButton_minus_inputfiles)
        Form.setTabOrder(self.toolButton_minus_inputfiles, self.treeView_inputfiles_opt)
        Form.setTabOrder(self.treeView_inputfiles_opt, self.toolButton_plus_inputfiles_opt)
        Form.setTabOrder(self.toolButton_plus_inputfiles_opt, self.toolButton_minus_inputfiles_opt)
        Form.setTabOrder(self.toolButton_minus_inputfiles_opt, self.treeView_outputfiles)
        Form.setTabOrder(self.treeView_outputfiles, self.toolButton_plus_outputfiles)
        Form.setTabOrder(self.toolButton_plus_outputfiles, self.toolButton_minus_outputfiles)
        Form.setTabOrder(self.toolButton_minus_outputfiles, self.pushButton_ok)
        Form.setTabOrder(self.pushButton_ok, self.pushButton_cancel)

    def retranslateUi(self, Form):
        Form.setWindowTitle(QtWidgets.QApplication.translate("Form", "Edit Tool Template", None, -1))
        self.lineEdit_name.setToolTip(QtWidgets.QApplication.translate("Form", "<html><head/><body><p>Tool template name (required)</p></body></html>", None, -1))
        self.lineEdit_name.setPlaceholderText(QtWidgets.QApplication.translate("Form", "Type name here...", None, -1))
        self.comboBox_tooltype.setToolTip(QtWidgets.QApplication.translate("Form", "<html><head/><body><p>Tool template type</p></body></html>", None, -1))
        self.checkBox_execute_in_work.setToolTip(QtWidgets.QApplication.translate("Form", "<html><head/><body><p>If checked, Tool template is executed in a work directory (default).</p><p>If unchecked, Tool template is executed in main program file directory.</p><p>It is recommended to uncheck this for <span style=\" font-weight:600;\">Executable</span> Tool templates.</p></body></html>", None, -1))
        self.checkBox_execute_in_work.setText(QtWidgets.QApplication.translate("Form", "Execute in work directory", None, -1))
        self.textEdit_description.setToolTip(QtWidgets.QApplication.translate("Form", "<html><head/><body><p>Tool template description (optional)</p></body></html>", None, -1))
        self.textEdit_description.setPlaceholderText(QtWidgets.QApplication.translate("Form", "Type description here...", None, -1))
        self.lineEdit_main_program.setToolTip(QtWidgets.QApplication.translate("Form", "<html><head/><body><p>Main program file that is used to launch the Tool template (required)</p></body></html>", None, -1))
        self.lineEdit_main_program.setPlaceholderText(QtWidgets.QApplication.translate("Form", "Add main program file here...", None, -1))
        self.toolButton_add_main_program.setToolTip(QtWidgets.QApplication.translate("Form", "<html><head/><body><p>Create a new main program or select an existing one</p></body></html>", None, -1))
        self.lineEdit_args.setToolTip(QtWidgets.QApplication.translate("Form", "<html><head/><body><p>Command line arguments (space-delimited) for the main program (optional)</p></body></html>", None, -1))
        self.lineEdit_args.setPlaceholderText(QtWidgets.QApplication.translate("Form", "Type command line arguments here...", None, -1))
        self.treeView_sourcefiles.setToolTip(QtWidgets.QApplication.translate("Form", "<html><head/><body><p>Other source files and/or directories (in addition to the main program file) <span style=\" font-weight:600;\">required</span> by the program.</p><p><span style=\" font-weight:600;\">Tip</span>: You can Drag &amp; Drop files and/or directories here from File Explorer.</p></body></html>", None, -1))
        self.toolButton_add_source_files.setToolTip(QtWidgets.QApplication.translate("Form", "<html><head/><body><p>Add source code <span style=\" font-weight:600;\">files</span> that your program requires in order to run.</p></body></html>", None, -1))
        self.toolButton_add_source_dirs.setToolTip(QtWidgets.QApplication.translate("Form", "<html><head/><body><p>Add source code <span style=\" font-weight:600;\">directory</span> and all its contents.</p></body></html>", None, -1))
        self.toolButton_minus_source_files.setToolTip(QtWidgets.QApplication.translate("Form", "<html><head/><body><p>Remove selected item(s)</p></body></html>", None, -1))
        self.treeView_inputfiles.setToolTip(QtWidgets.QApplication.translate("Form", "<html><head/><body><p><span style=\" font-weight:600;\">Required</span> data files for the program.</p><p><span style=\" font-weight:600;\">Tip</span>: Double-click or press F2 to edit selected item.</p></body></html>", None, -1))
        self.toolButton_plus_inputfiles.setToolTip(QtWidgets.QApplication.translate("Form", "<html><head/><body><p>Add input filenames and/or directories required by the program. Examples:</p><p>\'data.csv\'</p><p>\'input/data.csv\'</p><p>\'input/\'</p><p>\'output/\'</p><p><br/></p></body></html>", None, -1))
        self.toolButton_minus_inputfiles.setToolTip(QtWidgets.QApplication.translate("Form", "<html><head/><body><p>Remove selected item(s)</p></body></html>", None, -1))
        self.treeView_inputfiles_opt.setToolTip(QtWidgets.QApplication.translate("Form", "<html><head/><body><p><span style=\" font-weight:600;\">Optional</span> data files for the program.</p><p><span style=\" font-weight:600;\">Tip</span>: Double-click or press F2 to edit selected item.</p></body></html>", None, -1))
        self.toolButton_plus_inputfiles_opt.setToolTip(QtWidgets.QApplication.translate("Form", "<html><head/><body><p>Add optional input filenames and/or directories.</p></body></html>", None, -1))
        self.toolButton_minus_inputfiles_opt.setToolTip(QtWidgets.QApplication.translate("Form", "<html><head/><body><p>Remove selected item(s)</p></body></html>", None, -1))
        self.treeView_outputfiles.setToolTip(QtWidgets.QApplication.translate("Form", "<html><head/><body><p>Output files that may be used by other project items downstream. These files will be archived into a results directory after execution.</p><p><span style=\" font-weight:600;\">Tip</span>: Double-click or press F2 to edit selected item.</p></body></html>", None, -1))
        self.toolButton_plus_outputfiles.setToolTip(QtWidgets.QApplication.translate("Form", "<html><head/><body><p>Add output filenames produced by your program that are saved to results after execution.</p></body></html>", None, -1))
        self.toolButton_minus_outputfiles.setToolTip(QtWidgets.QApplication.translate("Form", "<html><head/><body><p>Remove selected item(s)</p></body></html>", None, -1))
        self.label.setText(QtWidgets.QApplication.translate("Form", "Main program directory", None, -1))
        self.pushButton_ok.setText(QtWidgets.QApplication.translate("Form", "Ok", None, -1))
        self.pushButton_cancel.setText(QtWidgets.QApplication.translate("Form", "Cancel", None, -1))

<<<<<<< HEAD
from widgets.custom_qtreeview import CustomTreeView, SourcesTreeView
=======
>>>>>>> 3b2cb1ad
from widgets.custom_qlineedit import CustomQLineEdit
from widgets.custom_qtreeview import SourcesTreeView, CustomTreeView
import resources_icons_rc<|MERGE_RESOLUTION|>--- conflicted
+++ resolved
@@ -11,13 +11,8 @@
 
 # -*- coding: utf-8 -*-
 
-<<<<<<< HEAD
-# Form implementation generated from reading ui file 'C:/data/src/toolbox/spinetoolbox/ui/tool_template_form.ui',
-# licensing of 'C:/data/src/toolbox/spinetoolbox/ui/tool_template_form.ui' applies.
-=======
 # Form implementation generated from reading ui file 'spinetoolbox/ui/tool_template_form.ui',
 # licensing of 'spinetoolbox/ui/tool_template_form.ui' applies.
->>>>>>> 3b2cb1ad
 #
 #
 # WARNING! All changes made in this file will be lost!
@@ -456,10 +451,6 @@
         self.pushButton_ok.setText(QtWidgets.QApplication.translate("Form", "Ok", None, -1))
         self.pushButton_cancel.setText(QtWidgets.QApplication.translate("Form", "Cancel", None, -1))
 
-<<<<<<< HEAD
-from widgets.custom_qtreeview import CustomTreeView, SourcesTreeView
-=======
->>>>>>> 3b2cb1ad
+from widgets.custom_qtreeview import SourcesTreeView, CustomTreeView
 from widgets.custom_qlineedit import CustomQLineEdit
-from widgets.custom_qtreeview import SourcesTreeView, CustomTreeView
 import resources_icons_rc