######################################################################################################################
# Copyright (C) 2017 - 2018 Spine project consortium
# This file is part of Spine Toolbox.
# Spine Toolbox is free software: you can redistribute it and/or modify it under the terms of the GNU Lesser General
# Public License as published by the Free Software Foundation, either version 3 of the License, or (at your option)
# any later version. This program is distributed in the hope that it will be useful, but WITHOUT ANY WARRANTY;
# without even the implied warranty of MERCHANTABILITY or FITNESS FOR A PARTICULAR PURPOSE. See the GNU Lesser General
# Public License for more details. You should have received a copy of the GNU Lesser General Public License along with
# this program. If not, see <http://www.gnu.org/licenses/>.
######################################################################################################################

"""
Class for main application GUI functions.

:author: P. Savolainen (VTT)
:date:   14.12.2017
"""

import os
import locale
import logging
import json
<<<<<<< HEAD
from PySide2.QtCore import Qt, Signal, Slot, QSettings, QUrl, QModelIndex, SIGNAL, QItemSelection, QTimeLine
=======
from PySide2.QtCore import Qt, Signal, Slot, QSettings, QUrl, QModelIndex, SIGNAL
>>>>>>> a9fe9d42
from PySide2.QtWidgets import QMainWindow, QApplication, QFileDialog, QMessageBox, \
    QCheckBox, QInputDialog, QDockWidget, QStyle, QAction, QWidgetAction
from PySide2.QtGui import QDesktopServices, QGuiApplication, QKeySequence, QStandardItemModel, QIcon
from ui.mainwindow import Ui_MainWindow
from widgets.about_widget import AboutWidget
from widgets.custom_menus import ProjectItemContextMenu, ToolTemplateContextMenu, \
    LinkContextMenu, AddToolTemplatePopupMenu, DcRefContextMenu, DcDataContextMenu, \
    ToolPropertiesContextMenu, ViewPropertiesContextMenu
from widgets.project_form_widget import NewProjectForm
from widgets.settings_widget import SettingsWidget
from widgets.tool_configuration_assistant_widget import ToolConfigurationAssistantWidget
from widgets.add_data_store_widget import AddDataStoreWidget
from widgets.add_data_connection_widget import AddDataConnectionWidget
from widgets.add_tool_widget import AddToolWidget
from widgets.add_view_widget import AddViewWidget
from widgets.tool_template_widget import ToolTemplateWidget
from widgets.custom_delegates import CheckBoxDelegate
from widgets.custom_qwidgets import ZoomWidget
from widgets.julia_repl_widget import JuliaREPLWidget
from widgets.python_repl_widget import PythonReplWidget
import widgets.toolbars
from project import SpineToolboxProject
from configuration import ConfigurationParser
from config import SPINE_TOOLBOX_VERSION, CONFIGURATION_FILE, SETTINGS, STATUSBAR_SS, TEXTBROWSER_SS, \
    MAINWINDOW_SS, DOC_INDEX_PATH, SQL_DIALECT_API, TREEVIEW_HEADER_SS
from helpers import project_dir, get_datetime, erase_dir, busy_effect, set_taskbar_icon, supported_img_formats
from models import ProjectItemModel, ToolTemplateModel, ConnectionModel
from project_item import ProjectItem


class ToolboxUI(QMainWindow):
    """Class for application main GUI functions."""

    # Custom signals
    msg = Signal(str, name="msg")
    msg_success = Signal(str, name="msg_success")
    msg_error = Signal(str, name="msg_error")
    msg_warning = Signal(str, name="msg_warning")
    msg_proc = Signal(str, name="msg_proc")
    msg_proc_error = Signal(str, name="msg_proc_error")

    def __init__(self):
        """ Initialize application and main window."""
        super().__init__(flags=Qt.Window)
        self._qsettings = QSettings("SpineProject", "Spine Toolbox")
        # Set number formatting to use user's default settings
        locale.setlocale(locale.LC_NUMERIC, '')
        # Setup the user interface from Qt Designer files
        self.ui = Ui_MainWindow()
        self.ui.setupUi(self)
        self.setWindowIcon(QIcon(":/symbols/app.ico"))
        set_taskbar_icon()  # in helpers.py
        self.ui.graphicsView.set_ui(self)
        # Class variables
        self._config = None
        self._project = None
        self.project_item_model = None
        self.tool_template_model = None
        self.connection_model = None
        # Widget and form references
        self.settings_form = None
        self.tool_config_asst_form = None
        self.about_form = None
        self.tool_template_context_menu = None
        self.project_item_context_menu = None
        self.link_context_menu = None
        self.process_output_context_menu = None
        self.dc_ref_context_menu = None
        self.dc_data_context_menu = None
        self.tool_prop_context_menu = None
        self.view_prop_context_menu = None
        self.project_form = None
        self.add_data_store_form = None
        self.add_data_connection_form = None
        self.add_tool_form = None
        self.add_view_form = None
        self.tool_template_form = None
        self.placing_item = ""
        self.add_tool_template_popup_menu = None
        self.connections_tab = None
        self.zoom_widget = None
        self.zoom_widget_action = None
        # Initialize application
        self.ui.statusbar.setStyleSheet(STATUSBAR_SS)  # Initialize QStatusBar
        self.ui.statusbar.setFixedHeight(20)
        self.ui.textBrowser_eventlog.setStyleSheet(TEXTBROWSER_SS)
        self.ui.textBrowser_process_output.setStyleSheet(TEXTBROWSER_SS)
        self.setStyleSheet(MAINWINDOW_SS)
        # Make and initialize toolbars
        self.item_toolbar = widgets.toolbars.ItemToolBar(self)
        self.addToolBar(Qt.TopToolBarArea, self.item_toolbar)
        # Make julia REPL
        self.julia_repl = JuliaREPLWidget(self)
        self.ui.dockWidgetContents_julia_repl.layout().addWidget(self.julia_repl)
        # Make Python REPL
        self.python_repl = PythonReplWidget(self)
        self.ui.dockWidgetContents_python_repl.layout().addWidget(self.python_repl)
        # Application main menu
        self.setup_zoom_action()
        # QActions
        self.show_connections_tab = QAction(self)  # self is for PySide 5.6
        self.show_item_tabbar = QAction(self)
        self.show_supported_img_formats = QAction(self)
        self.set_debug_qactions()
        self.hide_tabs()
        # Add toggleview actions
        self.add_toggle_view_actions()
        self.init_conf()
        self.connect_signals()
        self.init_project()
        # Initialize widgets that are shared among multiple project items
        self.init_shared_widgets()
        self.restore_ui()

    def init_conf(self):
        """Load settings from configuration file."""
        self._config = ConfigurationParser(self, CONFIGURATION_FILE, defaults=SETTINGS)
        self._config.load()

    # noinspection PyArgumentList, PyUnresolvedReferences
    def connect_signals(self):
        """Connect signals."""
        # Event log signals
        self.msg.connect(self.add_message)
        self.msg_success.connect(self.add_success_message)
        self.msg_error.connect(self.add_error_message)
        self.msg_warning.connect(self.add_warning_message)
        self.msg_proc.connect(self.add_process_message)
        self.msg_proc_error.connect(self.add_process_error_message)
        # Custom signals
        self.ui.treeView_dc_references.del_key_pressed.connect(self.remove_refs_with_del_key)
        self.ui.treeView_dc_data.del_key_pressed.connect(self.remove_data_with_del_key)
        # Menu commands
        self.ui.actionNew.triggered.connect(self.new_project)
        self.ui.actionOpen.triggered.connect(self.open_project)
        self.ui.actionSave.triggered.connect(self.save_project)
        self.ui.actionSave_As.triggered.connect(self.save_project_as)
        self.ui.actionSettings.triggered.connect(self.show_settings)
        self.ui.actionPackages.triggered.connect(self.show_tool_config_asst)
        self.ui.actionQuit.triggered.connect(self.closeEvent)
        self.ui.actionAdd_Data_Store.triggered.connect(self.show_add_data_store_form)
        self.ui.actionAdd_Data_Connection.triggered.connect(self.show_add_data_connection_form)
        self.ui.actionAdd_Tool.triggered.connect(self.show_add_tool_form)
        self.ui.actionAdd_View.triggered.connect(self.show_add_view_form)
        self.ui.actionUser_Guide.triggered.connect(self.show_user_guide)
        self.ui.actionAbout.triggered.connect(self.show_about)
        self.ui.actionAbout_Qt.triggered.connect(lambda: QApplication.aboutQt())
        self.ui.actionRestore_Dock_Widgets.triggered.connect(self.restore_dock_widgets)
        # Debug QActions
        self.show_item_tabbar.triggered.connect(self.toggle_tabbar_visibility)
        self.show_connections_tab.triggered.connect(self.toggle_connections_tab_visibility)
        self.show_supported_img_formats.triggered.connect(supported_img_formats)  # in helpers.py
        # Tool templates tab
        self.add_tool_template_popup_menu = AddToolTemplatePopupMenu(self)
        self.ui.toolButton_add_tool_template.setMenu(self.add_tool_template_popup_menu)
        self.ui.toolButton_remove_tool_template.clicked.connect(self.remove_selected_tool_template)
        # Event Log & Process output
        self.ui.textBrowser_eventlog.anchorClicked.connect(self.open_anchor)
        # Context-menus
        self.ui.treeView_project.customContextMenuRequested.connect(self.show_item_context_menu)
        self.ui.treeView_dc_references.customContextMenuRequested.connect(self.show_dc_ref_properties_context_menu)
        self.ui.treeView_dc_data.customContextMenuRequested.connect(self.show_dc_data_properties_context_menu)
        self.ui.treeView_template.customContextMenuRequested.connect(self.show_tool_properties_context_menu)
        self.ui.treeView_view.customContextMenuRequested.connect(self.show_view_properties_context_menu)
        # Main menu
        self.zoom_widget.minus_pressed.connect(self._handle_zoom_widget_minus_pressed)
        self.zoom_widget.plus_pressed.connect(self._handle_zoom_widget_plus_pressed)
        self.zoom_widget.reset_pressed.connect(self._handle_zoom_widget_reset_pressed)

    @Slot(name="_handle_zoom_widget_minus_pressed")
    def _handle_zoom_widget_minus_pressed(self):
        self.ui.graphicsView.zoom_out()

    @Slot(name="_handle_zoom_widget_plus_pressed")
    def _handle_zoom_widget_plus_pressed(self):
        self.ui.graphicsView.zoom_in()

    @Slot(name="_handle_zoom_widget_reset_pressed")
    def _handle_zoom_widget_reset_pressed(self):
        self.ui.graphicsView.reset_zoom()

    def setup_zoom_action(self):
        """Setup zoom action in view menu."""
        self.zoom_widget = ZoomWidget(self)
        self.zoom_widget_action = QWidgetAction(self)
        self.zoom_widget_action.setDefaultWidget(self.zoom_widget)
        self.ui.menuView.addSeparator()
        self.ui.menuView.addAction(self.zoom_widget_action)

    def project(self):
        """Returns current project or None if no project open."""
        return self._project

    def qsettings(self):
        """Returns application preferences object."""
        return self._qsettings

    @Slot(name="init_project")
    def init_project(self):
        """Initializes project at application start-up. Loads the last project that was open
        when app was closed or starts without a project if app is started for the first time.
        """
        if not self._config.getboolean("settings", "open_previous_project"):
            return
        # Get path to previous project file from configuration file
        project_file_path = self._config.get("settings", "previous_project")
        if not project_file_path:
            return
        if not os.path.isfile(project_file_path):
            msg = "Could not load previous project. File '{0}' not found.".format(project_file_path)
            self.ui.statusbar.showMessage(msg, 10000)
            return
        if not self.open_project(project_file_path):
            self.msg_error.emit("Loading project file <b>{0}</b> failed".format(project_file_path))
            logging.error("Loading project file '{0}' failed".format(project_file_path))
        return

    @Slot(name="new_project")
    def new_project(self):
        """Shows new project form."""
        self.project_form = NewProjectForm(self, self._config)
        self.project_form.show()

    def create_project(self, name, description):
        """Create new project and set it active.

        Args:
            name (str): Project name
            description (str): Project description
        """
        self.clear_ui()
        self._project = SpineToolboxProject(self, name, description, self._config)
        self.init_models(tool_template_paths=list())  # Start project with no tool templates
        self.setWindowTitle("Spine Toolbox    -- {} --".format(self._project.name))
        self.ui.graphicsView.init_scene(empty=True)
        self.msg.emit("New project created")
        self.save_project()

    # noinspection PyUnusedLocal
    @Slot(name="open_project")
    def open_project(self, load_path=None):
        """Load project from a save file (.proj) file.

        Args:
            load_path (str): If not None, this method is used to load the
            previously opened project at start-up
        """
        tool_template_paths = list()
        connections = list()
        if not load_path:
            # noinspection PyCallByClass, PyTypeChecker, PyArgumentList
            answer = QFileDialog.getOpenFileName(self, 'Open project', project_dir(self._config), 'Projects (*.proj)')
            load_path = answer[0]
            if load_path == '':  # Cancel button clicked
                return False
        if not os.path.isfile(load_path):
            self.msg_error.emit("File <b>{0}</b> not found".format(load_path))
            return False
        if not load_path.lower().endswith('.proj'):
            self.msg_error.emit("Selected file has unsupported extension. Only .proj files are supported")
            return False
        # Load project from JSON file
        try:
            with open(load_path, 'r') as fh:
                try:
                    dicts = json.load(fh)
                except json.decoder.JSONDecodeError:
                    self.msg_error.emit("Error in file <b>{0}</b>. Not valid JSON. {0}".format(load_path))
                    return False
        except OSError:
            self.msg_error.emit("[OSError] Loading project file <b>{0}</b> failed".format(load_path))
            return False
        # Initialize UI
        self.clear_ui()
        # Parse project info
        project_dict = dicts['project']
        proj_name = project_dict['name']
        proj_desc = project_dict['description']
        try:
            work_dir = project_dict['work_dir']
        except KeyError:
            work_dir = ""
        try:
            tool_template_paths = project_dict['tool_templates']
        except KeyError:
            self.msg_warning.emit("Tool templates not found in project file")
        try:
            connections = project_dict['connections']
        except KeyError:
            self.msg_warning.emit("No connections found in project file")
        try:
            x = project_dict['scene_x']
            y = project_dict['scene_y']
            w = project_dict['scene_w']
            h = project_dict['scene_h']
        except KeyError:
            pass
        # Create project
        self._project = SpineToolboxProject(self, proj_name, proj_desc, self._config, work_dir)
        # Init models and views
        self.setWindowTitle("Spine Toolbox    -- {} --".format(self._project.name))
        # Clear QTextBrowsers
        self.ui.textBrowser_eventlog.clear()
        self.ui.textBrowser_process_output.clear()
        # Populate project model with items read from JSON file
        self.init_models(tool_template_paths)
        if not self._project.load(dicts['objects']):
            self.msg_error.emit("Loading project items failed")
            return False
        self.ui.treeView_project.expandAll()
        # Restore connections
        self.msg.emit("Restoring connections...")
        self.connection_model.reset_model(connections)
        self.ui.tableView_connections.resizeColumnsToContents()
        self.ui.graphicsView.restore_links()
        self.ui.tabWidget.setCurrentIndex(0)  # Activate 'Items' tab
        # Initialize Design View scene
        self.ui.graphicsView.init_scene()
        self.msg.emit("Project <b>{0}</b> is now open".format(self._project.name))
        return True

    @Slot(name="save_project")
    def save_project(self):
        """Save project."""
        if not self._project:
            self.msg.emit("No project open")
            return
        # Put project's tool template definition files into a list
        tool_templates = list()
        for i in range(self.tool_template_model.rowCount()):
            tool_templates.append(self.tool_template_model.tool_template(i).get_def_path())
        self._project.save(tool_templates)
        self.msg.emit("Project saved to <b>{0}</b>".format(self._project.path))

    @Slot(name="save_project_as")
    def save_project_as(self):
        """Ask user for a new project name and save. Creates a duplicate of the open project."""
        if not self._project:
            self.msg.emit("No project open")
        msg = "This creates a copy of the current project. <br/><br/>New name:"
        # noinspection PyCallByClass
        answer = QInputDialog.getText(self, "New project name", msg, text=self._project.name,
                                      flags=Qt.WindowTitleHint | Qt.WindowCloseButtonHint)
        if not answer[1]:  # answer[str, bool]
            return
        else:
            name = answer[0]
        # Check if name is valid and copy project tree under a new name
        if not self._project.rename_project(name):
            return
        # Save project into new file
        self.save_project()
        # Load project
        self.open_project(self._project.path)
        return

    def init_models(self, tool_template_paths):
        """Initialize application internal data models.

        Args:
            tool_template_paths (list): List of tool definition file paths used in this project
        """
        self.init_project_item_model()
        self.ui.treeView_project.selectionModel().currentChanged.connect(self.current_item_changed)
        self.init_tool_template_model(tool_template_paths)
        self.init_connection_model()

    def init_project_item_model(self):
        """Initializes project item model. Create root and category items and
        add them to the model."""
        root_item = ProjectItem("root", "", is_root=True, is_category=False)
        ds_category = ProjectItem("Data Stores", "", is_root=False, is_category=True)
        dc_category = ProjectItem("Data Connections", "", is_root=False, is_category=True)
        tool_category = ProjectItem("Tools", "", is_root=False, is_category=True)
        view_category = ProjectItem("Views", "", is_root=False, is_category=True)
        self.project_item_model = ProjectItemModel(self, root=root_item)
        self.project_item_model.insert_item(ds_category)
        self.project_item_model.insert_item(dc_category)
        self.project_item_model.insert_item(tool_category)
        self.project_item_model.insert_item(view_category)
        self.ui.treeView_project.setModel(self.project_item_model)
        self.ui.treeView_project.header().hide()
        self.ui.graphicsView.set_project_item_model(self.project_item_model)

    def init_tool_template_model(self, tool_template_paths):
        """Initializes Tool template model.

        Args:
            tool_template_paths (list): List of tool definition file paths used in this project
        """
        self.ui.comboBox_tool.setModel(QStandardItemModel())  # Reset combo box by setting and empty model to it
        self.tool_template_model = ToolTemplateModel()
        n_tools = 0
        self.msg.emit("Loading Tool templates...")
        for path in tool_template_paths:
            if path == '' or not path:
                continue
            # Add tool template into project
            tool_cand = self._project.load_tool_template_from_file(path)
            n_tools += 1
            if not tool_cand:
                self.msg_error.emit("Failed to load Tool template from <b>{0}</b>".format(path))
                continue
            # Add tool definition file path to tool instance variable
            tool_cand.set_def_path(path)
            # Insert tool into model
            self.tool_template_model.insertRow(tool_cand)
            # self.msg.emit("Tool template <b>{0}</b> ready".format(tool_cand.name))
        # Set model to the tool template list view
        self.ui.listView_tool_templates.setModel(self.tool_template_model)
        # Set model to Tool project item combo box
        self.ui.comboBox_tool.setModel(self.tool_template_model)
        # Note: If ToolTemplateModel signals are in use, they should be reconnected here.
        # Reconnect ToolTemplateModel and QListView signals. Make sure that signals are connected only once.
        n_recv_sig1 = self.ui.listView_tool_templates.receivers(SIGNAL("doubleClicked(QModelIndex)"))  # nr of receivers
        if n_recv_sig1 == 0:
            # logging.debug("Connecting doubleClicked signal for QListView")
            self.ui.listView_tool_templates.doubleClicked.connect(self.edit_tool_template)
        elif n_recv_sig1 > 1:  # Check that this never gets over 1
            logging.error("Number of receivers for QListView doubleClicked signal is now:{0}".format(n_recv_sig1))
        else:
            pass  # signal already connected
        n_recv_sig2 = self.ui.listView_tool_templates.receivers(SIGNAL("customContextMenuRequested(QPoint)"))
        if n_recv_sig2 == 0:
            # logging.debug("Connecting customContextMenuRequested signal for QListView")
            self.ui.listView_tool_templates.customContextMenuRequested.connect(self.show_tool_template_context_menu)
        elif n_recv_sig2 > 1:  # Check that this never gets over 1
            logging.error("Number of receivers for QListView customContextMenuRequested signal is now:{0}"
                          .format(n_recv_sig2))
        else:
            pass  # signal already connected
        if n_tools == 0:
            self.msg_warning.emit("Project has no tool templates")

    def init_connection_model(self):
        """Initializes a model representing connections between project items."""
        self.connection_model = ConnectionModel(self)
        self.ui.tableView_connections.setModel(self.connection_model)
        self.ui.tableView_connections.setItemDelegate(CheckBoxDelegate(self))
        self.ui.tableView_connections.itemDelegate().data_committed.connect(self.connection_data_changed)
        self.ui.graphicsView.set_connection_model(self.connection_model)

    def init_shared_widgets(self):
        """Initialize widgets that are shared among all ProjectItems of the same type."""
        # Data Stores
        self.ui.comboBox_dialect.addItems(list(SQL_DIALECT_API.keys()))
        self.ui.comboBox_dialect.setCurrentIndex(-1)
        self.ui.toolButton_browse.setIcon(self.style().standardIcon(QStyle.SP_DialogOpenButton))
        self.ui.toolButton_ds_open_dir.setIcon(self.style().standardIcon(QStyle.SP_DirOpenIcon))
        # Data Connections
        self.ui.treeView_dc_references.setStyleSheet(TREEVIEW_HEADER_SS)
        self.ui.treeView_dc_data.setStyleSheet(TREEVIEW_HEADER_SS)
        self.ui.toolButton_dc_open_dir.setIcon(self.style().standardIcon(QStyle.SP_DirOpenIcon))
        # Tools (Tool template combobox is initialized in init_tool_template_model)
        self.ui.pushButton_tool_stop.setEnabled(False)
        self.ui.treeView_template.setStyleSheet(TREEVIEW_HEADER_SS)
        self.ui.toolButton_tool_open_dir.setIcon(self.style().standardIcon(QStyle.SP_DirOpenIcon))
        # Views
        self.ui.treeView_view.setStyleSheet(TREEVIEW_HEADER_SS)
        self.ui.toolButton_view_open_dir.setIcon(self.style().standardIcon(QStyle.SP_DirOpenIcon))

    def restore_ui(self):
        """Restore UI state from previous session."""
        window_size = self._qsettings.value("mainWindow/windowSize")
        window_pos = self._qsettings.value("mainWindow/windowPosition")
        window_state = self._qsettings.value("mainWindow/windowState")
        splitter_state = self._qsettings.value("mainWindow/projectDockWidgetSplitterState")
        window_maximized = self._qsettings.value("mainWindow/windowMaximized", defaultValue='false')  # returns str
        n_screens = self._qsettings.value("mainWindow/n_screens", defaultValue=1)  # number of screens on last exit
        # noinspection PyArgumentList
        n_screens_now = len(QGuiApplication.screens())  # number of screens now
        if window_size:
            self.resize(window_size)
        if window_pos:
            self.move(window_pos)
        if window_state:
            self.restoreState(window_state, version=1)  # Toolbar and dockWidget positions
        if splitter_state:
            self.ui.splitter.restoreState(splitter_state)  # Project Dock Widget splitter position
        if window_maximized == 'true':
            self.setWindowState(Qt.WindowMaximized)
        if n_screens_now < int(n_screens):
            # There are less screens available now than on previous application startup
            # Move main window to position 0,0 to make sure that it is not lost on another screen that does not exist
            self.move(0, 0)

    def clear_ui(self):
        """Clean UI to make room for a new or opened project."""
        if not self.project():
            return
        item_names = self.project_item_model.return_item_names()
        for name in item_names:
            ind = self.project_item_model.find_item(name)
            self.remove_item(ind)
        self.activate_no_selection_tab()  # Clear widget info from QDockWidget
        self._project = None
        self.tool_template_model = None
        self.ui.textBrowser_eventlog.clear()
        self.ui.textBrowser_process_output.clear()
        self.ui.graphicsView.scene().clear()  # Clear all items from scene

    @Slot("QModelIndex", "QModelIndex", name="current_item_changed")
    def current_item_changed(self, current, previous):
        """Disconnect signals of previous item, connect signals of current item
        and show correct properties tab for the current item."""
        # TODO: Fix multiple selection in project tree view.
        if not current.isValid() or not current.parent().isValid():  # Current is root or category
            if not previous:  # Previous is None
                return
            elif not previous.isValid():  # Previous is root
                return
            elif not previous.parent().isValid():  # Previous is category
                return
            else:  # Previous is a ProjectItem -> disconnect
                previous_item = self.project_item_model.project_item(previous)
                # self.msg.emit("Deactivating {0}".format(previous_item.name))
                # Deselect previous item's QGraphicsItem
                if previous_item.get_icon().isSelected():
                    previous_item.get_icon().setSelected(False)  # Emits selectionChanged signal to scene
                ret = previous_item.deactivate()
                if not ret:
                    self.msg_error.emit("Something went wrong in disconnecting {0} signals.".format(previous_item.name))
                # Show No Selection tab because the item has been deactivated anyway
                self.activate_no_selection_tab()
            return
        # Current item is a project item
        current_item = self.project_item_model.project_item(current)
        if not previous:
            pass  # Previous item was None
        elif not previous.isValid():
            pass  # Previous item was root
        elif not previous.parent().isValid():
            pass  # Previous item was a category
        else:
            previous_item = self.project_item_model.project_item(previous)
            # self.msg.emit("Deactivating {0}".format(previous_item.name))
            # Deselect previous item's QGraphicsItem
            if previous_item.get_icon().isSelected():
                previous_item.get_icon().setSelected(False)  # Emits selectionChanged signal to scene
            ret = previous_item.deactivate()
            if not ret:
                self.msg_error.emit("Something went wrong in disconnecting {0} signals".format(previous_item.name))
        # self.msg.emit("Activating {0}".format(current_item.name))
        # Set current item QGraphicsItem selected
        if not current_item.get_icon().isSelected():
            current_item.get_icon().setSelected(True)  # Emits selectionChanged signal to scene
        current_item.activate()
        self.activate_item_tab(current_item)

    def activate_no_selection_tab(self):
        """Shows 'No Selection' tab."""
        for i in range(self.ui.tabWidget_item_properties.count()):
            if self.ui.tabWidget_item_properties.tabText(i) == "No Selection":
                self.ui.tabWidget_item_properties.setCurrentIndex(i)
                break
        self.ui.dockWidget_item.setWindowTitle("Properties")

    def activate_item_tab(self, item):
        """Shows project item properties tab according to item type.
        Note: Does not work if a category item is given as argument.

        Args:
            item (ProjectItem): Instance of a project item
        """
        # Find tab index according to item type
        for i in range(self.ui.tabWidget_item_properties.count()):
            if self.ui.tabWidget_item_properties.tabText(i) == item.item_type:
                self.ui.tabWidget_item_properties.setCurrentIndex(i)
                break
        # Set QDockWidget title to selected item's type
        self.ui.dockWidget_item.setWindowTitle(item.item_type + " Properties")

    @Slot(name="open_tool_template")
    def open_tool_template(self):
        """Open a file dialog so the user can select an existing tool template .json file.
        Continue loading the tool template into the Project if successful.
        """
        if not self._project:
            self.msg.emit("No project open")
            return
        # noinspection PyCallByClass, PyTypeChecker, PyArgumentList
        answer = QFileDialog.getOpenFileName(self, 'Select tool template file',
                                             os.path.join(project_dir(self._config), os.path.pardir),
                                             'JSON (*.json)')
        if answer[0] == '':  # Cancel button clicked
            return
        def_file = os.path.abspath(answer[0])
        # Load tool definition
        tool_template = self._project.load_tool_template_from_file(def_file)
        if not tool_template:
            self.msg_error.emit("Adding Tool template failed".format(def_file))
            return
        if self.tool_template_model.find_tool_template(tool_template.name):
            # Tool template already added to project
            self.msg_warning.emit("Tool template <b>{0}</b> already in project".format(tool_template.name))
            return
        # Add definition file path into tool tool template
        tool_template.set_def_path(def_file)
        self.add_tool_template(tool_template)

    def add_tool_template(self, tool_template):
        """Add a ToolTemplate instance to project, which then can be added to a Tool item.
        Add tool template definition file path into project file (.proj)

        tool_template (ToolTemplate): Tool template that is added to project
        """
        def_file = tool_template.get_def_path()  # Definition file path (.json)
        # Insert tool template into model
        self.tool_template_model.insertRow(tool_template)
        # Save Tool def file path to project file
        project_file = self._project.path  # Path to project file
        if project_file.lower().endswith('.proj'):
            # Manipulate project file contents
            try:
                with open(project_file, 'r') as fh:
                    dicts = json.load(fh)
            except OSError:
                self.msg_error.emit("OSError: Could not load file <b>{0}</b>".format(project_file))
                return
            # Get project settings
            project_dict = dicts['project']
            objects_dict = dicts['objects']
            try:
                tools = project_dict['tool_templates']
                if def_file not in tools:
                    tools.append(def_file)
                project_dict['tool_templates'] = tools
            except KeyError:
                project_dict['tool_templates'] = [def_file]
            # Save dictionaries back to project save file
            dicts['project'] = project_dict
            dicts['objects'] = objects_dict
            with open(project_file, 'w') as fp:
                json.dump(dicts, fp, indent=4)
            self.msg_success.emit("Tool template <b>{0}</b> added to project".format(tool_template.name))
        else:
            self.msg_error.emit("Unsupported project filename {0}. Extension should be .proj.".format(project_file))
            return

    def update_tool_template(self, row, tool_template):
        """Update a Tool template and refresh Tools that use it.

        Args:
            row (int): Row of tool template in ToolTemplateModel
            tool_template (ToolTemplate): An updated Tool template
        """
        if not self.tool_template_model.update_tool_template(tool_template, row):
            self.msg_error.emit("Unable to update Tool template <b>{0}</b>".format(tool_template.name))
            return
        self.msg_success.emit("Tool template <b>{0}</b> successfully updated".format(tool_template.name))
        # Reattach Tool template to any Tools that use it
        # Find the updated tool template from ToolTemplateModel
        template = self.tool_template_model.find_tool_template(tool_template.name)
        if not template:
            self.msg_error.emit("Could not find Tool template <b>{0}</b>".format(tool_template.name))
            return
        # Get all Tool project items
        tools = self.project_item_model.items("Tools")
        for tool in tools:
            if not tool.tool_template():
                continue
            elif tool.tool_template().name == tool_template.name:
                tool.set_tool_template(template)
                tool.execute_in_work = template.execute_in_work
                self.msg.emit("Tool template <b>{0}</b> reattached to Tool <b>{1}</b>".format(template.name, tool.name))
        # Set execution mode radioButton depending on Tool template setting
        if template.execute_in_work:
            self.ui.radioButton_execute_in_work.setChecked(True)
        else:
            self.ui.radioButton_execute_in_source.setChecked(True)

    @Slot(name="remove_selected_tool_template")
    def remove_selected_tool_template(self):
        """Prepare to remove tool template selected in QListView."""
        if not self._project:
            self.msg.emit("No project open")
            return
        try:
            index = self.ui.listView_tool_templates.selectedIndexes()[0]
        except IndexError:
            # Nothing selected
            self.msg.emit("Select a Tool template to remove")
            return
        if not index.isValid():
            return
        self.remove_tool_template(index)

    @Slot("QModelIndex", name="remove_tool_template")
    def remove_tool_template(self, index):
        """Remove tool template from ToolTemplateModel
        and tool definition file path from project file.
        Removes also Tool templates from all Tool items
        that use this template."""
        sel_tool = self.tool_template_model.tool_template(index.row())
        tool_def_path = sel_tool.def_file_path
        msg = "Removing Tool template <b>{0}</b> from project. Are you sure?".format(sel_tool.name)
        # noinspection PyCallByClass, PyTypeChecker
        answer = QMessageBox.question(self, 'Remove Tool template', msg, QMessageBox.Yes, QMessageBox.No)
        if not answer == QMessageBox.Yes:
            return
        # Remove tool def file path from the project file
        project_file = self._project.path
        if not project_file.lower().endswith('.proj'):
            self.msg_error.emit("Project file extension not supported. Needs to be .proj.")
            return
        # Read project data from JSON file
        try:
            with open(project_file, 'r') as fh:
                dicts = json.load(fh)
        except OSError:
            self.msg_error.emit("OSError: Could not load file <b>{0}</b>".format(project_file))
            return
        # Get project settings
        project_dict = dicts['project']
        object_dict = dicts['objects']
        if not self.tool_template_model.removeRow(index.row()):
            self.msg_error.emit("Error in removing Tool template <b>{0}</b>".format(sel_tool.name))
            return
        try:
            tools = project_dict['tool_templates']
            tools.remove(tool_def_path)
            # logging.debug("tools list after removal:{}".format(tools))
            project_dict['tool_templates'] = tools
        except KeyError:
            self.msg_error.emit("This is odd. tool_templates list not found in project file <b>{0}</b>"
                                .format(project_file))
            return
        except ValueError:
            self.msg_error.emit("This is odd. Tool template definition file path <b>{0}</b> not found "
                                "in project file <b>{1}</b>".format(tool_def_path, project_file))
            return
        # Save dictionaries back to JSON file
        dicts['project'] = project_dict
        dicts['objects'] = object_dict
        with open(project_file, 'w') as fp:
            json.dump(dicts, fp, indent=4)
        self.msg_success.emit("Tool template removed")

    @Slot(name="remove_all_items")
    def remove_all_items(self):
        """Slot for Remove All button."""
        if not self._project:
            self.msg.emit("No items to remove")
            return
        msg = "Remove all items from project?"
        # noinspection PyCallByClass, PyTypeChecker
        answer = QMessageBox.question(self, 'Removing all items', msg, QMessageBox.Yes, QMessageBox.No)
        if not answer == QMessageBox.Yes:
            return
        item_names = self.project_item_model.return_item_names()
        n = len(item_names)
        if n == 0:
            return
        for name in item_names:
            ind = self.project_item_model.find_item(name)
            self.remove_item(ind, delete_item=self._config.getboolean("settings", "delete_data"))
        self.msg.emit("All {0} items removed from project".format(n))
        self.activate_no_selection_tab()
        self.ui.graphicsView.scene().clear()
        self.ui.graphicsView.init_scene()

    def remove_item(self, ind, delete_item=False, check_dialog=False):
        """Remove item from project when it's index in the project model is known.
        To remove all items in project, loop all indices through this method.
        This method is used in both opening and creating a new project as
        well as when item(s) are deleted from project.
        Use delete_item=False when closing the project or creating a new one.
        Setting delete_item=True deletes the item irrevocably. This means that
        data directories will be deleted from the hard drive.

        Args:
            ind (QModelIndex): Index of removed item in project model
            delete_item (bool): If set to True, deletes the directories and data associated with the item
            check_dialog (bool): If True, shows 'Are you sure?' message box
        """
        project_item = self.project_item_model.project_item(ind)
        name = project_item.name
        if check_dialog:
            if not delete_item:
                msg = "Are you sure? If Yes, item data directory will still be available in " \
                      "the project directory after this operation.\n\n" \
                      "Tip: Remove items by pressing 'Delete' key to bypass this dialog."
            else:
                msg = "Are you sure? If Yes, item data directory will be deleted from your project.\n\n" \
                      "Tip: Remove items by pressing 'Delete' key to bypass this dialog."
            # noinspection PyCallByClass, PyTypeChecker
            answer = QMessageBox.question(self, "Remove item {0}?".format(name), msg, QMessageBox.Yes, QMessageBox.No)
            if not answer == QMessageBox.Yes:
                return
        try:
            data_dir = project_item.data_dir
        except AttributeError:
            data_dir = None
        # Remove item from connection model. This also removes Link QGraphicsItems associated to this item
        if not self.connection_model.remove_item(project_item.name):
            self.msg_error.emit("Removing item {0} from connection model failed".format(project_item.name))
        # Remove item from project model
        if not self.project_item_model.remove_item(project_item, parent=ind.parent()):
            self.msg_error.emit("Removing item <b>{0}</b> from project failed".format(name))
        # Remove item icon (QGraphicsItems) from scene
        self.ui.graphicsView.scene().removeItem(project_item.get_icon())
        if delete_item:
            if data_dir:
                # Remove data directory and all its contents
                self.msg.emit("Removing directory <b>{0}</b>".format(data_dir))
                try:
                    if not erase_dir(data_dir):
                        self.msg_error.emit("Directory does not exist")
                        return
                except OSError:
                    self.msg_error.emit("[OSError] Removing directory failed. Check directory permissions.")
                    return
        self.msg.emit("Item <b>{0}</b> removed from project".format(name))
        return

    @Slot("QUrl", name="open_anchor")
    def open_anchor(self, qurl):
        """Open file explorer in the directory given in qurl.

        Args:
            qurl (QUrl): Directory path or a file to open
        """
        if qurl.url() == "#":  # This is a Tip so do not try to open the URL
            return
        path = qurl.toLocalFile()  # Path to result folder
        # noinspection PyTypeChecker, PyCallByClass, PyArgumentList
        res = QDesktopServices.openUrl(qurl)
        if not res:
            self.msg_error.emit("Opening path {} failed".format(path))

    @Slot("QModelIndex", name='edit_tool_template')
    def edit_tool_template(self, index):
        """Open the tool template widget for editing an existing tool template.

        Args:
            index (QModelIndex): Index of the item (from double-click or contex menu signal)
        """
        if not index.isValid():
            return
        tool_template = self.tool_template_model.tool_template(index.row())
        # Show the template in the Tool Template Form
        self.show_tool_template_form(tool_template)

    @busy_effect
    @Slot("QModelIndex", name='open_tool_template_file')
    def open_tool_template_file(self, index):
        """Open the Tool template definition file in the default (.json) text-editor.

        Args:
            index (QModelIndex): Index of the item
        """
        if not index.isValid():
            return
        tool_template = self.tool_template_model.tool_template(index.row())
        file_path = tool_template.get_def_path()
        # Check if file exists first. openUrl may return True if file doesn't exist
        # TODO: this could still fail if the file is deleted or renamed right after the check
        if not os.path.isfile(file_path):
            logging.error("Failed to open editor for {0}".format(file_path))
            self.msg_error.emit("Tool template definition file <b>{0}</b> not found."
                                .format(file_path))
            return
        tool_template_url = "file:///" + file_path
        # Open Tool template definition file in editor
        # noinspection PyTypeChecker, PyCallByClass, PyArgumentList
        res = QDesktopServices.openUrl(QUrl(tool_template_url, QUrl.TolerantMode))
        if not res:
            logging.error("Failed to open editor for {0}".format(tool_template_url))
            self.msg_error.emit("Unable to open Tool template definition file {0}. Make sure that <b>.json</b> "
                                "files are associated with a text editor. For example on Windows "
                                "10, go to Control Panel -> Default Programs to do this."
                                .format(file_path))
        return

    @busy_effect
    @Slot("QModelIndex", name='open_tool_main_program_file')
    def open_tool_main_program_file(self, index):
        """Open the tool template's main program file in the default editor.

        Args:
            index (QModelIndex): Index of the item
        """
        if not index.isValid():
            return
        tool = self.tool_template_model.tool_template(index.row())
        file_path = os.path.join(tool.path, tool.includes[0])
        # Check if file exists first. openUrl may return True even if file doesn't exist
        # TODO: this could still fail if the file is deleted or renamed right after the check
        if not os.path.isfile(file_path):
            self.msg_error.emit("Tool main program file <b>{0}</b> not found."
                                .format(file_path))
            return
        fname, ext = os.path.splitext(os.path.split(file_path)[1])
        if ext in [".bat", ".exe"]:
            self.msg_warning.emit("Sorry, opening files with extension <b>{0}</b> not supported. "
                                  "Please open the file manually.".format(ext))
            return
        main_program_url = "file:///" + file_path
        # Open Tool template main program file in editor
        # noinspection PyTypeChecker, PyCallByClass, PyArgumentList
        res = QDesktopServices.openUrl(QUrl(main_program_url, QUrl.TolerantMode))
        if not res:
            filename, file_extension = os.path.splitext(file_path)
            self.msg_error.emit("Unable to open Tool template main program file {0}. "
                                "Make sure that <b>{1}</b> "
                                "files are associated with an editor. E.g. on Windows "
                                "10, go to Control Panel -> Default Programs to do this."
                                .format(filename, file_extension))
        return

    @Slot("QModelIndex", name="connection_data_changed")
    def connection_data_changed(self, index):
        """Called when checkbox delegate wants to edit connection data. Add or remove Link instance accordingly."""
        d = self.connection_model.data(index, Qt.DisplayRole)  # Current status
        if d == "False":  # Add link
            src_name = self.connection_model.headerData(index.row(), Qt.Vertical, Qt.DisplayRole)
            dst_name = self.connection_model.headerData(index.column(), Qt.Horizontal, Qt.DisplayRole)
            self.ui.graphicsView.add_link(src_name, dst_name, index)
        else:  # Remove link
            self.ui.graphicsView.remove_link(index)

    @Slot(name="restore_dock_widgets")
    def restore_dock_widgets(self):
        """Dock all floating and or hidden QDockWidgets back to the main window."""
        for dock in self.findChildren(QDockWidget):
            if not dock.isVisible():
                dock.setVisible(True)
            if dock.isFloating():
                dock.setFloating(False)

    def set_debug_qactions(self):
        """Set shortcuts for QActions that may be needed in debugging."""
        self.show_item_tabbar.setShortcut(QKeySequence(Qt.CTRL + Qt.Key_0))
        self.show_connections_tab.setShortcut(QKeySequence(Qt.CTRL + Qt.Key_9))
        self.show_supported_img_formats.setShortcut(QKeySequence(Qt.CTRL + Qt.Key_8))
        self.addAction(self.show_item_tabbar)
        self.addAction(self.show_connections_tab)
        self.addAction(self.show_supported_img_formats)

    def hide_tabs(self):
        """Hides project item info tab bar and connections tab in project item QTreeView.
        Makes (hidden) actions on how to show them if needed for debugging purposes."""
        self.ui.tabWidget_item_properties.tabBar().hide()  # Hide project item info QTabBar
        self.connections_tab = self.ui.tabWidget.widget(1)
        self.ui.tabWidget.removeTab(1)  # Remove connections tab

    def add_toggle_view_actions(self):
        """Add toggle view actions to View menu."""
        self.ui.menuToolbars.addAction(self.item_toolbar.toggleViewAction())
        self.ui.menuDock_Widgets.addAction(self.ui.dockWidget_project.toggleViewAction())
        self.ui.menuDock_Widgets.addAction(self.ui.dockWidget_eventlog.toggleViewAction())
        self.ui.menuDock_Widgets.addAction(self.ui.dockWidget_process_output.toggleViewAction())
        self.ui.menuDock_Widgets.addAction(self.ui.dockWidget_item.toggleViewAction())
        self.ui.menuDock_Widgets.addAction(self.ui.dockWidget_python_repl.toggleViewAction())
        self.ui.menuDock_Widgets.addAction(self.ui.dockWidget_julia_repl.toggleViewAction())

    def toggle_tabbar_visibility(self):
        """Shows or hides the tab bar in project item info tab widget. For debugging purposes."""
        if self.ui.tabWidget_item_properties.tabBar().isVisible():
            self.ui.tabWidget_item_properties.tabBar().hide()
        else:
            self.ui.tabWidget_item_properties.tabBar().show()

    def toggle_connections_tab_visibility(self):
        """Shows or hides connections tab in the project item QTreeView. For debugging purposes."""
        if self.ui.tabWidget.count() == 1:  # Connections tab hidden
            self.ui.tabWidget.insertTab(1, self.connections_tab, "Connections")
        else:
            self.connections_tab = self.ui.tabWidget.widget(1)
            self.ui.tabWidget.removeTab(1)

    @Slot(str, name="add_message")
    def add_message(self, msg):
        """Append regular message to Event Log.

        Args:
            msg (str): String written to QTextBrowser
        """
        open_tag = "<span style='color:white;white-space: pre-wrap;'>"
        date_str = get_datetime(self._config)
        message = open_tag + date_str + msg + "</span>"
        self.ui.textBrowser_eventlog.append(message)
        # noinspection PyArgumentList
        QApplication.processEvents()

    @Slot(str, name="add_success_message")
    def add_success_message(self, msg):
        """Append message with green text color to Event Log.

        Args:
            msg (str): String written to QTextBrowser
        """
        open_tag = "<span style='color:#00ff00;white-space: pre-wrap;'>"
        date_str = get_datetime(self._config)
        message = open_tag + date_str + msg + "</span>"
        self.ui.textBrowser_eventlog.append(message)
        # noinspection PyArgumentList
        QApplication.processEvents()

    @Slot(str, name="add_error_message")
    def add_error_message(self, msg):
        """Append message with red color to Event Log.

        Args:
            msg (str): String written to QTextBrowser
        """
        open_tag = "<span style='color:#ff3333;white-space: pre-wrap;'>"
        date_str = get_datetime(self._config)
        message = open_tag + date_str + msg + "</span>"
        self.ui.textBrowser_eventlog.append(message)
        # noinspection PyArgumentList
        QApplication.processEvents()

    @Slot(str, name="add_warning_message")
    def add_warning_message(self, msg):
        """Append message with yellow (golden) color to Event Log.

        Args:
            msg (str): String written to QTextBrowser
        """
        open_tag = "<span style='color:yellow;white-space: pre-wrap;'>"
        date_str = get_datetime(self._config)
        message = open_tag + date_str + msg + "</span>"
        self.ui.textBrowser_eventlog.append(message)
        # noinspection PyArgumentList
        QApplication.processEvents()

    @Slot(str, name="add_process_message")
    def add_process_message(self, msg):
        """Writes message from stdout to process output QTextBrowser.

        Args:
            msg (str): String written to QTextBrowser
        """
        open_tag = "<span style='color:white;white-space: pre;'>"
        message = open_tag + msg + "</span>"
        self.ui.textBrowser_process_output.append(message)
        # noinspection PyArgumentList
        QApplication.processEvents()

    @Slot(str, name="add_process_error_message")
    def add_process_error_message(self, msg):
        """Writes message from stderr to process output QTextBrowser.

        Args:
            msg (str): String written to QTextBrowser
        """
        open_tag = "<span style='color:#ff3333;white-space: pre;'>"
        message = open_tag + msg + "</span>"
        self.ui.textBrowser_process_output.append(message)
        # noinspection PyArgumentList
        QApplication.processEvents()

    @Slot("float", "float", name="show_add_data_store_form")
    def show_add_data_store_form(self, x=0, y=0):
        """Show add data store widget."""
        if not self._project:
            self.msg.emit("Create or open a project first")
            return
        self.add_data_store_form = AddDataStoreWidget(self, x, y)
        self.add_data_store_form.show()

    @Slot("float", "float", name="show_add_data_connection_form")
    def show_add_data_connection_form(self, x=0, y=0):
        """Show add data connection widget."""
        if not self._project:
            self.msg.emit("Create or open a project first")
            return
        self.add_data_connection_form = AddDataConnectionWidget(self, x, y)
        self.add_data_connection_form.show()

    @Slot("float", "float", name="show_add_tool_form")
    def show_add_tool_form(self, x=0, y=0):
        """Show add tool widget."""
        if not self._project:
            self.msg.emit("Create or open a project first")
            return
        self.add_tool_form = AddToolWidget(self, x, y)
        self.add_tool_form.show()

    @Slot("float", "float", name="show_add_view_form")
    def show_add_view_form(self, x=0, y=0):
        """Show add view widget."""
        if not self._project:
            self.msg.emit("Create or open a project first")
            return
        self.add_view_form = AddViewWidget(self, x, y)
        self.add_view_form.show()

    @Slot(name="show_tool_template_form")
    def show_tool_template_form(self, tool_template=None):
        """Show create tool template widget."""
        if not self._project:
            self.msg.emit("Create or open a project first")
            return
        self.tool_template_form = ToolTemplateWidget(self, tool_template)
        self.tool_template_form.show()

    @Slot(name="show_settings")
    def show_settings(self):
        """Show Settings widget."""
        self.settings_form = SettingsWidget(self, self._config)
        self.settings_form.show()

    @Slot(name="show_tool_config_asst")
    def show_tool_config_asst(self):
        """Show Tool configuration assistant widget."""
        self.tool_config_asst_form = ToolConfigurationAssistantWidget(self)
        self.tool_config_asst_form.show()

    @Slot(name="show_about")
    def show_about(self):
        """Show About Spine Toolbox form."""
        self.about_form = AboutWidget(self, SPINE_TOOLBOX_VERSION)
        self.about_form.show()

    @Slot(name="show_user_guide")
    def show_user_guide(self):
        """Open Spine Toolbox documentation index page in browser."""
        index_url = "file:///" + DOC_INDEX_PATH
        # noinspection PyTypeChecker, PyCallByClass, PyArgumentList
        res = QDesktopServices.openUrl(QUrl(index_url, QUrl.TolerantMode))
        if not res:
            logging.error("Failed to open editor for {0}".format(index_url))
            # filename, file_extension = os.path.splitext(index_path)
            self.msg_error.emit("Unable to open file <b>{0}</b>".format(DOC_INDEX_PATH))
        return

    @Slot("QPoint", name="show_item_context_menu")
    def show_item_context_menu(self, pos):
        """Context menu for project items listed in the project QTreeView.

        Args:
            pos (QPoint): Mouse position
        """
        ind = self.ui.treeView_project.indexAt(pos)
        global_pos = self.ui.treeView_project.viewport().mapToGlobal(pos)
        self.show_project_item_context_menu(global_pos, ind)

    @Slot("QPoint", str, name="show_item_image_context_menu")
    def show_item_image_context_menu(self, pos, name):
        """Context menu for project item images on the QGraphicsView.

        Args:
            pos (QPoint): Mouse position
            name (str): The name of the concerned item
        """
        ind = self.project_item_model.find_item(name)
        self.show_project_item_context_menu(pos, ind)

    def show_project_item_context_menu(self, pos, ind):
        """Create and show project item context menu.

        Args:
            pos (QPoint): Mouse position
            ind (QModelIndex): Index of concerned item
        """
        self.project_item_context_menu = ProjectItemContextMenu(self, pos, ind)
        option = self.project_item_context_menu.get_action()
        d = self.project_item_model.project_item(ind)
        if option == "Open directory...":
            d.open_directory()  # Open data_dir of Data Connection or Data Store
        elif option == "Open tree view...":
            d.open_tree_view()  # Open tree view of Data Store
        elif option == "Open graph view...":
            d.open_graph_view()  # Open graph view of Data Store
        elif option == "Open tabular view...":
            d.open_tabular_view()  # Open tabular view of Data Store
        elif option == "Execute":
            d.execute()
        elif option == "Results...":
            d.open_results()
        elif option == "Stop":
            # Check that the wheel is still visible, because execution may have stopped before the user clicks Stop
            if d.get_icon().timer.state() != QTimeLine.Running:
                self.msg.emit("Tool <b>{0}</b> is not running".format(d.name))
            else:
                d.stop_process()  # Proceed with stopping
        elif option == "Edit Tool template":
            d.edit_tool_template()
        elif option == "Edit main program file...":
            d.open_tool_main_program_file()
        elif option == "Rename":
            # noinspection PyCallByClass
            answer = QInputDialog.getText(self, "Rename Item", "New name:", text=d.name,
                                          flags=Qt.WindowTitleHint | Qt.WindowCloseButtonHint)
            # answer[str, bool]
            if not answer[1]:
                pass
            else:
                new_name = answer[0]
                self.project_item_model.setData(ind, new_name)
        elif option == "Remove item":
            self.remove_item(ind, delete_item=self._config.getboolean("settings", "delete_data"), check_dialog=True)
        elif option == "Open project directory...":
            file_url = "file:///" + self._project.project_dir
            self.open_anchor(QUrl(file_url, QUrl.TolerantMode))
        else:  # No option selected
            pass
        self.project_item_context_menu.deleteLater()
        self.project_item_context_menu = None

    def show_link_context_menu(self, pos, link):
        """Context menu for connection links.

        Args:
            pos (QPoint): Mouse position
            link (Link(QGraphicsPathItem)): The concerned link
        """
        self.link_context_menu = LinkContextMenu(self, pos, link.model_index, link.parallel_link)
        option = self.link_context_menu.get_action()
        if option == "Remove connection":
            self.ui.graphicsView.remove_link(link.model_index)
            return
        elif option == "Take connection":
            self.ui.graphicsView.take_link(link.model_index)
            return
        elif option == "Send to bottom":
            link.send_to_bottom()
        else:  # No option selected
            pass
        self.link_context_menu.deleteLater()
        self.link_context_menu = None

    @Slot("QPoint", name="show_tool_template_context_menu")
    def show_tool_template_context_menu(self, pos):
        """Context menu for tool templates.

        Args:
            pos (QPoint): Mouse position
        """
        ind = self.ui.listView_tool_templates.indexAt(pos)
        global_pos = self.ui.listView_tool_templates.viewport().mapToGlobal(pos)
        self.tool_template_context_menu = ToolTemplateContextMenu(self, global_pos, ind)
        option = self.tool_template_context_menu.get_action()
        if option == "Edit Tool template":
            self.edit_tool_template(ind)
        elif option == "Edit main program file...":
            self.open_tool_main_program_file(ind)
        elif option == "Open main program directory...":
            tool_template_path = self.tool_template_model.tool_template(ind.row()).path
            path_url = "file:///" + tool_template_path
            self.open_anchor(QUrl(path_url, QUrl.TolerantMode))
        elif option == "Open Tool template definition file...":
            self.open_tool_template_file(ind)
        elif option == "Remove Tool template":
            self.remove_tool_template(ind)
        else:  # No option selected
            pass
        self.tool_template_context_menu.deleteLater()
        self.tool_template_context_menu = None

    @Slot("QPoint", name="show_dc_ref_properties_context_menu")
    def show_dc_ref_properties_context_menu(self, pos):
        """Create and show a context-menu in data connection properties
        references view.

        Args:
            pos (QPoint): Mouse position
        """
        ind = self.ui.treeView_dc_references.indexAt(pos)
        global_pos = self.ui.treeView_dc_references.viewport().mapToGlobal(pos)
        self.dc_ref_context_menu = DcRefContextMenu(self, global_pos, ind)
        option = self.dc_ref_context_menu.get_action()
        # Get selected Data Connection from project item model
        cur_index = self.ui.treeView_project.currentIndex()
        if not cur_index.isValid():
            self.msg_error.emit("FIXME: Could not find an index of a selected Data Connection.")
            return
        dc = self.project_item_model.project_item(cur_index)
        if not dc:
            self.msg_error.emit("FIXME: Data Connection {0} not found in project items". format(cur_index))
            return
        if option == "Open containing directory...":
            ref_path = self.ui.treeView_dc_references.model().itemFromIndex(ind).data(Qt.DisplayRole)
            ref_dir, ref_fname = os.path.split(ref_path)
            file_url = "file:///" + ref_dir
            self.open_anchor(QUrl(file_url, QUrl.TolerantMode))
        elif option == "Edit...":
            dc.open_reference(ind)
        elif option == "Add reference(s)":
            dc.add_references()
        elif option == "Remove reference(s)":
            dc.remove_references()
        elif option == "Copy reference(s) to project":
            dc.copy_to_project()
        return

    @Slot("QPoint", name="show_dc_data_properties_context_menu")
    def show_dc_data_properties_context_menu(self, pos):
        """Create and show a context-menu in data connection properties
        data view.

        Args:
            pos (QPoint): Mouse position
        """
        ind = self.ui.treeView_dc_data.indexAt(pos)
        global_pos = self.ui.treeView_dc_data.viewport().mapToGlobal(pos)
        self.dc_data_context_menu = DcDataContextMenu(self, global_pos, ind)
        option = self.dc_data_context_menu.get_action()
        # Get selected Data Connection from project item model
        cur_index = self.ui.treeView_project.currentIndex()
        if not cur_index.isValid():
            self.msg_error.emit("FIXME: Could not find selected Data Connection index.")
            return
        dc = self.project_item_model.project_item(cur_index)
        if not dc:
            self.msg_error.emit("FIXME: Data Connection {0} not found in project items". format(cur_index))
            return
        if option == "New file...":
            dc.make_new_file()
        elif option == "Edit...":
            dc.open_data_file(ind)
        elif option == "Remove file(s)":
            dc.remove_files()
        elif option == "Open Spine Datapackage Editor":
            dc.show_spine_datapackage_form()
        elif option == "Open directory...":
            dc.open_directory()
        return

    @Slot("QPoint", name="show_tool_properties_context_menu")
    def show_tool_properties_context_menu(self, pos):
        """Create and show a context-menu in Tool properties
        if selected Tool has a Tool template.

        Args:
            pos (QPoint): Mouse position
        """
        ind = self.ui.treeView_template.indexAt(pos)  # Index of selected QStandardItem in Tool properties tree view.
        cur_index = self.ui.treeView_project.currentIndex()  # Get selected Tool
        if not cur_index.isValid():
            self.msg_error.emit("FIXME: Could not find selected Tool index")
            return
        tool = self.project_item_model.project_item(cur_index)
        if not tool.tool_template():
            return
        # Find index of Tool template
        name = tool.tool_template().name
        tool_index = self.tool_template_model.tool_template_index(name)
        global_pos = self.ui.treeView_template.viewport().mapToGlobal(pos)
        self.tool_prop_context_menu = ToolPropertiesContextMenu(self, global_pos, ind)
        option = self.tool_prop_context_menu.get_action()
        if option == "Edit Tool template":
            self.edit_tool_template(tool_index)  # index in tool template model
        elif option == "Edit main program file...":
            self.open_tool_main_program_file(tool_index)  # index in tool template model
        elif option == "Open main program directory...":
            tool.open_tool_main_directory()
        elif option == "Open Tool template definition file...":
            self.open_tool_template_file(tool_index)
        elif option == "Open directory...":
            tool.open_directory()
        return

    @Slot("QPoint", name="show_view_properties_context_menu")
    def show_view_properties_context_menu(self, pos):
        """Create and show a context-menu in View properties.

        Args:
            pos (QPoint): Mouse position
        """
        ind = self.ui.treeView_view.indexAt(pos)  # Index of selected item in View references tree view.
        cur_index = self.ui.treeView_project.currentIndex()  # Get selected View
        if not cur_index.isValid():
            self.msg_error.emit("FIXME: Could not find selected View index")
            return
        view = self.project_item_model.project_item(cur_index)
        global_pos = self.ui.treeView_view.viewport().mapToGlobal(pos)
        self.view_prop_context_menu = ViewPropertiesContextMenu(self, global_pos, ind)
        option = self.view_prop_context_menu.get_action()
        if option == "Open graph view":
            view.open_graph_view(ind)
        return

    @Slot(name="remove_refs_with_del_key")
    def remove_refs_with_del_key(self):
        """Slot that removes selected references from the currently selected Data Connection.
        Used when removing DC references by pressing the Delete key on keyboard (Qt.Key_Delete)."""
        cur_index = self.ui.treeView_project.currentIndex()  # Find selected dc index
        if not cur_index.isValid():
            return
        dc = self.project_item_model.project_item(cur_index)
        if not dc:
            return
        dc.remove_references()

    @Slot(name="remove_data_with_del_key")
    def remove_data_with_del_key(self):
        """Slot that removes selected data files from the currently selected Data Connection.
        Used when removing DC data files by pressing the Delete key on keyboard (Qt.Key_Delete)."""
        cur_index = self.ui.treeView_project.currentIndex()  # Find selected dc index
        if not cur_index.isValid():
            return
        dc = self.project_item_model.project_item(cur_index)
        if not dc:
            return
        dc.remove_files()

    def close_view_forms(self):
        """Closes all GraphViewForm, TreeViewForm, and TabularViewForm instances opened in
        Data Stores and Views. Ensures that close() method is called on all corresponding
        DiffDatabaseMapping instances, which cleans up the databases. Also closes all
        SpineDatapackageWidget instances opened in Data Connections.
        """
        if not self._project:
            return
        for data_store in self.project_item_model.items("Data Stores"):
            if data_store.tree_view_form:
                data_store.tree_view_form.close()
            if data_store.tabular_view_form:
                data_store.tabular_view_form.close()
            if data_store.graph_view_form:
                data_store.graph_view_form.close()
        for data_connection in self.project_item_model.items("Data Connections"):
            if data_connection.spine_datapackage_form:
                data_connection.spine_datapackage_form.close()
        for view in self.project_item_model.items("Views"):
            for graph_view_form in view.graph_view_form_refs.values():
                graph_view_form.close()

    def show_confirm_exit(self):
        """Shows confirm exit message box.

        Returns:
            True if user clicks Yes or False if exit is cancelled
        """
        ex = self._config.getboolean("settings", "show_exit_prompt")
        if ex:
            msg = QMessageBox()
            msg.setIcon(QMessageBox.Question)
            msg.setWindowTitle("Confirm exit")
            msg.setText("Are you sure you want to exit Spine Toolbox?")
            msg.setStandardButtons(QMessageBox.Yes | QMessageBox.No)
            chkbox = QCheckBox()
            chkbox.setText("Do not ask me again")
            msg.setCheckBox(chkbox)
            answer = msg.exec_()  # Show message box
            if answer == QMessageBox.Yes:
                # Update conf file according to checkbox status
                if not chkbox.checkState():
                    show_prompt = True
                else:
                    show_prompt = False
                self._config.setboolean("settings", "show_exit_prompt", show_prompt)
                return True
            else:
                return False
        return True

    def show_save_project_prompt(self):
        """Shows the save project message box."""
        save_at_exit = self._config.get("settings", "save_at_exit")
        if save_at_exit == "0":
            # Don't save project and don't show message box
            return
        elif save_at_exit == "1":  # Default
            # Show message box
            msg = QMessageBox()
            msg.setIcon(QMessageBox.Question)
            msg.setWindowTitle("Save project")
            msg.setText("Save changes to project?")
            msg.setStandardButtons(QMessageBox.Yes | QMessageBox.No)
            chkbox = QCheckBox()
            chkbox.setText("Do not ask me again")
            msg.setCheckBox(chkbox)
            answer = msg.exec_()
            chk = chkbox.checkState()
            if answer == QMessageBox.Yes:
                self.save_project()
                if chk == 2:
                    # Save preference into config file
                    self._config.set("settings", "save_at_exit", "2")
            else:
                if chk == 2:
                    # Save preference into config file
                    self._config.set("settings", "save_at_exit", "0")
        elif save_at_exit == "2":
            # Save project and don't show message box
            self.save_project()
        else:
            self._config.set("settings", "save_at_exit", "1")
        return

    def closeEvent(self, event=None):
        """Method for handling application exit.

        Args:
             event (QEvent): PySide2 event
        """
        # Show confirm exit message box
        if not self.show_confirm_exit():
            # Exit cancelled
            if event:
                event.ignore()
            return
        # Save current project (if enabled in settings)
        if not self._project:
            self._config.set("settings", "previous_project", "")
        else:
            self._config.set("settings", "previous_project", self._project.path)
            # Show save project prompt
            self.show_save_project_prompt()
        self._config.save()
        self._qsettings.setValue("mainWindow/windowSize", self.size())
        self._qsettings.setValue("mainWindow/windowPosition", self.pos())
        self._qsettings.setValue("mainWindow/windowState", self.saveState(version=1))
        self._qsettings.setValue("mainWindow/projectDockWidgetSplitterState", self.ui.splitter.saveState())
        if self.windowState() == Qt.WindowMaximized:
            self._qsettings.setValue("mainWindow/windowMaximized", True)
        else:
            self._qsettings.setValue("mainWindow/windowMaximized", False)
        # Save number of screens
        # noinspection PyArgumentList
        self._qsettings.setValue("mainWindow/n_screens", len(QGuiApplication.screens()))
        self.julia_repl.shutdown_jupyter_kernel()
        self.python_repl.shutdown_kernel()
        self.close_view_forms()
        if event:
            event.accept()
        # noinspection PyArgumentList
        QApplication.quit()<|MERGE_RESOLUTION|>--- conflicted
+++ resolved
@@ -20,11 +20,7 @@
 import locale
 import logging
 import json
-<<<<<<< HEAD
-from PySide2.QtCore import Qt, Signal, Slot, QSettings, QUrl, QModelIndex, SIGNAL, QItemSelection, QTimeLine
-=======
-from PySide2.QtCore import Qt, Signal, Slot, QSettings, QUrl, QModelIndex, SIGNAL
->>>>>>> a9fe9d42
+from PySide2.QtCore import Qt, Signal, Slot, QSettings, QUrl, QModelIndex, SIGNAL, QTimeLine
 from PySide2.QtWidgets import QMainWindow, QApplication, QFileDialog, QMessageBox, \
     QCheckBox, QInputDialog, QDockWidget, QStyle, QAction, QWidgetAction
 from PySide2.QtGui import QDesktopServices, QGuiApplication, QKeySequence, QStandardItemModel, QIcon
