--- conflicted
+++ resolved
@@ -487,31 +487,6 @@
         if n_tools == 0:
             self.msg_warning.emit("Project has no tool templates")
 
-<<<<<<< HEAD
-    def init_connection_model(self):
-        """Initializes a model representing connections between project items."""
-        self.connection_model = ConnectionModel(self)
-        self.ui.tableView_connections.setModel(self.connection_model)
-        self.ui.tableView_connections.setItemDelegate(CheckBoxDelegate(self))
-        self.ui.tableView_connections.itemDelegate().data_committed.connect(self.connection_data_changed)
-        self.ui.graphicsView.set_connection_model(self.connection_model)
-=======
-    def init_shared_widgets(self):
-        """Initialize widgets that are shared among all ProjectItems of the same type."""
-        # Data Stores
-        self.ui.comboBox_dialect.addItems(list(SUPPORTED_DIALECTS.keys()))
-        self.ui.comboBox_dialect.setCurrentIndex(-1)
-        # Data Connections
-        self.ui.treeView_dc_references.setStyleSheet(TREEVIEW_HEADER_SS)
-        self.ui.treeView_dc_data.setStyleSheet(TREEVIEW_HEADER_SS)
-        # Tools (Tool template combobox is initialized in init_tool_template_model)
-        self.ui.treeView_template.setStyleSheet(TREEVIEW_HEADER_SS)
-        # Views
-        self.ui.treeView_view.setStyleSheet(TREEVIEW_HEADER_SS)
-        # Data Interfaces
-        self.ui.treeView_data_interface_files.setStyleSheet(TREEVIEW_HEADER_SS)
->>>>>>> aa01f908
-
     def restore_ui(self):
         """Restore UI state from previous session."""
         window_size = self._qsettings.value("mainWindow/windowSize", defaultValue="false")
