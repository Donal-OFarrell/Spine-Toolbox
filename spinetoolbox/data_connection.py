--- conflicted
+++ resolved
@@ -350,95 +350,6 @@
         d = self.data_files()
         self.populate_data_list(d)
 
-<<<<<<< HEAD
-    def find_file(self, fname, visited_items):
-        """Search for filename in references and data and return the path if found.
-        Args:
-            fname (str): File name (no path)
-            visited_items (list): List of project item names that have been visited
-
-        Returns:
-            Full path to file that matches the given file name or None if not found.
-        """
-        # logging.debug("Looking for file {0} in DC {1}.".format(fname, self.name))
-        if self in visited_items:
-            self._toolbox.msg_warning.emit(
-                "There seems to be an infinite loop in your project. Please fix the "
-                "connections and try again. Detected at {0}.".format(self.name)
-            )
-            return None
-        if fname in self.data_files():
-            # logging.debug("{0} found in DC {1}".format(fname, self.name))
-            self._toolbox.msg.emit("\t<b>{0}</b> found in Data Connection <b>{1}</b>".format(fname, self.name))
-            path = os.path.join(self.data_dir, fname)
-            return path
-        for path in self.file_references():  # List of paths including file name
-            fn = os.path.split(path)[1]
-            if fn == fname:
-                # logging.debug("{0} found in DC {1}".format(fname, self.name))
-                self._toolbox.msg.emit(
-                    "\tReference for <b>{0}</b> found in Data Connection <b>{1}</b>".format(fname, self.name)
-                )
-                return path
-        visited_items.append(self)
-        for input_item in self._toolbox.connection_model.input_items(self.name):
-            # Find item from project model
-            found_index = self._toolbox.project_item_model.find_item(input_item)
-            if not found_index:
-                self._toolbox.msg_error.emit("Item {0} not found. Something is seriously wrong.".format(input_item))
-                continue
-            item = self._toolbox.project_item_model.project_item(found_index)
-            if item.item_type in ["Data Store", "Data Connection"]:
-                path = item.find_file(fname, visited_items)
-                if path is not None:
-                    return path
-        return None
-
-    def find_files(self, pattern, visited_items):
-        """Search for files matching the given pattern (with wildcards) in references
-        and data and return a list of matching paths.
-
-        Args:
-            pattern (str): File name (no path). May contain wildcards.
-            visited_items (list): List of project item names that have been visited
-
-        Returns:
-            List of matching paths. List is empty if no matches found.
-        """
-        paths = list()
-        if self in visited_items:
-            self._toolbox.msg_warning.emit(
-                "There seems to be an infinite loop in your project. Please fix the "
-                "connections and try again. Detected at {0}.".format(self.name)
-            )
-            return paths
-        # Search files that match the pattern from this Data Connection's data directory
-        for data_file in self.data_files():  # data_file is a filename (no path)
-            if fnmatch.fnmatch(data_file, pattern):
-                path = os.path.join(self.data_dir, data_file)
-                paths.append(path)
-        # Search files that match the pattern from this Data Connection's references
-        for ref_file in self.file_references():  # List of paths including file name
-            fn = os.path.split(ref_file)[1]
-            if fnmatch.fnmatch(fn, pattern):
-                paths.append(ref_file)
-        visited_items.append(self)
-        # Find items that are connected to this Data Connection
-        for input_item in self._toolbox.connection_model.input_items(self.name):
-            found_index = self._toolbox.project_item_model.find_item(input_item)
-            if not found_index:
-                self._toolbox.msg_error.emit("Item {0} not found. Something is seriously wrong.".format(input_item))
-                continue
-            item = self._toolbox.project_item_model.project_item(found_index)
-            if item.item_type in ["Data Store", "Data Connection"]:
-                matching_paths = item.find_files(pattern, visited_items)
-                if matching_paths is not None:
-                    paths = paths + matching_paths
-                    return paths
-        return paths
-
-=======
->>>>>>> e683c878
     def populate_reference_list(self, items):
         """List file references in QTreeView.
         If items is None or empty list, model is cleared.
