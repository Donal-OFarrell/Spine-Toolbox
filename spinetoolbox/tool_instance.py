--- conflicted
+++ resolved
@@ -23,14 +23,9 @@
 import tempfile
 import pathlib
 from PySide2.QtCore import QObject, Signal, Slot
-<<<<<<< HEAD
-import qsubprocess
-from project_item import ProjectItemResource
-from helpers import create_output_dir_timestamp, create_dir
-=======
-from .import qsubprocess
+from . import qsubprocess
 from .helpers import create_output_dir_timestamp, create_dir
->>>>>>> 3b5f12d4
+from .project_item import ProjectItemResource
 
 
 class ToolInstance(QObject):
