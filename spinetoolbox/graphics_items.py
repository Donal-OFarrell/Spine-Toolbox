######################################################################################################################
# Copyright (C) 2017 - 2019 Spine project consortium
# This file is part of Spine Toolbox.
# Spine Toolbox is free software: you can redistribute it and/or modify it under the terms of the GNU Lesser General
# Public License as published by the Free Software Foundation, either version 3 of the License, or (at your option)
# any later version. This program is distributed in the hope that it will be useful, but WITHOUT ANY WARRANTY;
# without even the implied warranty of MERCHANTABILITY or FITNESS FOR A PARTICULAR PURPOSE. See the GNU Lesser General
# Public License for more details. You should have received a copy of the GNU Lesser General Public License along with
# this program. If not, see <http://www.gnu.org/licenses/>.
######################################################################################################################

"""
Classes for drawing graphics items on QGraphicsScene.

:authors: M. Marin (KTH), P. Savolainen (VTT)
:date:   4.4.2018
"""

from math import atan2, degrees, sin, cos, pi
import os
from PySide2.QtCore import Qt, QPointF, QLineF, QRectF, QTimer
from PySide2.QtWidgets import (
    QGraphicsItem,
    QGraphicsPathItem,
    QGraphicsTextItem,
    QGraphicsEllipseItem,
    QGraphicsSimpleTextItem,
    QGraphicsRectItem,
    QGraphicsPixmapItem,
    QGraphicsLineItem,
    QStyle,
    QGraphicsColorizeEffect,
    QGraphicsDropShadowEffect,
    QApplication,
)
<<<<<<< HEAD
from PySide2.QtGui import QColor, QPen, QBrush, QPainterPath, QFont, QTransform, QPalette, QTextBlockFormat, QTextCursor
=======
from PySide2.QtGui import QColor, QPen, QBrush, QPainterPath, QFont, QTextCursor, QTransform, QPalette, QTextBlockFormat
>>>>>>> 3b2cb1ad
from PySide2.QtSvg import QGraphicsSvgItem, QSvgRenderer


class ConnectorButton(QGraphicsRectItem):
    def __init__(self, parent, toolbox, position="left"):
        """Connector button graphics item. Used for Link drawing between project items.

        Args:
            parent (QGraphicsItem): Project item bg rectangle
            toolbox (ToolBoxUI): QMainWindow instance
            position (str): Either "top", "left", "bottom", or "right"
        """
        super().__init__()
        self._parent = parent
        self._toolbox = toolbox
        self.position = position
        self.links = list()
        self.setPen(QPen(Qt.black, 0.5, Qt.SolidLine))
        # self.setPen(QPen(Qt.NoPen))
        # Regular and hover brushes
        self.brush = QBrush(QColor(255, 255, 255))  # Used in filling the item
        self.hover_brush = QBrush(QColor(50, 0, 50, 128))  # Used in filling the item while hovering
        self.setBrush(self.brush)
        parent_rect = parent.rect()
        extent = 0.2 * parent_rect.width()
        rect = QRectF(0, 0, extent, extent)
        if position == "top":
            rect.moveCenter(QPointF(parent_rect.center().x(), parent_rect.top() + extent / 2))
        elif position == "left":
            rect.moveCenter(QPointF(parent_rect.left() + extent / 2 + 1, parent_rect.center().y()))
        elif position == "bottom":
            rect.moveCenter(QPointF(parent_rect.center().x(), parent_rect.bottom() - extent / 2 - 1))
        elif position == "right":
            rect.moveCenter(QPointF(parent_rect.right() - extent / 2 - 1, parent_rect.center().y()))
        self.setRect(rect)
        self.setAcceptHoverEvents(True)
        self.setCursor(Qt.PointingHandCursor)

    def parent_name(self):
        """Returns project item name owning this connector button."""
        return self._parent.name()

    def mousePressEvent(self, event):
        """Connector button mouse press event. Starts drawing a link.

        Args:
            event (QGraphicsSceneMouseEvent): Event
        """
        if not event.button() == Qt.LeftButton:
            event.accept()
        else:
            self._parent.show_item_info()
            # Start drawing a link
            self._toolbox.ui.graphicsView.draw_links(self)

    def mouseDoubleClickEvent(self, event):
        """Connector button mouse double click event. Makes sure the LinkDrawer is hidden.

        Args:
            event (QGraphicsSceneMouseEvent): Event
        """
        event.accept()

    def hoverEnterEvent(self, event):
        """Sets a darker shade to connector button when mouse enters its boundaries.

        Args:
            event (QGraphicsSceneMouseEvent): Event
        """
        self.setBrush(self.hover_brush)

    def hoverLeaveEvent(self, event):
        """Restore original brush when mouse leaves connector button boundaries.

        Args:
            event (QGraphicsSceneMouseEvent): Event
        """
        self.setBrush(self.brush)


class ExclamationIcon(QGraphicsSvgItem):
    def __init__(self, parent):
        """Exclamation icon graphics item.
        Used to notify that a ProjectItem is missing some configuration.

        Args:
            parent (ProjectItemIcon): the parent item
        """
        super().__init__()
        self._parent = parent
        self._notifications = list()
        self.renderer = QSvgRenderer()
        self.colorizer = QGraphicsColorizeEffect()
        self.colorizer.setColor(QColor("red"))
        # Load SVG
        loading_ok = self.renderer.load(":/icons/project_item_icons/exclamation-circle.svg")
        if not loading_ok:
            return
        size = self.renderer.defaultSize()
        self.setSharedRenderer(self.renderer)
        dim_max = max(size.width(), size.height())
        rect_w = parent.rect().width()  # Parent rect width
        self.setScale(0.2 * rect_w / dim_max)
        self.setGraphicsEffect(self.colorizer)
        self._notification_list_item = NotificationListItem()
        self._notification_list_item.setZValue(2)
        self.setAcceptHoverEvents(True)
        self.setFlag(QGraphicsItem.ItemIsSelectable, enabled=False)
        self.hide()

    def clear_notifications(self):
        """Clear all notifications."""
        self._notifications.clear()
        self.hide()

    def add_notification(self, text):
        """Add a notification."""
        self._notifications.append(text)
        self.show()

    def hoverEnterEvent(self, event):
        """Shows notifications as tool tip.

        Args:
            event (QGraphicsSceneMouseEvent): Event
        """
        if not self._notifications:
            return
        tip = "<p>" + "<p>".join(self._notifications)
        self._notification_list_item.setHtml(tip)
        self.scene().addItem(self._notification_list_item)
        self._notification_list_item.setPos(self.sceneBoundingRect().topRight() + QPointF(1, 0))

    def hoverLeaveEvent(self, event):
        """Hides tool tip.

        Args:
            event (QGraphicsSceneMouseEvent): Event
        """
        self.scene().removeItem(self._notification_list_item)


class NotificationListItem(QGraphicsTextItem):
    def __init__(self):
        """Notification list graphics item.
        Used to show notifications for a ProjectItem
        """
        super().__init__()
        self.bg = QGraphicsRectItem(self.boundingRect(), self)
        bg_brush = QApplication.palette().brush(QPalette.ToolTipBase)
        self.bg.setBrush(bg_brush)
        self.bg.setFlag(QGraphicsItem.ItemStacksBehindParent)
        self.setFlag(QGraphicsItem.ItemIsSelectable, enabled=False)

    def setHtml(self, html):
        super().setHtml(html)
        self.adjustSize()
        self.bg.setRect(self.boundingRect())


class RankIcon(QGraphicsTextItem):
    def __init__(self, parent):
        """Rank icon graphics item.
        Used to show the rank of a ProjectItem within its DAG

        Args:
            parent (ProjectItemIcon): the parent item
        """
        super().__init__(parent)
        self._parent = parent
        rect_w = parent.rect().width()  # Parent rect width
        self.text_margin = 0.05 * rect_w
        self.bg = QGraphicsRectItem(self.boundingRect(), self)
        bg_brush = QApplication.palette().brush(QPalette.ToolTipBase)
        self.bg.setBrush(bg_brush)
        self.bg.setFlag(QGraphicsItem.ItemStacksBehindParent)
        self.setFlag(QGraphicsItem.ItemIsSelectable, enabled=False)
        font = self.font()
        font.setPointSize(parent.text_font_size)
        font.setBold(True)
        self.setFont(font)
        doc = self.document()
        doc.setDocumentMargin(0)

    def set_rank(self, rank):
        self.setPlainText(str(rank))
        self.adjustSize()
        self.setTextWidth(self.text_margin + self.textWidth())
        self.bg.setRect(self.boundingRect())
        # Align center
        fmt = QTextBlockFormat()
        fmt.setAlignment(Qt.AlignHCenter)
        cursor = self.textCursor()
        cursor.select(QTextCursor.Document)
        cursor.mergeBlockFormat(fmt)
        cursor.clearSelection()
        self.setTextCursor(cursor)


class ProjectItemIcon(QGraphicsRectItem):
<<<<<<< HEAD
    """Base class for project item icons drawn in Design View.

    Attributes:
        toolbox (ToolBoxUI): QMainWindow instance
        x (int): Icon x coordinate
        y (int): Icon y coordinate
        w (int): Icon width
        h (int): Icon height
        name (str): Item name
    """

    def __init__(self, toolbox, x, y, w, h, name, icon_path, icon_color_code, bg_color_code, accept_drops):
        """Class constructor."""
=======
    def __init__(self, toolbox, x, y, w, h, name):
        """Base class for project item icons drawn in Design View.

        Args:
            toolbox (ToolBoxUI): QMainWindow instance
            x (int): Icon x coordinate
            y (int): Icon y coordinate
            w (int): Icon width
            h (int): Icon height
            name (str): Item name
        """
>>>>>>> 3b2cb1ad
        super().__init__()
        self._toolbox = toolbox
        self.renderer = QSvgRenderer()
        self.svg_item = QGraphicsSvgItem()
        self.colorizer = QGraphicsColorizeEffect()
        self.setRect(QRectF(x, y, w, h))  # Set ellipse coordinates and size
        self.text_font_size = 10  # point size
        # Make item name graphics item.
        self.name_item = QGraphicsSimpleTextItem(name)
        shadow_effect = QGraphicsDropShadowEffect()
        shadow_effect.setOffset(1)
        shadow_effect.setEnabled(False)
        self.setGraphicsEffect(shadow_effect)
        self.set_name_attributes()  # Set font, size, position, etc.
        # Make connector buttons
        self.connectors = dict(
            bottom=ConnectorButton(self, toolbox, position="bottom"),
            left=ConnectorButton(self, toolbox, position="left"),
            right=ConnectorButton(self, toolbox, position="right"),
        )
        # Make exclamation and rank icons
        self.exclamation_icon = ExclamationIcon(self)
        self.rank_icon = RankIcon(self)
        self.pen = QPen(Qt.NoPen)  # Pen for the bg rect outline
        self.brush = QBrush(QColor(bg_color_code))  # Brush for filling the bg rect
        # Setup icons and attributes
        self.setup(self.pen, self.brush, icon_path, QColor(icon_color_code))
        self.setAcceptDrops(accept_drops)
        # Group the drawn items together by setting the background rectangle as the parent of other QGraphicsItems
        # NOTE: setting the parent item moves the items as one!
        self.name_item.setParentItem(self)
        for conn in self.connectors.values():
            conn.setParentItem(self)
        self.svg_item.setParentItem(self)
        self.exclamation_icon.setParentItem(self)
        self.rank_icon.setParentItem(self)
        # Add items to scene
        self._toolbox.ui.graphicsView.scene().addItem(self)

    def setup(self, pen, brush, svg, svg_color):
        """Setup item's attributes according to project item type.
        Intended to be called in the constructor's of classes that inherit from ItemImage class.

        Args:
            pen (QPen): Used in drawing the background rectangle outline
            brush (QBrush): Used in filling the background rectangle
            svg (str): Path to SVG icon file
            svg_color (QColor): Color of SVG icon
        """
        self.setPen(QPen(Qt.black, 1, Qt.SolidLine))  # Override Qt.NoPen to make an outline for all items
        self.setBrush(brush)
        self.colorizer.setColor(svg_color)
        # Load SVG
        loading_ok = self.renderer.load(svg)
        if not loading_ok:
            self._toolbox.msg_error.emit("Loading SVG icon from resource:{0} failed".format(svg))
            return
        size = self.renderer.defaultSize()
        # logging.debug("Icon default size:{0}".format(size))
        self.svg_item.setSharedRenderer(self.renderer)
        self.svg_item.setElementId("")  # guess empty string loads the whole file
        dim_max = max(size.width(), size.height())
        # logging.debug("p_max:{0}".format(p_max))
        rect_w = self.rect().width()  # Parent rect width
        margin = 32
        self.svg_item.setScale((rect_w - margin) / dim_max)
        x_offset = (rect_w - self.svg_item.sceneBoundingRect().width()) / 2
        y_offset = (rect_w - self.svg_item.sceneBoundingRect().height()) / 2
        self.svg_item.setPos(self.rect().x() + x_offset, self.rect().y() + y_offset)
        self.svg_item.setGraphicsEffect(self.colorizer)
        self.setFlag(QGraphicsItem.ItemIsMovable, enabled=True)
        self.setFlag(QGraphicsItem.ItemIsSelectable, enabled=True)
        self.setFlag(QGraphicsItem.ItemIsFocusable, enabled=True)
        self.setAcceptHoverEvents(True)
        self.setAcceptDrops(True)
        self.setCursor(Qt.PointingHandCursor)
        # Set exclamation and rank icons position
        self.exclamation_icon.setPos(self.rect().topRight() - self.exclamation_icon.sceneBoundingRect().topRight())
        self.rank_icon.setPos(self.rect().topLeft())

    def name(self):
        """Returns name of the item that is represented by this icon."""
        return self.name_item.text()

    def update_name_item(self, new_name):
        """Set a new text to name item. Used when a project item is renamed."""
        self.name_item.setText(new_name)
        self.set_name_attributes()

    def set_name_attributes(self):
        """Set name QGraphicsSimpleTextItem attributes (font, size, position, etc.)"""
        self.name_item.setZValue(3)
        # Set font size and style
        font = self.name_item.font()
        font.setPointSize(self.text_font_size)
        font.setBold(True)
        self.name_item.setFont(font)
        # Set name item position (centered on top of the master icon)
        name_width = self.name_item.boundingRect().width()
        name_height = self.name_item.boundingRect().height()
        self.name_item.setPos(
            self.rect().x() + self.rect().width() / 2 - name_width / 2, self.rect().y() - name_height - 4
        )

    def conn_button(self, position="left"):
        """Returns items connector button (QWidget)."""
        return self.connectors.get(position, self.connectors["left"])

    def hoverEnterEvent(self, event):
        """Sets a drop shadow effect to icon when mouse enters its boundaries.

        Args:
            event (QGraphicsSceneMouseEvent): Event
        """
        self.prepareGeometryChange()
        self.graphicsEffect().setEnabled(True)
        event.accept()

    def hoverLeaveEvent(self, event):
        """Disables the drop shadow when mouse leaves icon boundaries.

        Args:
            event (QGraphicsSceneMouseEvent): Event
        """
        self.prepareGeometryChange()
        self.graphicsEffect().setEnabled(False)
        event.accept()

    def mouseMoveEvent(self, event):
        """Moves icon(s) while the mouse button is pressed.
        Update links that are connected to selected icons.

        Args:
            event (QGraphicsSceneMouseEvent): Event
        """
        super().mouseMoveEvent(event)
        selected_icons = set([x for x in self.scene().selectedItems() if isinstance(x, ProjectItemIcon)] + [self])
        links = set(link for icon in selected_icons for conn in icon.connectors.values() for link in conn.links)
        for link in links:
            link.update_geometry()

    def contextMenuEvent(self, event):
        """Show item context menu.

        Args:
            event (QGraphicsSceneMouseEvent): Mouse event
        """
        self.scene().clearSelection()
        self.setSelected(True)
        self._toolbox.show_item_image_context_menu(event.screenPos(), self.name())

    def keyPressEvent(self, event):
        """Handles deleting and rotating the selected
        item when dedicated keys are pressed.

        Args:
            event (QKeyEvent): Key event
        """
        if event.key() == Qt.Key_Delete and self.isSelected():
            ind = self._toolbox.project_item_model.find_item(self.name())
            delete_int = int(self._toolbox.qsettings().value("appSettings/deleteData", defaultValue="0"))
            delete_bool = delete_int != 0
            self._toolbox.remove_item(ind, delete_item=delete_bool)
            event.accept()
        elif event.key() == Qt.Key_R and self.isSelected():
            # TODO:
            # 1. Change name item text direction when rotating
            # 2. Save rotation into project file
            rect = self.mapToScene(self.boundingRect()).boundingRect()
            center = rect.center()
            t = QTransform()
            t.translate(center.x(), center.y())
            t.rotate(90)
            t.translate(-center.x(), -center.y())
            self.setPos(t.map(self.pos()))
            self.setRotation(self.rotation() + 90)
            links = set(lnk for conn in self.connectors.values() for lnk in conn.links)
            for link in links:
                link.update_geometry()
            event.accept()
        else:
            super().keyPressEvent(event)

    def itemChange(self, change, value):
        """
        Destroys the drop shadow effect when the items is removed from a scene.

        Args:
            change (GraphicsItemChange): a flag signalling the type of the change
            value: a value related to the change

        Returns:
             Whatever super() does with the value parameter
        """
        if change == QGraphicsItem.GraphicsItemChange.ItemSceneChange and value is None:
            self.prepareGeometryChange()
            self.setGraphicsEffect(None)
        return super().itemChange(change, value)

    def show_item_info(self):
        """Update GUI to show the details of the selected item."""
        ind = self._toolbox.project_item_model.find_item(self.name())
        self._toolbox.ui.treeView_project.setCurrentIndex(ind)


<<<<<<< HEAD
class DataConnectionIcon(ProjectItemIcon):
    """Data Connection icon for the Design View.

    Attributes:
        toolbox (ToolBoxUI): QMainWindow instance
        x (int): Icon x coordinate
        y (int): Icon y coordinate
        w (int): Width of master icon
        h (int): Height of master icon
        name (str): Item name
    """

    def __init__(self, toolbox, x, y, w, h, name):
        """Class constructor."""
        super().__init__(
            toolbox,
            x,
            y,
            w,
            h,
            name,
            ":/icons/project_item_icons/file-alt.svg",
            icon_color_code="#0000a0",
            bg_color_code="#e6e6ff",
            accept_drops=True,
        )
        self.drag_over = False

    def dragEnterEvent(self, event):
        """Drag and drop action enters.
        Accept file drops from the filesystem.

        Args:
            event (QGraphicsSceneDragDropEvent): Event
        """
        urls = event.mimeData().urls()
        for url in urls:
            if not url.isLocalFile():
                event.ignore()
                return
            if not os.path.isfile(url.toLocalFile()):
                event.ignore()
                return
        event.accept()
        event.setDropAction(Qt.CopyAction)
        if self.drag_over:
            return
        self.drag_over = True
        QTimer.singleShot(100, self.select_on_drag_over)

    def dragLeaveEvent(self, event):
        """Drag and drop action leaves.
=======
class Link(QGraphicsPathItem):
    def __init__(self, toolbox, src_connector, dst_connector):
        """An item that represents a connection between project items.
>>>>>>> 3b2cb1ad

        Args:
            toolbox (ToolboxUI): main UI class instance
            src_connector (ConnectorButton): Source connector button
            dst_connector (ConnectorButton): Destination connector button
        """
<<<<<<< HEAD
        if not self.drag_over:
            return
        self.drag_over = False
        self._toolbox.ui.graphicsView.scene().clearSelection()
        self.setSelected(True)
        self.show_item_info()


class ToolIcon(ProjectItemIcon):
    """Tool image with a rectangular background, an SVG icon, a name label, and a connector button.

    Attributes:
        toolbox (ToolBoxUI): QMainWindow instance
        x (int): Icon x coordinate
        y (int): Icon y coordinate
        w (int): Width of master icon
        h (int): Height of master icon
        name (str): Item name
    """

    def __init__(self, toolbox, x, y, w, h, name):
        super().__init__(
            toolbox,
            x,
            y,
            w,
            h,
            name,
            ":/icons/project_item_icons/hammer.svg",
            icon_color_code="red",
            bg_color_code="#ffe6e6",
            accept_drops=False,
        )
        # animation stuff
        self.timer = QTimeLine()
        self.timer.setLoopCount(0)  # loop forever
        self.timer.setFrameRange(0, 10)
        self.timer.valueForTime = lambda msecs: 1.0 - (msecs % 1000) / 1000
        self.tool_animation = QGraphicsItemAnimation()
        self.tool_animation.setItem(self.svg_item)
        self.tool_animation.setTimeLine(self.timer)
        self.delta = 0.25 * self.svg_item.sceneBoundingRect().height()

    def start_animation(self):
        """Start the animation that plays when the Tool associated to this GraphicsItem is running.
        """
        self.svg_item.moveBy(0, -self.delta)
        offset = 0.75 * self.svg_item.sceneBoundingRect().height()
        for angle in range(1, 45):
            step = angle / 45.0
            self.tool_animation.setTranslationAt(step, 0, offset)
            self.tool_animation.setRotationAt(step, angle)
            self.tool_animation.setTranslationAt(step, 0, -offset)
            self.tool_animation.setPosAt(step, QPointF(self.svg_item.pos().x(), self.svg_item.pos().y() + offset))
        self.timer.start()

    def stop_animation(self):
        """Stop animation"""
        self.timer.stop()
        self.svg_item.moveBy(0, self.delta)
        self.timer.setCurrentTime(999)


class DataStoreIcon(ProjectItemIcon):
    """Data Store item that is drawn into QGraphicsScene. NOTE: Make sure
    to set self._master as the parent of all drawn items. This groups the
    individual QGraphicsItems together.

    Attributes:
        toolbox (ToolBoxUI): QMainWindow instance
        x (int): Icon x coordinate
        y (int): Icon y coordinate
        w (int): Width of master icon
        h (int): Height of master icon
        name (str): Item name
    """

    def __init__(self, toolbox, x, y, w, h, name):
        super().__init__(
            toolbox,
            x,
            y,
            w,
            h,
            name,
            ":/icons/project_item_icons/database.svg",
            icon_color_code="#cc33ff",
            bg_color_code="#f9e6ff",
            accept_drops=False,
        )


class ViewIcon(ProjectItemIcon):
    """View icon for the Design View

    Attributes:
        toolbox (ToolBoxUI): QMainWindow instance
        x (int): Icon x coordinate
        y (int): Icon y coordinate
        w (int): Width of background rectangle
        h (int): Height of background rectangle
        name (str): Item name
    """

    def __init__(self, toolbox, x, y, w, h, name):
        super().__init__(
            toolbox,
            x,
            y,
            w,
            h,
            name,
            ":/icons/project_item_icons/binoculars.svg",
            icon_color_code="#33cc33",
            bg_color_code="#ebfaeb",
            accept_drops=False,
        )


class DataInterfaceIcon(ProjectItemIcon):
    """Data Interface item that is drawn into QGraphicsScene. NOTE: Make sure
    to set self._master as the parent of all drawn items. This groups the
    individual QGraphicsItems together.

    Attributes:
        toolbox (ToolBoxUI): QMainWindow instance
        x (int): Icon x coordinate
        y (int): Icon y coordinate
        w (int): Width of master icon
        h (int): Height of master icon
        name (str): Item name
    """

    def __init__(self, toolbox, x, y, w, h, name):
        """Class constructor."""
        super().__init__(
            toolbox,
            x,
            y,
            w,
            h,
            name,
            ":/icons/project_item_icons/map-solid.svg",
            icon_color_code="#990000",
            bg_color_code="#ffcccc",
            accept_drops=False,
        )


class GdxExportIcon(ProjectItemIcon):
    """
    Gdx Export item that is drawn into QGraphicsScene.

    Attributes:
        toolbox (ToolBoxUI): QMainWindow instance
        x (int): Icon x coordinate
        y (int): Icon y coordinate
        w (int): Width of master icon
        h (int): Height of master icon
        name (str): Item name
    """

    def __init__(self, toolbox, x, y, w, h, name):
        """Class constructor."""
        super().__init__(
            toolbox,
            x,
            y,
            w,
            h,
            name,
            ":/icons/project_item_icons/file-export-solid.svg",
            icon_color_code="#990000",
            bg_color_code="#ffcccc",
            accept_drops=False,
        )


class Link(QGraphicsPathItem):
    """An item that represents a connection between project items.

    Attributes:
        toolbox (ToolboxUI): main UI class instance
        src_connector (ConnectorButton): Source connector button
        dst_connector (ConnectorButton): Destination connector button
    """

    def __init__(self, toolbox, src_connector, dst_connector):
        """Initializes item."""
=======
>>>>>>> 3b2cb1ad
        super().__init__()
        self._toolbox = toolbox
        self.src_connector = src_connector  # QGraphicsRectItem
        self.dst_connector = dst_connector
        self.src_icon = src_connector._parent
        self.dst_icon = dst_connector._parent
        self.setZValue(1)
        self.conn_width = 1.25 * self.src_connector.rect().width()
        self.arrow_angle = pi / 4  # In rads
        self.ellipse_angle = 30  # In degrees
        self.feedback_size = 12
        # Path parameters
        self.ellipse_rect = QRectF(0, 0, self.conn_width, self.conn_width)
        self.line_width = self.conn_width / 2
        self.arrow_length = self.line_width
        self.arrow_diag = self.arrow_length / sin(self.arrow_angle)
        arrow_base = 2 * self.arrow_diag * cos(self.arrow_angle)
        self.t1 = (arrow_base - self.line_width) / arrow_base / 2
        self.t2 = 1.0 - self.t1
        # Inner rect of feedback link
        self.inner_rect = QRectF(0, 0, 7.5 * self.feedback_size, 6 * self.feedback_size - self.line_width)
        inner_shift_x = self.arrow_length / 2
        angle = atan2(self.conn_width, self.inner_rect.height())
        inner_shift_y = (self.inner_rect.height() * cos(angle) + self.line_width) / 2
        self.inner_shift = QPointF(inner_shift_x, inner_shift_y)
        self.inner_angle = degrees(atan2(inner_shift_x + self.conn_width / 2, inner_shift_y - self.line_width / 2))
        # Outer rect of feedback link
        self.outer_rect = QRectF(0, 0, 8 * self.feedback_size, 6 * self.feedback_size + self.line_width)
        outer_shift_x = self.arrow_length / 2
        angle = atan2(self.conn_width, self.outer_rect.height())
        outer_shift_y = (self.outer_rect.height() * cos(angle) - self.line_width) / 2
        self.outer_shift = QPointF(outer_shift_x, outer_shift_y)
        self.outer_angle = degrees(atan2(outer_shift_x + self.conn_width / 2, outer_shift_y + self.line_width / 2))
        # Tooltip
        self.setToolTip(
            "<html><p>Connection from <b>{0}</b>'s output "
            "to <b>{1}</b>'s input</html>".format(self.src_icon.name(), self.dst_icon.name())
        )
        self.setBrush(QBrush(QColor(255, 255, 0, 204)))
        self.selected_pen = QPen(Qt.black, 1, Qt.DashLine)
        self.normal_pen = QPen(Qt.black, 0.5)
        self.parallel_link = None
        self.setFlag(QGraphicsItem.ItemIsSelectable, enabled=True)
        self.setFlag(QGraphicsItem.ItemIsFocusable, enabled=True)
        self.setCursor(Qt.PointingHandCursor)
        self.update_geometry()

    def find_parallel_link(self):
        """Find parallel link."""
        self.parallel_link = None
        for item in self.collidingItems():
            if not isinstance(item, Link):
                continue
            if item.src_icon == self.dst_icon and item.dst_icon == self.src_icon:
                self.parallel_link = item
                break

    def send_to_bottom(self):
        """Send link behind other links."""
        if self.parallel_link:
            self.stackBefore(self.parallel_link)

    def mousePressEvent(self, e):
        """Trigger slot button if it is underneath.

        Args:
            e (QGraphicsSceneMouseEvent): Mouse event
        """
        if e.button() != Qt.LeftButton:
            e.ignore()
        elif any(isinstance(x, ConnectorButton) for x in self.scene().items(e.scenePos())):
            e.ignore()

    def mouseDoubleClickEvent(self, e):
        """Accept event to prevent unwanted feedback links to be created when propagating this event
        to connector buttons underneath.
        """
        if any(isinstance(x, ConnectorButton) for x in self.scene().items(e.scenePos())):
            e.accept()

    def contextMenuEvent(self, e):
        """Show context menu unless mouse is over one of the slot buttons.

        Args:
            e (QGraphicsSceneMouseEvent): Mouse event
        """
        self.setSelected(True)
        self.find_parallel_link()
        self._toolbox.show_link_context_menu(e.screenPos(), self)

    def keyPressEvent(self, event):
        """Remove associated connection if this is selected and delete is pressed."""
        if event.key() == Qt.Key_Delete and self.isSelected():
            self._toolbox.ui.graphicsView.remove_link(self)

    def update_geometry(self):
        """Update path."""
        self.prepareGeometryChange()
        src_rect = self.src_connector.sceneBoundingRect()
        dst_rect = self.dst_connector.sceneBoundingRect()
        src_center = src_rect.center()
        dst_center = dst_rect.center()
        # Angle between connector centers
        if self.src_connector == self.dst_connector:  # feedback link
            arrow_p0 = QPointF(dst_rect.left(), dst_rect.center().y())  # arrow tip is the center left side of button
            angle = 0
        else:  # normal link
            line = QLineF(src_center, dst_center)
            arrow_p0 = dst_center
            angle = atan2(-line.dy(), line.dx())
        # Path coordinates. We just need to draw the arrow and the ellipse, lines are drawn automatically
        d1 = QPointF(sin(angle + self.arrow_angle), cos(angle + self.arrow_angle))
        d2 = QPointF(sin(angle + (pi - self.arrow_angle)), cos(angle + (pi - self.arrow_angle)))
        arrow_p1 = arrow_p0 - d1 * self.arrow_diag
        arrow_p2 = arrow_p0 - d2 * self.arrow_diag
        line = QLineF(arrow_p1, arrow_p2)
        p1 = line.pointAt(self.t1)
        p2 = line.pointAt(self.t2)
        path = QPainterPath()
        path.setFillRule(Qt.WindingFill)
        path.moveTo(p2)
        path.lineTo(arrow_p2)
        path.lineTo(arrow_p0)
        path.lineTo(arrow_p1)
        path.lineTo(p1)
        # Draw inner part of feedback link
        if self.src_connector == self.dst_connector:
            self.inner_rect.moveCenter(dst_center - self.inner_shift)
            path.arcTo(self.inner_rect, 270 - self.inner_angle, 2 * self.inner_angle - 360)
        self.ellipse_rect.moveCenter(src_rect.center())
        path.arcTo(self.ellipse_rect, degrees(angle) + self.ellipse_angle, 360 - 2 * self.ellipse_angle)
        # Draw outer part of feedback link
        if self.src_connector == self.dst_connector:
            self.outer_rect.moveCenter(dst_center - self.outer_shift)
            path.arcTo(self.outer_rect, 270 + self.outer_angle, 360 - 2 * self.outer_angle)
        path.closeSubpath()
        self.setPath(path)

    def paint(self, painter, option, widget):
        """Set pen according to selection state."""
        if option.state & QStyle.State_Selected:
            option.state &= ~QStyle.State_Selected
            self.setPen(self.selected_pen)
        else:
            self.setPen(self.normal_pen)
        super().paint(painter, option, widget)

    def itemChange(self, change, value):
        """Bring selected link to top."""
        if change == QGraphicsItem.GraphicsItemChange.ItemSelectedChange and value == 1:
            for item in self.collidingItems():  # TODO: try using scene().collidingItems() which is ordered
                if not isinstance(item, Link):
                    continue
                item.stackBefore(self)
            return value
        return super().itemChange(change, value)


class LinkDrawer(QGraphicsPathItem):
    def __init__(self):
        """An item that allows one to draw links between slot buttons in QGraphicsView."""
        super().__init__()
        self.src = None  # source point
        self.dst = None  # destination point
        self.drawing = False
        self.arrow_angle = pi / 4
        self.ellipse_angle = 30
        self.feedback_size = 12
        # Path parameters
        self.ellipse_width = None
        self.line_width = None
        self.arrow_length = None
        self.arrow_diag = None
        self.src_rect = None
        self.ellipse_rect = None
        self.t1 = None
        self.t2 = None
        self.inner_rect = None
        self.outer_rect = None
        self.inner_angle = None
        self.outer_angle = None
        self.inner_shift = None
        self.outer_shift = None
        self.setBrush(QBrush(QColor(255, 0, 255, 204)))
        self.setPen(QPen(Qt.black, 0.5))
        self.setZValue(2)  # TODO: is this better than stackBefore?
        self.hide()

    def start_drawing_at(self, src_rect):
        """Start drawing from the center point of the clicked button.

        Args:
            src_rect (QRecF): Rectangle of the clicked button
        """
        self.src_rect = src_rect
        self.src = self.src_rect.center()
        self.dst = self.src
        # Path parameters
        conn_width = self.src_rect.width()
        self.ellipse_width = conn_width
        self.line_width = self.ellipse_width / 2
        self.arrow_length = self.line_width
        self.arrow_diag = self.arrow_length / sin(self.arrow_angle)
        self.ellipse_rect = QRectF(0, 0, self.ellipse_width, self.ellipse_width)
        self.ellipse_rect.moveCenter(self.src)
        arrow_base = 2 * self.arrow_diag * cos(self.arrow_angle)
        self.t1 = (arrow_base - self.line_width) / arrow_base / 2
        self.t2 = 1.0 - self.t1
        # Inner rect of feedback link
        self.inner_rect = QRectF(0, 0, 7.5 * self.feedback_size, 6 * self.feedback_size - self.line_width)
        inner_shift_x = self.arrow_length / 2
        angle = atan2(self.ellipse_width, self.inner_rect.height())
        inner_shift_y = (self.inner_rect.height() * cos(angle) + self.line_width) / 2
        self.inner_shift = QPointF(inner_shift_x, inner_shift_y)
        self.inner_angle = degrees(atan2(inner_shift_x + self.ellipse_width / 2, inner_shift_y - self.line_width / 2))
        # Outer rect of feedback link
        self.outer_rect = QRectF(0, 0, 8 * self.feedback_size, 6 * self.feedback_size + self.line_width)
        outer_shift_x = self.arrow_length / 2
        angle = atan2(self.ellipse_width, self.outer_rect.height())
        outer_shift_y = (self.outer_rect.height() * cos(angle) - self.line_width) / 2
        self.outer_shift = QPointF(outer_shift_x, outer_shift_y)
        self.outer_angle = degrees(atan2(outer_shift_x + self.ellipse_width / 2, outer_shift_y + self.line_width / 2))
        self.update_geometry()
        self.show()

    def update_geometry(self):
        """Update path."""
        self.prepareGeometryChange()
        # Angle between connector centers
        if self.src_rect.contains(self.dst):
            angle = 0
            arrow_p0 = QPointF(self.src_rect.left(), self.src_rect.center().y())
        else:
            angle = atan2(self.src.y() - self.dst.y(), self.dst.x() - self.src.x())
            arrow_p0 = self.dst
        # Path coordinates
        d1 = QPointF(sin(angle + self.arrow_angle), cos(angle + self.arrow_angle))
        d2 = QPointF(sin(angle + (pi - self.arrow_angle)), cos(angle + (pi - self.arrow_angle)))
        arrow_p1 = arrow_p0 - d1 * self.arrow_diag
        arrow_p2 = arrow_p0 - d2 * self.arrow_diag
        line = QLineF(arrow_p1, arrow_p2)
        p1 = line.pointAt(self.t1)
        p2 = line.pointAt(self.t2)
        path = QPainterPath()
        path.setFillRule(Qt.WindingFill)
        path.moveTo(p2)
        path.lineTo(arrow_p2)
        path.lineTo(arrow_p0)
        path.lineTo(arrow_p1)
        path.lineTo(p1)
        # Draw inner part of feedback link
        if self.src_rect.contains(self.dst):
            self.inner_rect.moveCenter(self.src - self.inner_shift)
            path.arcTo(self.inner_rect, 270 - self.inner_angle, 2 * self.inner_angle - 360)
        path.arcTo(self.ellipse_rect, (180 / pi) * angle + self.ellipse_angle, 360 - 2 * self.ellipse_angle)
        # Draw outer part of feedback link
        if self.src_rect.contains(self.dst):
            self.outer_rect.moveCenter(self.src - self.outer_shift)
            path.arcTo(self.outer_rect, 270 + self.outer_angle, 360 - 2 * self.outer_angle)
        path.closeSubpath()
        self.setPath(path)


class ObjectItem(QGraphicsPixmapItem):
    def __init__(
        self,
        graph_view_form,
        object_name,
        object_class_id,
        object_class_name,
        x,
        y,
        extent,
        object_id=0,
        label_color=Qt.transparent,
    ):
        """Object item to use with GraphViewForm.

        Args:
            graph_view_form (GraphViewForm): 'owner'
            object_name (str): object name
            object_class_id (int): object class id
            object_class_name (str): object class name
            x (float): x-coordinate of central point
            y (float): y-coordinate of central point
            extent (int): preferred extent
            object_id (int): object id (for filtering parameters)
            label_font (QFont): label font
            label_color (QColor): label bg color
        """
        super().__init__()
        self._graph_view_form = graph_view_form
        self.object_id = object_id
        self.object_name = object_name
        self.object_class_id = object_class_id
        self.object_class_name = object_class_name
        self._extent = extent
        self._label_color = label_color
        self.label_item = ObjectLabelItem(self, object_name, label_color)
        self.incoming_arc_items = list()
        self.outgoing_arc_items = list()
        self.is_template = False
        self.template_id_dim = {}  # NOTE: for a template item this should have one and only one entry
        self.question_item = None  # In case this becomes a template
        self._original_pos = None
        self._merge_target = None
        self._merge = False
        self._bounce = False
        self._views_cursor = {}
        self._selected_color = graph_view_form.palette().highlight()
        pixmap = self._graph_view_form.icon_mngr.object_icon(object_class_name).pixmap(extent)
        self.setPixmap(pixmap.scaled(extent, extent))
        self.setPos(x, y)
        self.setOffset(-0.5 * extent, -0.5 * extent)
        self.setAcceptHoverEvents(True)
        self.setFlag(QGraphicsItem.ItemIsSelectable, enabled=True)
        self.setFlag(QGraphicsItem.ItemIsMovable, enabled=True)
        self.setFlag(QGraphicsItem.ItemIsFocusable, enabled=True)
        self.shade = QGraphicsRectItem(super().boundingRect(), self)
        self.shade.setBrush(self._selected_color)
        self.shade.setPen(Qt.NoPen)
        self.shade.setFlag(QGraphicsItem.ItemStacksBehindParent, enabled=True)
        self.shade.hide()
        self.setZValue(0)
        self.label_item.setZValue(1)

    def shape(self):
        """Make the entire bounding rect to be the shape."""
        path = QPainterPath()
        path.addRect(self.boundingRect())
        return path

    def boundingRect(self):
        """Include children's bounding rect so they are correctly painted."""
        return super().boundingRect() | self.childrenBoundingRect()

    def paint(self, painter, option, widget=None):
        """Try and make it more clear when an item is selected."""
        if option.state & (QStyle.State_Selected):
            if self.label_item.hasFocus():
                self.shade.hide()
            else:
                self.shade.show()
            option.state &= ~QStyle.State_Selected
        else:
            self.shade.hide()
        super().paint(painter, option, widget)

    def make_template(self):
        """Make this object par of a template for a relationship."""
        self.is_template = True
        font = QFont("", 0.75 * self._extent)
        brush = QBrush(Qt.white)
        outline_pen = QPen(Qt.black, 8, Qt.SolidLine)
        self.question_item = OutlinedTextItem("?", font, brush=brush, outline_pen=outline_pen)
        self.question_item.setParentItem(self)
        rect = self.boundingRect()
        question_rect = self.question_item.boundingRect()
        x = rect.center().x() - question_rect.width() / 2
        y = rect.center().y() - question_rect.height() / 2
        self.question_item.setPos(x, y)
        if self.template_id_dim:
            self.setToolTip(
                """
                <html>
                This item is part of a <i>template</i> for a relationship
                and needs to be associated with an object.
                Please do one of the following:
                <ul>
                <li>Give this item a name to create a new <b>{0}</b> object (select it and press F2).</li>
                <li>Drag-and-drop this item onto an existing <b>{0}</b> object (or viceversa)</li>
                </ul>
                </html>""".format(
                    self.object_class_name
                )
            )
        else:
            self.setToolTip(
                """
                <html>
                This item is a <i>template</i> for a <b>{0}</b>.
                Please give it a name to create a new <b>{0}</b> object (select it and press F2).
                </html>""".format(
                    self.object_class_name
                )
            )

    def remove_template(self):
        """Make this arc no longer a template."""
        self.is_template = False
        self.scene().removeItem(self.question_item)
        self.setToolTip("")

    def edit_name(self):
        """Start editing object name."""
        self.setSelected(True)
        self.label_item.setTextInteractionFlags(Qt.TextEditorInteraction)
        self.label_item.setFocus()
        cursor = QTextCursor(self.label_item._cursor)
        cursor.select(QTextCursor.Document)
        self.label_item.setTextCursor(cursor)

    def finish_name_editing(self):
        """Called by the label item when editing finishes."""
        self.label_item.setTextInteractionFlags(Qt.NoTextInteraction)
        name = self.label_item.toPlainText()
        if self.is_template:
            # Add
            self._graph_view_form.add_object(self, name)
        else:
            # Update
            self._graph_view_form.update_object(self, name)
        self.label_item.setPlainText(self.object_name)

    def add_incoming_arc_item(self, arc_item):
        """Add an ArcItem to the list of incoming arcs."""
        self.incoming_arc_items.append(arc_item)

    def add_outgoing_arc_item(self, arc_item):
        """Add an ArcItem to the list of outgoing arcs."""
        self.outgoing_arc_items.append(arc_item)

    def keyPressEvent(self, event):
        """Triggers name editing."""
        if event.key() == Qt.Key_F2:
            self.edit_name()
            event.accept()
        else:
            super().keyPressEvent(event)

    def mouseDoubleClickEvent(self, event):
        """Triggers name editing."""
        self.edit_name()
        event.accept()

    def mousePressEvent(self, event):
        """Saves original position."""
        super().mousePressEvent(event)
        self._original_pos = self.pos()

    def mouseMoveEvent(self, event):
        """Calls move related items and checks for a merge target."""
        super().mouseMoveEvent(event)
        # Move selected items together
        object_items = [x for x in self.scene().selectedItems() if isinstance(x, ObjectItem)]
        for item in object_items:
            item.move_related_items_by(event.scenePos() - event.lastScenePos())
        self.check_for_merge_target(event.scenePos())
        # Depending on the value of merge target and bounce, set drop indicator cursor
        for view in self.scene().views():
            if view not in self._views_cursor:
                self._views_cursor[view] = view.viewport().cursor()
            if self._merge_target:
                view.viewport().setCursor(Qt.DragCopyCursor)
            elif self._bounce:
                view.viewport().setCursor(Qt.ForbiddenCursor)
            else:
                try:
                    view.viewport().setCursor(self._views_cursor[view])
                except KeyError:
                    pass

    def mouseReleaseEvent(self, event):
        """Merge, bounce, or just do nothing."""
        super().mouseReleaseEvent(event)
        if self._merge_target:
            if not self.merge_item(self._merge_target):
                self._bounce = True
            self._merge_target = None
        if self._bounce:
            self.move_related_items_by(self._original_pos - self.pos())
            self.setPos(self._original_pos)
            self._original_pos = None

    def check_for_merge_target(self, scene_pos):
        """Checks if this item is touching another item so they can merge
        (this happens when building a relationship)."""
        self._merge_target = None
        self._bounce = False
        for item in self.scene().items(scene_pos):
            if item == self:
                continue
            if not isinstance(item, ObjectItem):
                continue
            if item.is_template != self.is_template and item.object_class_name == self.object_class_name:
                self._merge_target = item
            else:
                self._bounce = True
            break

    def merge_item(self, other):
        """Merges this item with another.
        Tries to create a relationship if needed."""
        if not other:
            return False
        if self.is_template == other.is_template:
            return False
        if self.object_class_id != other.object_class_id:
            return False
        if not self.is_template:
            # Do the merging on the template, by convention
            return other.merge_item(self)
        # Set the object_name attribute assuming everything will go fine.
        template_object_name = self.object_name
        self.object_name = other.object_name
        if not self.add_into_relationship():
            # Re-establish object name, since something went wrong (not that it matters too much, though)
            self.object_name = template_object_name
            return False
        # Add template id-dimension to other
        other.template_id_dim.update(self.template_id_dim)
        self.move_related_items_by(other.pos() - self.pos())
        for arc_item in self.outgoing_arc_items:
            arc_item.src_item = other
        for arc_item in self.incoming_arc_items:
            arc_item.dst_item = other
        other.incoming_arc_items.extend(self.incoming_arc_items)
        other.outgoing_arc_items.extend(self.outgoing_arc_items)
        self.scene().removeItem(self)
        return True

    def add_into_relationship(self):
        """Try and add this item into a relationship between the buddies."""
        template_id = list(self.template_id_dim)[0]
        items = self.scene().items()
        template_buddies = [x for x in items if isinstance(x, ObjectItem) and template_id in x.template_id_dim]
        if [x for x in template_buddies if x.is_template and x != self]:
            # There are more templates left in the relationship, just chill
            return True
        # The only template left in the relationship is this one, try and add the relationship
        return self._graph_view_form.add_relationship(template_id, template_buddies)

    def move_related_items_by(self, pos_diff):
        """Moves related items."""
        for item in self.outgoing_arc_items:
            item.move_src_by(pos_diff)
        for item in self.incoming_arc_items:
            item.move_dst_by(pos_diff)

    def contextMenuEvent(self, e):
        """Shows context menu.

        Args:
            e (QGraphicsSceneMouseEvent): Mouse event
        """
        e.accept()
        if not self.isSelected() and not e.modifiers() & Qt.ControlModifier:
            self.scene().clearSelection()
        self.setSelected(True)
        self._graph_view_form.show_object_item_context_menu(e, self)

    def set_all_visible(self, on):
        """Sets visibility status for this item and all related items."""
        for item in self.incoming_arc_items + self.outgoing_arc_items:
            item.setVisible(on)
        self.setVisible(on)

    def wipe_out(self):
        """Removes this item and all related items from the scene."""
        scene = self.scene()
        for item in self.incoming_arc_items + self.outgoing_arc_items:
            if not item.scene():
                # Already removed
                continue
            scene.removeItem(item)
        scene.removeItem(self)

    def adjust_to_zoom(self, factor):
        """Update item geometry after performing a zoom.
        This is so items stay the same size (that is, the zoom controls the *spread*)."""
        new_scale = self.scale() / factor
        self.setScale(new_scale)

    def reset_zoom(self):
        """Reset items geometry to original unzoomed state.
        """
        self.setScale(1.0)


class ArcItem(QGraphicsLineItem):
    def __init__(
        self,
        graph_view_form,
        relationship_class_id,
        src_item,
        dst_item,
        width,
        arc_color,
        object_id_list="",
        token_color=QColor(),
        token_object_extent=0,
        token_object_label_color=QColor(),
        token_object_name_tuple_list=(),
    ):
        """Arc item to use with GraphViewForm.

        Args:
            graph_view_form (GraphViewForm): 'owner'
            relationship_class_id (int): relationship class id
            src_item (ObjectItem): source item
            dst_item (ObjectItem): destination item
            width (int): Preferred line width
            arc_color (QColor): arc color
            object_id_list (str): object id comma separated list
            token_object_extent (int): token preferred extent
            token_color (QColor): token bg color
            token_object_name_tuple_list (list): token (object class name, object name) tuple list
        """
        super().__init__()
        self._graph_view_form = graph_view_form
        self.object_id_list = object_id_list
        self.relationship_class_id = relationship_class_id
        self.src_item = src_item
        self.dst_item = dst_item
        self.width = width
        self._orig_width = width
        self.is_template = False
        self.template_id = None
        src_x = src_item.x()
        src_y = src_item.y()
        dst_x = dst_item.x()
        dst_y = dst_item.y()
        self.setLine(src_x, src_y, dst_x, dst_y)
        self.token_item = ArcTokenItem(
            self, token_color, token_object_extent, token_object_label_color, *token_object_name_tuple_list
        )
        self.normal_pen = QPen()
        self.normal_pen.setWidth(self.width)
        self.normal_pen.setColor(arc_color)
        self.normal_pen.setStyle(Qt.SolidLine)
        self.normal_pen.setCapStyle(Qt.RoundCap)
        self.selected_pen = QPen(self.normal_pen)
        self.selected_pen.setColor(graph_view_form.palette().highlight().color())
        self.setPen(self.normal_pen)
        self.setFlag(QGraphicsItem.ItemIsSelectable, enabled=True)
        self.setZValue(-2)
        src_item.add_outgoing_arc_item(self)
        dst_item.add_incoming_arc_item(self)
        self.setAcceptHoverEvents(True)
        viewport = self._graph_view_form.ui.graphicsView.viewport()
        self.viewport_cursor = viewport.cursor()

    def adjust_to_zoom(self, factor):
        """Update item geometry after performing a zoom.
        This is so items stay the same size (that is, the zoom controls the *spread*)."""
        self.width /= factor
        self.normal_pen.setWidth(self.width)
        self.selected_pen.setWidth(self.width)

    def reset_zoom(self):
        """Reset items geometry to original unzoomed state.
        """
        self.width = self._orig_width
        self.normal_pen.setWidth(self.width)
        self.selected_pen.setWidth(self.width)

    def paint(self, painter, option, widget=None):
        """Try and make it more clear when an item is selected."""
        if option.state & (QStyle.State_Selected):
            self.setPen(self.selected_pen)
            option.state &= ~QStyle.State_Selected
        else:
            self.setPen(self.normal_pen)
        super().paint(painter, option, widget)

    def make_template(self):
        """Make this arc part of a template for a relationship."""
        self.is_template = True
        self.normal_pen.setStyle(Qt.DotLine)
        self.selected_pen.setStyle(Qt.DotLine)

    def remove_template(self):
        """Make this arc no longer part of a template for a relationship."""
        self.is_template = False
        self.normal_pen.setStyle(Qt.SolidLine)
        self.selected_pen.setStyle(Qt.SolidLine)

    def move_src_by(self, pos_diff):
        """Move source point by pos_diff. Used when moving ObjectItems around."""
        line = self.line()
        line.setP1(line.p1() + pos_diff)
        self.setLine(line)
        self.token_item.update_pos()

    def move_dst_by(self, pos_diff):
        """Move destination point by pos_diff. Used when moving ObjectItems around."""
        line = self.line()
        line.setP2(line.p2() + pos_diff)
        self.setLine(line)
        self.token_item.update_pos()

    def hoverEnterEvent(self, event):
        """Set viewport's cursor to arrow."""
        # viewport = self._graph_view_form.ui.graphicsView.viewport()
        # self.viewport_cursor = viewport.cursor()
        # viewport.setCursor(Qt.ArrowCursor)

    def hoverLeaveEvent(self, event):
        """Restore viewport's cursor."""
        # viewport = self._graph_view_form.ui.graphicsView.viewport()
        # viewport.setCursor(self.viewport_cursor)


class ObjectLabelItem(QGraphicsTextItem):
    def __init__(self, object_item, text, bg_color):
        """Object label item to use with GraphViewForm.

        Args:
            object_item (ObjectItem): the ObjectItem instance
            text (str): text
            bg_color (QColor): color to paint the label
        """
        super().__init__(object_item)
        self.object_item = object_item
        self._font = QApplication.font()
        self._font.setPointSize(11)
        self.setFont(self._font)
        self.setPlainText(text)
        self.bg = QGraphicsRectItem(self.boundingRect(), self)
        self.set_bg_color(bg_color)
        self.bg.setFlag(QGraphicsItem.ItemStacksBehindParent)
        self.setFlag(QGraphicsItem.ItemIsSelectable, enabled=False)
        self.setAcceptHoverEvents(False)
        self._cursor = self.textCursor()
        self.reset_position()

    def reset_position(self):
        """Centers this item."""
        rectf = self.boundingRect()
        x = -rectf.width() / 2
        y = -rectf.height() / 2
        self.setPos(x, y)

    def set_bg_color(self, bg_color):
        """Set background color."""
        self.bg.setBrush(QBrush(bg_color))

    def keyPressEvent(self, event):
        """Give up focus when the user presses Enter or Return.
        In the meantime, adapt item geometry so text is always centered.
        """
        if event.key() in (Qt.Key_Return, Qt.Key_Enter):
            self.clearFocus()
        else:
            super().keyPressEvent(event)
        self.reset_position()
        self.bg.setRect(self.boundingRect())

    def focusOutEvent(self, event):
        """Call method to finish name editing in object item."""
        super().focusOutEvent(event)
        self.object_item.finish_name_editing()
        self.setTextCursor(self._cursor)


class ArcTokenItem(QGraphicsEllipseItem):
    def __init__(self, arc_item, color, object_extent, object_label_color, *object_name_tuples):
        """Arc token item to use with GraphViewForm.

        Args:
            arc_item (ArcItem): the ArcItem instance
            color (QColor): color to paint the token
            object_extent (int): Preferred extent
            object_label_color (QColor): Preferred extent
            object_name_tuples (Iterable): one or more (object class name, object name) tuples
        """
        super().__init__(arc_item)
        self.arc_item = arc_item
        x = 0
        for j, name_tuple in enumerate(object_name_tuples):
            if not name_tuple:
                continue
            object_item = SimpleObjectItem(self, 0.875 * object_extent, object_label_color, *name_tuple)
            if j % 2 == 0:
                y = 0
            else:
                y = -0.875 * 0.75 * object_item.boundingRect().height()
                object_item.setZValue(-1)
            object_item.setPos(x, y)
            x += 0.875 * 0.5 * object_item.boundingRect().width()
        rectf = self.direct_children_bounding_rect()
        offset = -rectf.topLeft()
        for item in self.childItems():
            item.setOffset(offset)
        rectf = self.direct_children_bounding_rect()
        width = rectf.width()
        height = rectf.height()
        if width > height:
            delta = width - height
            rectf.adjust(0, -delta / 2, 0, delta / 2)
        else:
            delta = height - width
            rectf.adjust(-delta / 2, 0, delta / 2, 0)
        self.setRect(rectf)
        self.setPen(Qt.NoPen)
        self.setBrush(color)
        self.update_pos()
        self.setTransformOriginPoint(self.boundingRect().center())

    def boundingRect(self):
        """Include children's bounding rect so they are correctly painted."""
        return self.childrenBoundingRect() | super().boundingRect()

    def direct_children_bounding_rect(self):
        """Alternative to childrenBoundingRect that only goes one generation forward."""
        rectf = QRectF()
        for item in self.childItems():
            rectf |= item.sceneBoundingRect()
        return rectf

    def adjust_to_zoom(self, factor):
        """Update item geometry after performing a zoom.
        This is so items stay the same size (that is, the zoom controls the *spread*).
        """
        new_scale = self.scale() / factor
        self.setScale(new_scale)

    def reset_zoom(self):
        """Reset items geometry to original unzoomed state.
        """
        self.setScale(1.0)

    def update_pos(self):
        """Put token item in position."""
        center = self.arc_item.line().center()
        rectf = self.rect()
        rectf.moveCenter(center)
        self.setPos(rectf.topLeft())


class SimpleObjectItem(QGraphicsPixmapItem):
    def __init__(self, parent, extent, label_color, object_class_name, object_name):
        """Object item to use with GraphViewForm.

        Args:
            parent (ArcTokenItem): arc token item
            extent (int): preferred extent
            label_color (QColor): label bg color
            object_class_name (str): object class name
            object_name (str): object name
        """
        super().__init__(parent)
        pixmap = parent.arc_item._graph_view_form.icon_mngr.object_pixmap(object_class_name).scaledToWidth(extent)
        self.setPixmap(pixmap)
        self.text_item = QGraphicsTextItem(object_name, self)
        font = QApplication.font()
        font.setPointSize(9)
        self.text_item.setFont(font)
        x = (self.boundingRect().width() - self.text_item.boundingRect().width()) / 2
        y = (self.boundingRect().height() - self.text_item.boundingRect().height()) / 2
        self.text_item.setPos(x, y)
        self.bg = QGraphicsRectItem(self.text_item.boundingRect(), self.text_item)
        self.bg.setFlag(QGraphicsItem.ItemStacksBehindParent)
        self.bg.setBrush(QBrush(label_color))

    def setOffset(self, offset):
        super().setOffset(offset)
        self.text_item.moveBy(offset.x(), offset.y())


class OutlinedTextItem(QGraphicsSimpleTextItem):
    def __init__(self, text="", font=QFont(), brush=QBrush(Qt.black), outline_pen=QPen(Qt.white, 3, Qt.SolidLine)):
        """Outlined text item to use with GraphViewForm.

        Args:
            text (str): text to show
            font (QFont): font to display the text
            brush (QBrus)
            outline_pen (QPen)
        """
        super().__init__()
        self.setText(text)
        font.setWeight(QFont.Black)
        self.setFont(font)
        self.setBrush(brush)
        self.setPen(outline_pen)


class CustomTextItem(QGraphicsTextItem):
    def __init__(self, html, font):
        """Custom text item to use with GraphViewForm.

        Args:
            html (str): text to show
            font (QFont): font to display the text
        """
        super().__init__()
        self.setHtml(html)
        # font.setWeight(QFont.Black)
        self.setFont(font)
        self.adjustSize()
        self.setTextInteractionFlags(Qt.TextBrowserInteraction)
        # self.setTextInteractionFlags(Qt.LinksAccessibleByMouse | Qt.LinksAccessibleByKeyboard)
        self.setFlag(QGraphicsItem.ItemIsSelectable, enabled=False)<|MERGE_RESOLUTION|>--- conflicted
+++ resolved
@@ -33,12 +33,9 @@
     QGraphicsDropShadowEffect,
     QApplication,
 )
-<<<<<<< HEAD
-from PySide2.QtGui import QColor, QPen, QBrush, QPainterPath, QFont, QTransform, QPalette, QTextBlockFormat, QTextCursor
-=======
 from PySide2.QtGui import QColor, QPen, QBrush, QPainterPath, QFont, QTextCursor, QTransform, QPalette, QTextBlockFormat
->>>>>>> 3b2cb1ad
 from PySide2.QtSvg import QGraphicsSvgItem, QSvgRenderer
+from helpers import format_string_list
 
 
 class ConnectorButton(QGraphicsRectItem):
@@ -238,21 +235,6 @@
 
 
 class ProjectItemIcon(QGraphicsRectItem):
-<<<<<<< HEAD
-    """Base class for project item icons drawn in Design View.
-
-    Attributes:
-        toolbox (ToolBoxUI): QMainWindow instance
-        x (int): Icon x coordinate
-        y (int): Icon y coordinate
-        w (int): Icon width
-        h (int): Icon height
-        name (str): Item name
-    """
-
-    def __init__(self, toolbox, x, y, w, h, name, icon_path, icon_color_code, bg_color_code, accept_drops):
-        """Class constructor."""
-=======
     def __init__(self, toolbox, x, y, w, h, name):
         """Base class for project item icons drawn in Design View.
 
@@ -264,7 +246,6 @@
             h (int): Icon height
             name (str): Item name
         """
->>>>>>> 3b2cb1ad
         super().__init__()
         self._toolbox = toolbox
         self.renderer = QSvgRenderer()
@@ -288,11 +269,6 @@
         # Make exclamation and rank icons
         self.exclamation_icon = ExclamationIcon(self)
         self.rank_icon = RankIcon(self)
-        self.pen = QPen(Qt.NoPen)  # Pen for the bg rect outline
-        self.brush = QBrush(QColor(bg_color_code))  # Brush for filling the bg rect
-        # Setup icons and attributes
-        self.setup(self.pen, self.brush, icon_path, QColor(icon_color_code))
-        self.setAcceptDrops(accept_drops)
         # Group the drawn items together by setting the background rectangle as the parent of other QGraphicsItems
         # NOTE: setting the parent item moves the items as one!
         self.name_item.setParentItem(self)
@@ -301,8 +277,6 @@
         self.svg_item.setParentItem(self)
         self.exclamation_icon.setParentItem(self)
         self.rank_icon.setParentItem(self)
-        # Add items to scene
-        self._toolbox.ui.graphicsView.scene().addItem(self)
 
     def setup(self, pen, brush, svg, svg_color):
         """Setup item's attributes according to project item type.
@@ -470,262 +444,15 @@
         self._toolbox.ui.treeView_project.setCurrentIndex(ind)
 
 
-<<<<<<< HEAD
-class DataConnectionIcon(ProjectItemIcon):
-    """Data Connection icon for the Design View.
-
-    Attributes:
-        toolbox (ToolBoxUI): QMainWindow instance
-        x (int): Icon x coordinate
-        y (int): Icon y coordinate
-        w (int): Width of master icon
-        h (int): Height of master icon
-        name (str): Item name
-    """
-
-    def __init__(self, toolbox, x, y, w, h, name):
-        """Class constructor."""
-        super().__init__(
-            toolbox,
-            x,
-            y,
-            w,
-            h,
-            name,
-            ":/icons/project_item_icons/file-alt.svg",
-            icon_color_code="#0000a0",
-            bg_color_code="#e6e6ff",
-            accept_drops=True,
-        )
-        self.drag_over = False
-
-    def dragEnterEvent(self, event):
-        """Drag and drop action enters.
-        Accept file drops from the filesystem.
-
-        Args:
-            event (QGraphicsSceneDragDropEvent): Event
-        """
-        urls = event.mimeData().urls()
-        for url in urls:
-            if not url.isLocalFile():
-                event.ignore()
-                return
-            if not os.path.isfile(url.toLocalFile()):
-                event.ignore()
-                return
-        event.accept()
-        event.setDropAction(Qt.CopyAction)
-        if self.drag_over:
-            return
-        self.drag_over = True
-        QTimer.singleShot(100, self.select_on_drag_over)
-
-    def dragLeaveEvent(self, event):
-        """Drag and drop action leaves.
-=======
 class Link(QGraphicsPathItem):
     def __init__(self, toolbox, src_connector, dst_connector):
         """An item that represents a connection between project items.
->>>>>>> 3b2cb1ad
 
         Args:
             toolbox (ToolboxUI): main UI class instance
             src_connector (ConnectorButton): Source connector button
             dst_connector (ConnectorButton): Destination connector button
         """
-<<<<<<< HEAD
-        if not self.drag_over:
-            return
-        self.drag_over = False
-        self._toolbox.ui.graphicsView.scene().clearSelection()
-        self.setSelected(True)
-        self.show_item_info()
-
-
-class ToolIcon(ProjectItemIcon):
-    """Tool image with a rectangular background, an SVG icon, a name label, and a connector button.
-
-    Attributes:
-        toolbox (ToolBoxUI): QMainWindow instance
-        x (int): Icon x coordinate
-        y (int): Icon y coordinate
-        w (int): Width of master icon
-        h (int): Height of master icon
-        name (str): Item name
-    """
-
-    def __init__(self, toolbox, x, y, w, h, name):
-        super().__init__(
-            toolbox,
-            x,
-            y,
-            w,
-            h,
-            name,
-            ":/icons/project_item_icons/hammer.svg",
-            icon_color_code="red",
-            bg_color_code="#ffe6e6",
-            accept_drops=False,
-        )
-        # animation stuff
-        self.timer = QTimeLine()
-        self.timer.setLoopCount(0)  # loop forever
-        self.timer.setFrameRange(0, 10)
-        self.timer.valueForTime = lambda msecs: 1.0 - (msecs % 1000) / 1000
-        self.tool_animation = QGraphicsItemAnimation()
-        self.tool_animation.setItem(self.svg_item)
-        self.tool_animation.setTimeLine(self.timer)
-        self.delta = 0.25 * self.svg_item.sceneBoundingRect().height()
-
-    def start_animation(self):
-        """Start the animation that plays when the Tool associated to this GraphicsItem is running.
-        """
-        self.svg_item.moveBy(0, -self.delta)
-        offset = 0.75 * self.svg_item.sceneBoundingRect().height()
-        for angle in range(1, 45):
-            step = angle / 45.0
-            self.tool_animation.setTranslationAt(step, 0, offset)
-            self.tool_animation.setRotationAt(step, angle)
-            self.tool_animation.setTranslationAt(step, 0, -offset)
-            self.tool_animation.setPosAt(step, QPointF(self.svg_item.pos().x(), self.svg_item.pos().y() + offset))
-        self.timer.start()
-
-    def stop_animation(self):
-        """Stop animation"""
-        self.timer.stop()
-        self.svg_item.moveBy(0, self.delta)
-        self.timer.setCurrentTime(999)
-
-
-class DataStoreIcon(ProjectItemIcon):
-    """Data Store item that is drawn into QGraphicsScene. NOTE: Make sure
-    to set self._master as the parent of all drawn items. This groups the
-    individual QGraphicsItems together.
-
-    Attributes:
-        toolbox (ToolBoxUI): QMainWindow instance
-        x (int): Icon x coordinate
-        y (int): Icon y coordinate
-        w (int): Width of master icon
-        h (int): Height of master icon
-        name (str): Item name
-    """
-
-    def __init__(self, toolbox, x, y, w, h, name):
-        super().__init__(
-            toolbox,
-            x,
-            y,
-            w,
-            h,
-            name,
-            ":/icons/project_item_icons/database.svg",
-            icon_color_code="#cc33ff",
-            bg_color_code="#f9e6ff",
-            accept_drops=False,
-        )
-
-
-class ViewIcon(ProjectItemIcon):
-    """View icon for the Design View
-
-    Attributes:
-        toolbox (ToolBoxUI): QMainWindow instance
-        x (int): Icon x coordinate
-        y (int): Icon y coordinate
-        w (int): Width of background rectangle
-        h (int): Height of background rectangle
-        name (str): Item name
-    """
-
-    def __init__(self, toolbox, x, y, w, h, name):
-        super().__init__(
-            toolbox,
-            x,
-            y,
-            w,
-            h,
-            name,
-            ":/icons/project_item_icons/binoculars.svg",
-            icon_color_code="#33cc33",
-            bg_color_code="#ebfaeb",
-            accept_drops=False,
-        )
-
-
-class DataInterfaceIcon(ProjectItemIcon):
-    """Data Interface item that is drawn into QGraphicsScene. NOTE: Make sure
-    to set self._master as the parent of all drawn items. This groups the
-    individual QGraphicsItems together.
-
-    Attributes:
-        toolbox (ToolBoxUI): QMainWindow instance
-        x (int): Icon x coordinate
-        y (int): Icon y coordinate
-        w (int): Width of master icon
-        h (int): Height of master icon
-        name (str): Item name
-    """
-
-    def __init__(self, toolbox, x, y, w, h, name):
-        """Class constructor."""
-        super().__init__(
-            toolbox,
-            x,
-            y,
-            w,
-            h,
-            name,
-            ":/icons/project_item_icons/map-solid.svg",
-            icon_color_code="#990000",
-            bg_color_code="#ffcccc",
-            accept_drops=False,
-        )
-
-
-class GdxExportIcon(ProjectItemIcon):
-    """
-    Gdx Export item that is drawn into QGraphicsScene.
-
-    Attributes:
-        toolbox (ToolBoxUI): QMainWindow instance
-        x (int): Icon x coordinate
-        y (int): Icon y coordinate
-        w (int): Width of master icon
-        h (int): Height of master icon
-        name (str): Item name
-    """
-
-    def __init__(self, toolbox, x, y, w, h, name):
-        """Class constructor."""
-        super().__init__(
-            toolbox,
-            x,
-            y,
-            w,
-            h,
-            name,
-            ":/icons/project_item_icons/file-export-solid.svg",
-            icon_color_code="#990000",
-            bg_color_code="#ffcccc",
-            accept_drops=False,
-        )
-
-
-class Link(QGraphicsPathItem):
-    """An item that represents a connection between project items.
-
-    Attributes:
-        toolbox (ToolboxUI): main UI class instance
-        src_connector (ConnectorButton): Source connector button
-        dst_connector (ConnectorButton): Destination connector button
-    """
-
-    def __init__(self, toolbox, src_connector, dst_connector):
-        """Initializes item."""
-=======
->>>>>>> 3b2cb1ad
         super().__init__()
         self._toolbox = toolbox
         self.src_connector = src_connector  # QGraphicsRectItem
