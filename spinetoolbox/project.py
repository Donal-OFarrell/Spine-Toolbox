--- conflicted
+++ resolved
@@ -390,18 +390,9 @@
 
     def add_view(self, name, description, references, x=0, y=0):
         """Add View to project item model."""
-<<<<<<< HEAD
         view = View(self._parent, name, description, references, x, y)
         self._parent.project_refs.append(view)  # Save reference or signals don't stick
         self._parent.add_item_to_model("Views", name, view)
         self._parent.msg.emit("View <b>{0}</b> added to project.".format(name))
         self._parent.msg_warning.emit("<b>Not implemented</b>. The functionality for View items is not "
-=======
-        view = View(self._toolbox, name, description, x, y)
-        view.set_data(data)
-        self._toolbox.project_refs.append(view)  # Save reference or signals don't stick
-        self._toolbox.add_item_to_model("Views", name, view)
-        self._toolbox.msg.emit("View <b>{0}</b> added to project.".format(name))
-        self._toolbox.msg_warning.emit("<b>Not implemented</b>. The functionality for View items is not "
->>>>>>> c40c3d01
                                       "implemented yet.")